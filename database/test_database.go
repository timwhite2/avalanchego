--- conflicted
+++ resolved
@@ -1263,7 +1263,6 @@
 
 		// Clear the database for the next fuzz iteration.
 		AtomicClear(db, db)
-<<<<<<< HEAD
 	})
 }
 
@@ -1330,12 +1329,6 @@
 		iter.Release()
 
 		// Clear the database for the next fuzz iteration.
-		iter = db.NewIterator()
-		for iter.Next() {
-			require.NoError(db.Delete(iter.Key()))
-		}
-		iter.Release()
-=======
->>>>>>> 264980a4
+		AtomicClear(db, db)
 	})
 }