--- conflicted
+++ resolved
@@ -146,11 +146,7 @@
 	parentTrie TrieView,
 	changes ViewChanges,
 ) (*trieView, error) {
-<<<<<<< HEAD
-	root, err := parentTrie.getNode(db.rootPath, false /* hasValue */)
-=======
-	sentinelNode, err := parentTrie.getEditableNode(db.sentinelPath, false /* hasValue */)
->>>>>>> 037766ad
+	sentinelNode, err := parentTrie.getNode(db.sentinelPath, false /* hasValue */)
 	if err != nil {
 		if err == database.ErrNotFound {
 			return nil, ErrNoValidRoot
@@ -159,19 +155,12 @@
 	}
 
 	newView := &trieView{
-<<<<<<< HEAD
-		root:       root.clone(),
-		db:         db,
-		parentTrie: parentTrie,
-		changes:    newChangeSummary(len(changes.BatchOps) + len(changes.MapOps)),
-=======
-		sentinelNode: sentinelNode,
+		sentinelNode: sentinelNode.clone(),
 		db:           db,
 		parentTrie:   parentTrie,
 		changes:      newChangeSummary(len(changes.BatchOps) + len(changes.MapOps)),
->>>>>>> 037766ad
-	}
-	newView.changes.nodes[db.rootPath] = &change[*node]{before: root, after: newView.root}
+	}
+	newView.changes.nodes[db.sentinelPath] = &change[*node]{before: sentinelNode, after: newView.sentinelNode}
 
 	for _, op := range changes.BatchOps {
 		key := op.Key
@@ -372,7 +361,7 @@
 		if len(proof.Path) == 0 {
 			var rootNode *node
 			for index, childEntry := range t.sentinelNode.children {
-				rootNode, err = t.getNodeWithID(childEntry.id, t.sentinelNode.key.Append(index).Extend(childEntry.compressedPath), childEntry.hasValue)
+				rootNode, err = t.getNode(t.sentinelNode.key.AppendExtend(index, childEntry.compressedPath), childEntry.hasValue)
 				if err != nil {
 					return nil, err
 				}
@@ -496,7 +485,7 @@
 		proofKey := sentinelKey
 		if !isSentinelNodeTheRoot(t.sentinelNode) {
 			for index, childEntry := range t.sentinelNode.children {
-				proofKey = t.sentinelNode.key.Append(index).Extend(childEntry.compressedPath).Bytes()
+				proofKey = t.sentinelNode.key.AppendExtend(index, childEntry.compressedPath).Bytes()
 			}
 		}
 		rootProof, err := t.getProof(ctx, proofKey)
