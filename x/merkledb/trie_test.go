--- conflicted
+++ resolved
@@ -276,14 +276,9 @@
 	require.NoError(err)
 
 	p := newPath([]byte("key"))
-<<<<<<< HEAD
 	rawBytes, err := dbTrie.nodeDB.Get(context.Background(), p.Bytes())
-	require.NoError(t, err)
-=======
-	rawBytes, err := dbTrie.nodeDB.Get(p.Bytes())
-	require.NoError(err)
-
->>>>>>> 667eff6b
+	require.NoError(err)
+
 	node, err := parseNode(p, rawBytes)
 	require.NoError(err)
 	require.Equal([]byte("value"), node.value.value)
@@ -299,16 +294,9 @@
 	trie := Trie(dbTrie)
 
 	// value hasn't been inserted so shouldn't exist
-<<<<<<< HEAD
 	value, err := dbTrie.Get(context.Background(), []byte("key"))
-	require.Error(t, err)
-	require.Equal(t, database.ErrNotFound, err)
-	require.Nil(t, value)
-=======
-	value, err := dbTrie.Get([]byte("key"))
 	require.ErrorIs(err, database.ErrNotFound)
 	require.Nil(value)
->>>>>>> 667eff6b
 
 	err = trie.Insert(context.Background(), []byte("key"), []byte("value"))
 	require.NoError(err)
