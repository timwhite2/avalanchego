// Copyright (C) 2019-2023, Ava Labs, Inc. All rights reserved.
// See the file LICENSE for licensing terms.

package merkledb

import (
	"errors"
	"testing"

	"github.com/stretchr/testify/require"
)

var errTest = errors.New("test error")

func TestNewOnEvictCache(t *testing.T) {
	require := require.New(t)

	called := false
	onEviction := func(int) error {
		called = true
		return nil
	}
	maxSize := 10

	cache := newOnEvictCache[int](maxSize, onEviction)
	require.Equal(maxSize, cache.maxSize)
	require.NotNil(cache.fifo)
<<<<<<< HEAD
	require.Equal(0, cache.fifo.Len())
=======
	require.Zero(cache.fifo.Len())
>>>>>>> b4596617
	// Can't test function equality directly so do this
	// to make sure it was assigned correctly
	err := cache.onEviction(0)
	require.NoError(err)
	require.True(called)
}

// Test the functionality of the cache when the onEviction function
// never returns an error.
// Note this test assumes the internal cache is a FIFO cache
func TestOnEvictCacheNoOnEvictionError(t *testing.T) {
	require := require.New(t)

	evicted := []int{}
	onEviction := func(n int) error {
		evicted = append(evicted, n)
		return nil
	}
	maxSize := 3

	cache := newOnEvictCache[int](maxSize, onEviction)

	// Get non-existent key
	_, ok := cache.Get(0)
	require.False(ok)

	// Put key
	err := cache.Put(0, 0)
	require.NoError(err)
	require.Equal(1, cache.fifo.Len())

	// Get key
	val, ok := cache.Get(0)
	require.True(ok)
	require.Zero(val)

	// Get non-existent key
	_, ok = cache.Get(1)
	require.False(ok)

	// Fill the cache
	for i := 1; i < maxSize; i++ {
		err := cache.Put(i, i)
		require.NoError(err)
		require.Equal(i+1, cache.fifo.Len())
	}
	require.Empty(evicted)

	// Cache has [0,1,2]

	// Put another key. This should evict the oldest inserted key (0).
	err = cache.Put(maxSize, maxSize)
	require.NoError(err)
	require.Equal(maxSize, cache.fifo.Len())
	require.Len(evicted, 1)
	require.Zero(evicted[0])

	// Cache has [1,2,3]
	iter := cache.fifo.NewIterator()
	require.True(iter.Next())
	require.Equal(1, iter.Key())
	require.Equal(1, iter.Value())
	require.True(iter.Next())
	require.Equal(2, iter.Key())
	require.Equal(2, iter.Value())
	require.True(iter.Next())
	require.Equal(3, iter.Key())
	require.Equal(3, iter.Value())
	require.False(iter.Next())

	// 0 should no longer be in the cache
	_, ok = cache.Get(0)
	require.False(ok)

	// Other keys should still be in the cache
	for i := maxSize; i >= 1; i-- {
		val, ok := cache.Get(i)
		require.True(ok)
		require.Equal(i, val)
	}

	// Cache has [1,2,3]
	iter = cache.fifo.NewIterator()
	require.True(iter.Next())
	require.Equal(1, iter.Key())
	require.Equal(1, iter.Value())
	require.True(iter.Next())
	require.Equal(2, iter.Key())
	require.Equal(2, iter.Value())
	require.True(iter.Next())
	require.Equal(3, iter.Key())
	require.Equal(3, iter.Value())
	require.False(iter.Next())

	// Put another key to evict the oldest inserted key (1).
	err = cache.Put(maxSize+1, maxSize+1)
	require.NoError(err)
	require.Equal(maxSize, cache.fifo.Len())
	require.Len(evicted, 2)
	require.Equal(1, evicted[1])

	// Cache has [2,3,4]
	iter = cache.fifo.NewIterator()
	require.True(iter.Next())
	require.Equal(2, iter.Key())
	require.Equal(2, iter.Value())
	require.True(iter.Next())
	require.Equal(3, iter.Key())
	require.Equal(3, iter.Value())
	require.True(iter.Next())
	require.Equal(4, iter.Key())
	require.Equal(4, iter.Value())
	require.False(iter.Next())

	// 1 should no longer be in the cache
	_, ok = cache.Get(1)
	require.False(ok)

	err = cache.Flush()
	require.NoError(err)

	// Cache should be empty
<<<<<<< HEAD
	require.Equal(0, cache.fifo.Len())
	require.Len(evicted, 5)
	require.Equal([]int{0, 1, 2, 3, 4}, evicted)
	require.Equal(0, cache.fifo.Len())
=======
	require.Zero(cache.fifo.Len())
	require.Len(evicted, 5)
	require.Equal([]int{0, 1, 2, 3, 4}, evicted)
	require.Zero(cache.fifo.Len())
>>>>>>> b4596617
	require.Equal(maxSize, cache.maxSize) // Should be unchanged
}

// Test the functionality of the cache when the onEviction function
// returns an error.
// Note this test assumes the cache is FIFO.
func TestOnEvictCacheOnEvictionError(t *testing.T) {
	var (
		require    = require.New(t)
		evicted    = []int{}
		onEviction = func(n int) error {
			// Evicting even keys errors
			evicted = append(evicted, n)
			if n%2 == 0 {
				return errTest
			}
			return nil
		}
		maxSize = 2
	)

	cache := newOnEvictCache[int](maxSize, onEviction)

	// Fill the cache
	for i := 0; i < maxSize; i++ {
		err := cache.Put(i, i)
		require.NoError(err)
		require.Equal(i+1, cache.fifo.Len())
	}

	// Cache has [0,1]

	// Put another key. This should evict the first key (0)
	// and return an error since 0 is even.
	err := cache.Put(maxSize, maxSize)
	require.ErrorIs(err, errTest)

	// Cache has [1,2]
	require.Equal(evicted, []int{0})
	require.Equal(maxSize, cache.fifo.Len())
	_, ok := cache.Get(0)
	require.False(ok)
	_, ok = cache.Get(1)
	require.True(ok)
	_, ok = cache.Get(2)
	require.True(ok)

	// Flush the cache. Should error on last element (2).
	err = cache.Flush()
	require.ErrorIs(err, errTest)

	// Should still be empty.
<<<<<<< HEAD
	require.Equal(0, cache.fifo.Len())
=======
	require.Zero(cache.fifo.Len())
>>>>>>> b4596617
	require.Equal(evicted, []int{0, 1, 2})
	_, ok = cache.Get(0)
	require.False(ok)
	_, ok = cache.Get(1)
	require.False(ok)
	_, ok = cache.Get(2)
	require.False(ok)
}<|MERGE_RESOLUTION|>--- conflicted
+++ resolved
@@ -25,11 +25,7 @@
 	cache := newOnEvictCache[int](maxSize, onEviction)
 	require.Equal(maxSize, cache.maxSize)
 	require.NotNil(cache.fifo)
-<<<<<<< HEAD
-	require.Equal(0, cache.fifo.Len())
-=======
-	require.Zero(cache.fifo.Len())
->>>>>>> b4596617
+	require.Zero(cache.fifo.Len())
 	// Can't test function equality directly so do this
 	// to make sure it was assigned correctly
 	err := cache.onEviction(0)
@@ -152,17 +148,10 @@
 	require.NoError(err)
 
 	// Cache should be empty
-<<<<<<< HEAD
-	require.Equal(0, cache.fifo.Len())
+	require.Zero(cache.fifo.Len())
 	require.Len(evicted, 5)
 	require.Equal([]int{0, 1, 2, 3, 4}, evicted)
-	require.Equal(0, cache.fifo.Len())
-=======
-	require.Zero(cache.fifo.Len())
-	require.Len(evicted, 5)
-	require.Equal([]int{0, 1, 2, 3, 4}, evicted)
-	require.Zero(cache.fifo.Len())
->>>>>>> b4596617
+	require.Zero(cache.fifo.Len())
 	require.Equal(maxSize, cache.maxSize) // Should be unchanged
 }
 
@@ -215,11 +204,7 @@
 	require.ErrorIs(err, errTest)
 
 	// Should still be empty.
-<<<<<<< HEAD
-	require.Equal(0, cache.fifo.Len())
-=======
-	require.Zero(cache.fifo.Len())
->>>>>>> b4596617
+	require.Zero(cache.fifo.Len())
 	require.Equal(evicted, []int{0, 1, 2})
 	_, ok = cache.Get(0)
 	require.False(ok)
