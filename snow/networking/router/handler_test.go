--- conflicted
+++ resolved
@@ -57,32 +57,8 @@
 
 	engine := &common.EngineTest{T: t}
 	engine.Default(true)
-<<<<<<< HEAD
-	engine.ContextF = snow.DefaultContextTest
-
-	handler := &Handler{}
-	vdrs := validators.NewSet()
-	vdr0 := ids.GenerateTestShortID()
-	err := vdrs.AddWeight(vdr0, 1)
-	assert.NoError(t, err)
-	metrics := prometheus.NewRegistry()
-	mc, err := message.NewCreator(metrics, true /*compressionEnabled*/, "dummyNamespace")
-	assert.NoError(t, err)
-	err = handler.Initialize(
-		mc,
-		nil, // no fast sync for this test
-		bootstrapper,
-		engine,
-		vdrs,
-		nil,
-		"",
-		metrics,
-	)
-	assert.NoError(t, err)
-=======
-	handler.RegisterEngine(engine)
-	engine.ContextF = func() *snow.Context { return ctx }
->>>>>>> 01c21658
+	handler.RegisterEngine(engine)
+	engine.ContextF = func() *snow.Context { return ctx }
 
 	pastTime := time.Now()
 	mc.SetTime(pastTime)
@@ -127,13 +103,7 @@
 
 	handler, err := NewHandler(
 		mc,
-<<<<<<< HEAD
-		nil, // no fast sync for this test
-		bootstrapper,
-		engine,
-=======
-		ctx,
->>>>>>> 01c21658
+		ctx,
 		vdrs,
 		nil,
 		"",
@@ -187,13 +157,7 @@
 
 	handler, err := NewHandler(
 		mc,
-<<<<<<< HEAD
-		nil, // no fast sync for this test
-		bootstrapper,
-		engine,
-=======
-		ctx,
->>>>>>> 01c21658
+		ctx,
 		vdrs,
 		nil,
 		"",
@@ -250,13 +214,7 @@
 
 	handler, err := NewHandler(
 		mc,
-<<<<<<< HEAD
-		nil, // no fast sync for this test
-		bootstrapper,
-		engine,
-=======
-		ctx,
->>>>>>> 01c21658
+		ctx,
 		vdrs,
 		msgFromVMChan,
 		"",
