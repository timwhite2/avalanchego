// Copyright (C) 2019-2021, Ava Labs, Inc. All rights reserved.
// See the file LICENSE for licensing terms.

package router

import (
	"errors"
	"fmt"
	"sync"
	"time"

	"github.com/ava-labs/avalanchego/ids"
	"github.com/ava-labs/avalanchego/message"
	"github.com/ava-labs/avalanchego/snow"

	"github.com/ava-labs/avalanchego/snow/engine/common"
	"github.com/ava-labs/avalanchego/snow/networking/tracker"
	"github.com/ava-labs/avalanchego/snow/validators"
	"github.com/ava-labs/avalanchego/utils"
	"github.com/ava-labs/avalanchego/utils/constants"
	"github.com/ava-labs/avalanchego/utils/timer/mockable"
	"github.com/ava-labs/avalanchego/utils/uptime"
	"github.com/ava-labs/avalanchego/version"
)

const cpuHalflife = 15 * time.Second

var errDuplicatedContainerID = errors.New("inbound message contains duplicated container ID")

// Handler passes incoming messages from the network to the consensus engine.
// (Actually, it receives the incoming messages from a ChainRouter, but same difference.)
type Handler struct {
	ctx *snow.ConsensusContext
	// Useful for faking time in tests
	clock   mockable.Clock
	mc      message.Creator
	metrics handlerMetrics
	// The validator set that validates this chain
	validators validators.Set

	bootstrapper common.Engine
	engine       common.Engine

	// Closed when this handler and [engine] are done shutting down
	closed chan struct{}
	// Receives messages from the VM
	msgFromVMChan <-chan common.Message
	// Tracks CPU time spent processing messages from each node
	cpuTracker tracker.TimeTracker
	// Called in a goroutine when this handler/engine shuts down.
	// May be nil.
	onCloseF            func()
	unprocessedMsgsCond *sync.Cond
	// Holds messages that [engine] hasn't processed yet.
	// [unprocessedMsgsCond.L] must be held while accessing [unprocessedMsgs].
	unprocessedMsgs unprocessedMsgs
	closing         utils.AtomicBool
}

// Initialize this consensus handler
// [engine] must be initialized before initializing this handler
func NewHandler(
	mc message.Creator,
	ctx *snow.ConsensusContext,
	validators validators.Set,
	msgFromVMChan <-chan common.Message,
) (*Handler, error) {
	h := &Handler{
		ctx:                 ctx,
		mc:                  mc,
		closed:              make(chan struct{}),
		msgFromVMChan:       msgFromVMChan,
		validators:          validators,
		unprocessedMsgsCond: sync.NewCond(&sync.Mutex{}),
		cpuTracker:          tracker.NewCPUTracker(uptime.ContinuousFactory{}, defaultCPUInterval),
	}

	if err := h.metrics.Initialize("handler", h.ctx.Registerer); err != nil {
		return nil, fmt.Errorf("initializing handler metrics errored with: %s", err)
	}
<<<<<<< HEAD
=======
	h.mc = mc
	h.closed = make(chan struct{})
	h.msgFromVMChan = msgFromVMChan
	h.engine = engine
	h.validators = validators
	var lock sync.Mutex
	h.unprocessedMsgsCond = sync.NewCond(&lock)
	h.cpuTracker = tracker.NewCPUTracker(uptime.ContinuousFactory{}, cpuHalflife)
>>>>>>> fb47fced
	var err error
	h.unprocessedMsgs, err = newUnprocessedMsgs(h.ctx.Log, h.validators, h.cpuTracker, "handler", h.ctx.Registerer)
	return h, err
}

func (h *Handler) RegisterBootstrap(bootstrapper common.Engine) {
	h.bootstrapper = bootstrapper
}

func (h *Handler) RegisterEngine(engine common.Engine) {
	h.engine = engine
}

func (h *Handler) OnDoneBootstrapping(lastReqID uint32) error {
	lastReqID++
	return h.engine.Start(lastReqID)
}

// Context of this Handler
func (h *Handler) Context() *snow.ConsensusContext { return h.ctx }

// Engine returns the engine this handler dispatches to
func (h *Handler) Engine() common.Engine { return h.engine }

// SetEngine sets the engine for this handler to dispatch to
func (h *Handler) SetEngine(engine common.Engine) { h.engine = engine }

// Push the message onto the handler's queue
func (h *Handler) Push(msg message.InboundMessage) {
	nodeID := msg.NodeID()
	if nodeID == ids.ShortEmpty {
		// This should never happen
		h.ctx.Log.Warn("message does not have node ID of sender. Message: %s", msg)
	}

	h.unprocessedMsgsCond.L.Lock()
	defer h.unprocessedMsgsCond.L.Unlock()

	h.unprocessedMsgs.Push(msg)
	h.unprocessedMsgsCond.Signal()
}

// Dispatch waits for incoming messages from the router
// and, when they arrive, sends them to the consensus engine
func (h *Handler) Dispatch() {
	defer h.shutdown()

	// Handle messages from the VM
	go h.dispatchInternal()

	// Handle messages from the router
	for {
		// Wait until there is an unprocessed message
		h.unprocessedMsgsCond.L.Lock()
		for {
			if closing := h.closing.GetValue(); closing {
				h.unprocessedMsgsCond.L.Unlock()
				return
			}
			if h.unprocessedMsgs.Len() == 0 {
				// Signalled in [h.push] and [h.StartShutdown]
				h.unprocessedMsgsCond.Wait()
				continue
			}
			break
		}

		// Get the next message we should process
		msg := h.unprocessedMsgs.Pop()
		h.unprocessedMsgsCond.L.Unlock()

		// If this message's deadline has passed, don't process it.
		if expirationTime := msg.ExpirationTime(); !expirationTime.IsZero() && h.clock.Time().After(expirationTime) {
			nodeID := msg.NodeID()
			h.ctx.Log.Verbo("Dropping message from %s%s due to timeout. msg: %s",
				constants.NodeIDPrefix, nodeID, msg)
			h.metrics.expired.Inc()
			msg.OnFinishedHandling()
			continue
		}

		// Process the message.
		// If there was an error, shut down this chain
		if err := h.handleMsg(msg); err != nil {
			h.ctx.Log.Fatal("chain shutting down due to error %q while processing message: %s",
				err, msg)
			h.StartShutdown()
			return
		}
	}
}

// IsPeriodic returns true if this message is of a type that is sent on a
// periodic basis.
func isPeriodic(inMsg message.InboundMessage) bool {
	op := inMsg.Op()
	if op == message.AppGossip || op == message.GossipRequest {
		return true
	}
	if op != message.Put {
		return false
	}

	reqID := inMsg.Get(message.RequestID).(uint32)
	return reqID == constants.GossipMsgRequestID
}

// Dispatch a message to the consensus engine.
func (h *Handler) handleMsg(msg message.InboundMessage) error {
	startTime := h.clock.Time()

	isPeriodic := isPeriodic(msg)
	if isPeriodic {
		h.ctx.Log.Verbo("Forwarding message to consensus: %s", msg)
	} else {
		h.ctx.Log.Debug("Forwarding message to consensus: %s", msg)
	}

	h.ctx.Lock.Lock()
	defer h.ctx.Lock.Unlock()

	var (
		err        error
		op         = msg.Op()
		targetGear common.Engine
	)

	switch h.ctx.GetState() {
	case snow.Bootstrapping:
		targetGear = h.bootstrapper
	case snow.NormalOp:
		targetGear = h.engine
	default:
		return fmt.Errorf("unknown handler for state %v", h.ctx.GetState().String())
	}

	switch op {
	case message.Notify:
		vmMsg := msg.Get(message.VMMessage).(uint32)
		err = targetGear.Notify(common.Message(vmMsg))

	case message.GossipRequest:
		err = targetGear.Gossip()

	case message.Timeout:
		err = targetGear.Timeout()

	default:
		err = h.handleConsensusMsg(msg)
	}

	endTime := h.clock.Time()
	// If the message was caused by another node, track their CPU time.
	if op != message.Notify && op != message.GossipRequest && op != message.Timeout {
		nodeID := msg.NodeID()
		h.cpuTracker.UtilizeTime(nodeID, startTime, endTime)
	}

	// Track how long the operation took.
	histogram := h.metrics.messages[op]
	// TODO: should not be needed
	if histogram == nil {
		h.ctx.Log.Warn("could not find metric map for message type %s", op.String())
	} else {
		histogram.Observe(float64(endTime.Sub(startTime)))
	}

	msg.OnFinishedHandling()

	if isPeriodic {
		h.ctx.Log.Verbo("Finished handling message: %s", op)
	} else {
		h.ctx.Log.Debug("Finished handling message: %s", op)
	}
	return err
}

// Assumes [h.ctx.Lock] is locked
// Relevant fields in msgs must be validated before being dispatched to the engine.
// An invalid msg is logged and dropped silently since err would cause a chain shutdown.
func (h *Handler) handleConsensusMsg(msg message.InboundMessage) error {
	var targetGear common.Engine
	switch h.ctx.GetState() {
	case snow.Bootstrapping:
		targetGear = h.bootstrapper
	case snow.NormalOp:
		targetGear = h.engine
	default:
		return fmt.Errorf("unknown handler for state %v", h.ctx.GetState().String())
	}

	nodeID := msg.NodeID()
	switch msg.Op() {
	case message.GetAcceptedFrontier:
		reqID := msg.Get(message.RequestID).(uint32)
		return h.bootstrapper.GetAcceptedFrontier(nodeID, reqID)

	case message.AcceptedFrontier:
		reqID := msg.Get(message.RequestID).(uint32)
		containerIDs, err := getContainerIDs(msg)
		if err != nil {
			h.ctx.Log.Debug("Malformed message %s from (%s, %s, %d) dropped. Error: %s",
				msg.Op(), nodeID, h.ctx.ChainID, reqID, err)
			return h.engine.GetAcceptedFrontierFailed(nodeID, reqID)
		}
		return h.bootstrapper.AcceptedFrontier(nodeID, reqID, containerIDs)

	case message.GetAcceptedFrontierFailed:
		reqID := msg.Get(message.RequestID).(uint32)
		return h.bootstrapper.GetAcceptedFrontierFailed(nodeID, reqID)

	case message.GetAccepted:
		reqID := msg.Get(message.RequestID).(uint32)
		containerIDs, err := getContainerIDs(msg)
		if err != nil {
			h.ctx.Log.Debug("Malformed message %s from (%s, %s, %d) dropped. Error: %s",
				msg.Op(), nodeID, h.ctx.ChainID, reqID, err)
			return nil
		}
		return h.bootstrapper.GetAccepted(nodeID, reqID, containerIDs)

	case message.Accepted:
		reqID := msg.Get(message.RequestID).(uint32)
		containerIDs, err := getContainerIDs(msg)
		if err != nil {
			h.ctx.Log.Debug("Malformed message %s from (%s, %s, %d) dropped. Error: %s",
				msg.Op(), nodeID, h.ctx.ChainID, reqID, err)
			return h.engine.GetAcceptedFailed(nodeID, reqID)
		}
		return h.bootstrapper.Accepted(nodeID, reqID, containerIDs)

	case message.GetAcceptedFailed:
		reqID := msg.Get(message.RequestID).(uint32)
		return h.bootstrapper.GetAcceptedFailed(nodeID, reqID)

	case message.GetAncestors:
		reqID := msg.Get(message.RequestID).(uint32)
		containerID, err := ids.ToID(msg.Get(message.ContainerID).([]byte))
		if err != nil {
			h.ctx.Log.Debug("Malformed message %s from (%s, %s, %d) dropped. Error: %s",
				msg.Op(), nodeID, h.ctx.ChainID, reqID, err)
			return nil
		}
		return h.bootstrapper.GetAncestors(nodeID, reqID, containerID)

	case message.GetAncestorsFailed:
		reqID := msg.Get(message.RequestID).(uint32)
		return h.bootstrapper.GetAncestorsFailed(nodeID, reqID)

	case message.MultiPut:
		reqID := msg.Get(message.RequestID).(uint32)
		containers := msg.Get(message.MultiContainerBytes).([][]byte)
		return h.bootstrapper.MultiPut(nodeID, reqID, containers)

	case message.Get:
		reqID := msg.Get(message.RequestID).(uint32)
		containerID, err := ids.ToID(msg.Get(message.ContainerID).([]byte))
		h.ctx.Log.AssertNoError(err)
		return h.engine.Get(nodeID, reqID, containerID)

	case message.GetFailed:
		reqID := msg.Get(message.RequestID).(uint32)
		return targetGear.GetFailed(nodeID, reqID)

	case message.Put:
		reqID := msg.Get(message.RequestID).(uint32)
		containerID, err := ids.ToID(msg.Get(message.ContainerID).([]byte))
		h.ctx.Log.AssertNoError(err)
		container, ok := msg.Get(message.ContainerBytes).([]byte)
		if !ok {
			h.ctx.Log.Debug("Malformed message %s from (%s, %s, %d) dropped. Error: could not parse ContainerBytes",
				msg.Op(), nodeID, h.ctx.ChainID, reqID)
			return nil
		}
		return targetGear.Put(nodeID, reqID, containerID, container)

	case message.PushQuery:
		reqID := msg.Get(message.RequestID).(uint32)
		containerID, err := ids.ToID(msg.Get(message.ContainerID).([]byte))
		h.ctx.Log.AssertNoError(err)
		container, ok := msg.Get(message.ContainerBytes).([]byte)
		if !ok {
			h.ctx.Log.Debug("Malformed message %s from (%s, %s, %d) dropped. Error: could not parse ContainerBytes",
				msg.Op(), nodeID, h.ctx.ChainID, reqID)
			return nil
		}
		return targetGear.PushQuery(nodeID, reqID, containerID, container)

	case message.PullQuery:
		reqID := msg.Get(message.RequestID).(uint32)
		containerID, err := ids.ToID(msg.Get(message.ContainerID).([]byte))
		h.ctx.Log.AssertNoError(err)
		return targetGear.PullQuery(nodeID, reqID, containerID)

	case message.Chits:
		reqID := msg.Get(message.RequestID).(uint32)
		votes, err := getContainerIDs(msg)
		if err != nil {
			h.ctx.Log.Debug("Malformed message %s from (%s, %s, %d) dropped. Error: %s",
				msg.Op(), nodeID, h.ctx.ChainID, reqID, err)
			return h.engine.QueryFailed(nodeID, reqID)
		}
		return targetGear.Chits(nodeID, reqID, votes)

	case message.QueryFailed:
		reqID := msg.Get(message.RequestID).(uint32)
		return targetGear.QueryFailed(nodeID, reqID)

	case message.Connected:
		peerVersion := msg.Get(message.VersionStruct).(version.Application)
		return targetGear.Connected(nodeID, peerVersion)

	case message.Disconnected:
		return targetGear.Disconnected(nodeID)

	case message.AppRequest:
		reqID := msg.Get(message.RequestID).(uint32)
		appBytes, ok := msg.Get(message.AppBytes).([]byte)
		if !ok {
			h.ctx.Log.Debug("Malformed message %s from (%s, %s, %d) dropped. Error: could not parse AppBytes",
				msg.Op(), nodeID, h.ctx.ChainID, reqID)
			return nil
		}
		return targetGear.AppRequest(nodeID, reqID, msg.ExpirationTime(), appBytes)

	case message.AppResponse:
		reqID := msg.Get(message.RequestID).(uint32)
		appBytes, ok := msg.Get(message.AppBytes).([]byte)
		if !ok {
			h.ctx.Log.Debug("Malformed message %s from (%s, %s, %d) dropped. Error: could not parse AppBytes",
				msg.Op(), nodeID, h.ctx.ChainID, reqID)
			return h.engine.AppRequestFailed(nodeID, reqID)
		}
		return targetGear.AppResponse(nodeID, reqID, appBytes)

	case message.AppRequestFailed:
		reqID := msg.Get(message.RequestID).(uint32)
		return targetGear.AppRequestFailed(nodeID, reqID)

	case message.AppGossip:
		appBytes, ok := msg.Get(message.AppBytes).([]byte)
		if !ok {
			h.ctx.Log.Debug("Malformed message %s from (%s, %s, %d) dropped. Error: could not parse AppBytes",
				msg.Op(), nodeID, h.ctx.ChainID, constants.GossipMsgRequestID)
			return nil
		}
		return targetGear.AppGossip(nodeID, appBytes)

	default:
		h.ctx.Log.Warn("Attempt to submit to engine unhandled consensus msg %s from from (%s, %s). Dropping it",
			msg.Op(), nodeID, h.ctx.ChainID)
		return nil
	}
}

// Timeout passes a new timeout notification to the consensus engine
func (h *Handler) Timeout() {
	msg := h.mc.InternalTimeout(h.ctx.NodeID)
	h.Push(msg)
}

// Gossip passes a gossip request to the consensus engine
func (h *Handler) Gossip() {
	if h.ctx.GetState() != snow.NormalOp {
		// Shouldn't send gossiping messages while the chain is fast-syncing/bootstrapping
		return
	}

	inMsg := h.mc.InternalGossipRequest(h.ctx.NodeID)
	h.Push(inMsg)
}

// StartShutdown starts the shutdown process for this handler/engine.
// [h] must never be invoked again after calling this method.
// This method causes [shutdown] to eventually be called.
// [h.closed] is closed when this handler/engine are done shutting down.
func (h *Handler) StartShutdown() {
	// Must hold [h.unprocessedMsgsCond.L] here to ensure
	// there's no race condition in Dispatch where we check
	// the value of [h.closing].
	h.unprocessedMsgsCond.L.Lock()
	h.closing.SetValue(true)
	h.unprocessedMsgsCond.L.Unlock()

	// If we're waiting in [Dispatch] wake up.
	h.unprocessedMsgsCond.Signal()
	// Don't process any more bootstrap messages.
	// If [h.engine] is processing a bootstrap message, stop.
	// We do this because if we didn't, and the engine was in the
	// middle of executing state transitions during bootstrapping,
	// we wouldn't be able to grab [h.ctx.Lock] until the engine
	// finished executing state transitions, which may take a long time.
	// As a result, the router would time out on shutting down this chain.
	h.bootstrapper.Halt()
}

// Calls [h.engine.Shutdown] and [h.onCloseF]; closes [h.closed].
func (h *Handler) shutdown() {
	h.ctx.Lock.Lock()
	defer h.ctx.Lock.Unlock()

	startTime := h.clock.Time()
	if err := h.engine.Shutdown(); err != nil {
		h.ctx.Log.Error("Error while shutting down the chain: %s", err)
	}
	if h.onCloseF != nil {
		go h.onCloseF()
	}
	endTime := h.clock.Time()
	h.metrics.shutdown.Observe(float64(endTime.Sub(startTime)))
	close(h.closed)
}

func (h *Handler) dispatchInternal() {
	for {
		select {
		case <-h.closed:
			return
		case msg := <-h.msgFromVMChan:
			if closing := h.closing.GetValue(); closing {
				return
			}
			// handle a message from the VM
			inMsg := h.mc.InternalVMMessage(h.ctx.NodeID, uint32(msg))
			h.Push(inMsg)
		}
	}
}

// if subnet is validator only and this is not a validator or self, returns false.
func (h *Handler) isValidator(nodeID ids.ShortID) bool {
	return !h.ctx.IsValidatorOnly() || nodeID == h.ctx.NodeID || h.validators.Contains(nodeID)
}

func getContainerIDs(msg message.InboundMessage) ([]ids.ID, error) {
	containerIDsBytes := msg.Get(message.ContainerIDs).([][]byte)
	res := make([]ids.ID, len(containerIDsBytes))
	idSet := ids.NewSet(len(containerIDsBytes))
	for i, containerIDBytes := range containerIDsBytes {
		containerID, err := ids.ToID(containerIDBytes)
		if err != nil {
			return nil, err
		}
		if idSet.Contains(containerID) {
			return nil, errDuplicatedContainerID
		}
		res[i] = containerID
		idSet.Add(containerID)
	}
	return res, nil
}<|MERGE_RESOLUTION|>--- conflicted
+++ resolved
@@ -72,23 +72,12 @@
 		msgFromVMChan:       msgFromVMChan,
 		validators:          validators,
 		unprocessedMsgsCond: sync.NewCond(&sync.Mutex{}),
-		cpuTracker:          tracker.NewCPUTracker(uptime.ContinuousFactory{}, defaultCPUInterval),
+		cpuTracker:          tracker.NewCPUTracker(uptime.ContinuousFactory{}, cpuHalflife),
 	}
 
 	if err := h.metrics.Initialize("handler", h.ctx.Registerer); err != nil {
 		return nil, fmt.Errorf("initializing handler metrics errored with: %s", err)
 	}
-<<<<<<< HEAD
-=======
-	h.mc = mc
-	h.closed = make(chan struct{})
-	h.msgFromVMChan = msgFromVMChan
-	h.engine = engine
-	h.validators = validators
-	var lock sync.Mutex
-	h.unprocessedMsgsCond = sync.NewCond(&lock)
-	h.cpuTracker = tracker.NewCPUTracker(uptime.ContinuousFactory{}, cpuHalflife)
->>>>>>> fb47fced
 	var err error
 	h.unprocessedMsgs, err = newUnprocessedMsgs(h.ctx.Log, h.validators, h.cpuTracker, "handler", h.ctx.Registerer)
 	return h, err
