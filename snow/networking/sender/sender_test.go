--- conflicted
+++ resolved
@@ -110,11 +110,7 @@
 	}
 	bootstrapper.Default(true)
 	bootstrapper.ContextF = func() *snow.ConsensusContext { return ctx }
-<<<<<<< HEAD
-	bootstrapper.ConnectedF = func(nodeID ids.ShortID) error { return nil }
-=======
 	bootstrapper.ConnectedF = func(nodeID ids.ShortID, nodeVersion version.Application) error { return nil }
->>>>>>> 2f6719f7
 	bootstrapper.QueryFailedF = func(nodeID ids.ShortID, _ uint32) error {
 		failedVDRs.Add(nodeID)
 		wg.Done()
@@ -199,11 +195,7 @@
 	}
 	bootstrapper.Default(true)
 	bootstrapper.ContextF = func() *snow.ConsensusContext { return ctx }
-<<<<<<< HEAD
-	bootstrapper.ConnectedF = func(nodeID ids.ShortID) error { return nil }
-=======
 	bootstrapper.ConnectedF = func(nodeID ids.ShortID, nodeVersion version.Application) error { return nil }
->>>>>>> 2f6719f7
 	queriesToSend := 1000
 	awaiting := make([]chan struct{}, queriesToSend)
 	for i := 0; i < queriesToSend; i++ {
@@ -299,11 +291,7 @@
 	}
 	bootstrapper.Default(true)
 	bootstrapper.ContextF = func() *snow.ConsensusContext { return ctx }
-<<<<<<< HEAD
-	bootstrapper.ConnectedF = func(nodeID ids.ShortID) error { return nil }
-=======
 	bootstrapper.ConnectedF = func(nodeID ids.ShortID, nodeVersion version.Application) error { return nil }
->>>>>>> 2f6719f7
 	queriesToSend := 2
 	awaiting := make([]chan struct{}, queriesToSend)
 	for i := 0; i < queriesToSend; i++ {
