--- conflicted
+++ resolved
@@ -72,15 +72,9 @@
 	require.False(t, b.isBenched(vdrID2))
 	require.False(t, b.isBenched(vdrID3))
 	require.False(t, b.isBenched(vdrID4))
-<<<<<<< HEAD
 	require.Empty(t, b.failureStreaks)
-	require.Equal(t, b.benchedQueue.Len(), 0)
-	require.Equal(t, b.benchlistSet.Len(), 0)
-=======
-	require.Len(t, b.failureStreaks, 0)
 	require.Zero(t, b.benchedQueue.Len())
 	require.Zero(t, b.benchlistSet.Len())
->>>>>>> c343bc9c
 	b.lock.Unlock()
 
 	// Register [threshold - 1] failures in a row for vdr0
