--- conflicted
+++ resolved
@@ -274,122 +274,8 @@
 	}
 }
 
-<<<<<<< HEAD
-func TestBootstrapperWrongIDByzantineResponse(t *testing.T) {
-	config, peerID, sender, vm := newConfig(t)
-
-	blkID0 := ids.Empty.Prefix(0)
-	blkID1 := ids.Empty.Prefix(1)
-	blkID2 := ids.Empty.Prefix(2)
-
-	blkBytes0 := []byte{0}
-	blkBytes1 := []byte{1}
-	blkBytes2 := []byte{2}
-
-	blk0 := &Blk{
-		id:     blkID0,
-		height: 0,
-		status: choices.Accepted,
-		bytes:  blkBytes0,
-	}
-	blk1 := &Blk{
-		parent: blk0,
-		id:     blkID1,
-		height: 1,
-		status: choices.Processing,
-		bytes:  blkBytes1,
-	}
-	blk2 := &Blk{
-		parent: blk1,
-		id:     blkID2,
-		height: 2,
-		status: choices.Processing,
-		bytes:  blkBytes2,
-	}
-
-	bs := bootstrapper{}
-	bs.metrics.Initialize(config.Context.Log, fmt.Sprintf("gecko_%s", config.Context.ChainID), prometheus.NewRegistry())
-	bs.Initialize(config)
-
-	acceptedIDs := ids.Set{}
-	acceptedIDs.Add(blkID1)
-
-	vm.GetBlockF = func(blkID ids.ID) (snowman.Block, error) {
-		switch {
-		case blkID.Equals(blkID1):
-			return nil, errUnknownBlock
-		default:
-			t.Fatal(errUnknownBlock)
-			panic(errUnknownBlock)
-		}
-	}
-
-	requestID := new(uint32)
-	sender.GetF = func(vdr ids.ShortID, reqID uint32, vtxID ids.ID) {
-		if !vdr.Equals(peerID) {
-			t.Fatalf("Should have requested block from %s, requested from %s", peerID, vdr)
-		}
-		switch {
-		case vtxID.Equals(blkID1):
-		default:
-			t.Fatalf("Requested unknown block")
-		}
-
-		*requestID = reqID
-	}
-
-	bs.ForceAccepted(acceptedIDs)
-
-	vm.GetBlockF = nil
-	sender.GetF = nil
-
-	vm.ParseBlockF = func(blkBytes []byte) (snowman.Block, error) {
-		switch {
-		case bytes.Equal(blkBytes, blkBytes2):
-			return blk2, nil
-		}
-		t.Fatal(errUnknownBlock)
-		return nil, errUnknownBlock
-	}
-
-	sender.CantGet = false
-
-	bs.Put(peerID, *requestID, blkID1, blkBytes2)
-
-	sender.CantGet = true
-
-	vm.ParseBlockF = func(blkBytes []byte) (snowman.Block, error) {
-		switch {
-		case bytes.Equal(blkBytes, blkBytes1):
-			return blk1, nil
-		}
-		t.Fatal(errUnknownBlock)
-		return nil, errUnknownBlock
-	}
-
-	finished := new(bool)
-	bs.onFinished = func() { *finished = true }
-
-	bs.Put(peerID, *requestID, blkID1, blkBytes1)
-
-	vm.ParseBlockF = nil
-
-	if !*finished {
-		t.Fatalf("Bootstrapping should have finished")
-	}
-	if blk1.Status() != choices.Accepted {
-		t.Fatalf("Block should be accepted")
-	}
-	if blk2.Status() != choices.Processing {
-		t.Fatalf("Block should be processing")
-	}
-}
-
-func TestBootstrapperDependency(t *testing.T) {
-=======
 // There are multiple needed blocks and MultiPut returns one at a time
 func TestBootstrapperPartialFetch(t *testing.T) {
->>>>>>> 58c90932
 	config, peerID, sender, vm := newConfig(t)
 
 	blkID0 := ids.Empty.Prefix(0)
