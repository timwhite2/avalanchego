--- conflicted
+++ resolved
@@ -157,44 +157,27 @@
 		BytesV:  blkBytes0,
 	}
 	vm.CantLastAccepted = false
-<<<<<<< HEAD
-	vm.LastAcceptedF = func(context.Context) (ids.ID, error) { return blk0.ID(), nil }
-	vm.GetBlockF = func(_ context.Context, blkID ids.ID) (snowman.Block, error) {
-=======
-	vm.LastAcceptedF = func() (ids.ID, error) {
+	vm.LastAcceptedF = func(context.Context) (ids.ID, error) {
 		return blk0.ID(), nil
 	}
-	vm.GetBlockF = func(blkID ids.ID) (snowman.Block, error) {
->>>>>>> 2a76c560
+	vm.GetBlockF = func(_ context.Context, blkID ids.ID) (snowman.Block, error) {
 		require.Equal(blk0.ID(), blkID)
 		return blk0, nil
 	}
 
 	// create bootstrapper
-<<<<<<< HEAD
 	dummyCallback := func(context.Context, uint32) error {
 		cfg.Ctx.SetState(snow.NormalOp)
 		return nil
 	}
 	bs, err := New(context.Background(), cfg, dummyCallback)
-=======
-	dummyCallback := func(uint32) error {
-		cfg.Ctx.SetState(snow.NormalOp)
-		return nil
-	}
-	bs, err := New(cfg, dummyCallback)
->>>>>>> 2a76c560
 	require.NoError(err)
 
 	vm.CantSetState = false
 	vm.CantConnected = true
-<<<<<<< HEAD
-	vm.ConnectedF = func(context.Context, ids.NodeID, *version.Application) error { return nil }
-=======
-	vm.ConnectedF = func(ids.NodeID, *version.Application) error {
+	vm.ConnectedF = func(context.Context, ids.NodeID, *version.Application) error {
 		return nil
 	}
->>>>>>> 2a76c560
 
 	frontierRequested := false
 	sender.CantSendGetAcceptedFrontier = false
@@ -250,15 +233,10 @@
 	}
 
 	vm.CantLastAccepted = false
-<<<<<<< HEAD
-	vm.LastAcceptedF = func(context.Context) (ids.ID, error) { return blk0.ID(), nil }
-	vm.GetBlockF = func(_ context.Context, blkID ids.ID) (snowman.Block, error) {
-=======
-	vm.LastAcceptedF = func() (ids.ID, error) {
+	vm.LastAcceptedF = func(context.Context) (ids.ID, error) {
 		return blk0.ID(), nil
 	}
-	vm.GetBlockF = func(blkID ids.ID) (snowman.Block, error) {
->>>>>>> 2a76c560
+	vm.GetBlockF = func(_ context.Context, blkID ids.ID) (snowman.Block, error) {
 		require.Equal(t, blk0.ID(), blkID)
 		return blk0, nil
 	}
@@ -266,11 +244,7 @@
 	bs, err := New(
 		context.Background(),
 		config,
-<<<<<<< HEAD
 		func(context.Context, uint32) error {
-=======
-		func(uint32) error {
->>>>>>> 2a76c560
 			config.Ctx.SetState(snow.NormalOp)
 			return nil
 		},
@@ -363,15 +337,10 @@
 
 	vm.CantSetState = false
 	vm.CantLastAccepted = false
-<<<<<<< HEAD
-	vm.LastAcceptedF = func(context.Context) (ids.ID, error) { return blk0.ID(), nil }
-	vm.GetBlockF = func(_ context.Context, blkID ids.ID) (snowman.Block, error) {
-=======
-	vm.LastAcceptedF = func() (ids.ID, error) {
+	vm.LastAcceptedF = func(context.Context) (ids.ID, error) {
 		return blk0.ID(), nil
 	}
-	vm.GetBlockF = func(blkID ids.ID) (snowman.Block, error) {
->>>>>>> 2a76c560
+	vm.GetBlockF = func(_ context.Context, blkID ids.ID) (snowman.Block, error) {
 		require.Equal(t, blk0.ID(), blkID)
 		return blk0, nil
 	}
@@ -379,11 +348,7 @@
 	bs, err := New(
 		context.Background(),
 		config,
-<<<<<<< HEAD
 		func(context.Context, uint32) error {
-=======
-		func(uint32) error {
->>>>>>> 2a76c560
 			config.Ctx.SetState(snow.NormalOp)
 			return nil
 		},
@@ -533,15 +498,10 @@
 	}
 
 	vm.CantLastAccepted = false
-<<<<<<< HEAD
-	vm.LastAcceptedF = func(context.Context) (ids.ID, error) { return blk0.ID(), nil }
-	vm.GetBlockF = func(_ context.Context, blkID ids.ID) (snowman.Block, error) {
-=======
-	vm.LastAcceptedF = func() (ids.ID, error) {
+	vm.LastAcceptedF = func(context.Context) (ids.ID, error) {
 		return blk0.ID(), nil
 	}
-	vm.GetBlockF = func(blkID ids.ID) (snowman.Block, error) {
->>>>>>> 2a76c560
+	vm.GetBlockF = func(_ context.Context, blkID ids.ID) (snowman.Block, error) {
 		require.Equal(t, blk0.ID(), blkID)
 		return blk0, nil
 	}
@@ -549,11 +509,7 @@
 	bs, err := New(
 		context.Background(),
 		config,
-<<<<<<< HEAD
 		func(context.Context, uint32) error {
-=======
-		func(uint32) error {
->>>>>>> 2a76c560
 			config.Ctx.SetState(snow.NormalOp)
 			return nil
 		},
@@ -706,15 +662,10 @@
 	}
 
 	vm.CantLastAccepted = false
-<<<<<<< HEAD
-	vm.LastAcceptedF = func(context.Context) (ids.ID, error) { return blk0.ID(), nil }
-	vm.GetBlockF = func(_ context.Context, blkID ids.ID) (snowman.Block, error) {
-=======
-	vm.LastAcceptedF = func() (ids.ID, error) {
+	vm.LastAcceptedF = func(context.Context) (ids.ID, error) {
 		return blk0.ID(), nil
 	}
-	vm.GetBlockF = func(blkID ids.ID) (snowman.Block, error) {
->>>>>>> 2a76c560
+	vm.GetBlockF = func(_ context.Context, blkID ids.ID) (snowman.Block, error) {
 		require.Equal(t, blk0.ID(), blkID)
 		return blk0, nil
 	}
@@ -722,11 +673,7 @@
 	bs, err := New(
 		context.Background(),
 		config,
-<<<<<<< HEAD
 		func(context.Context, uint32) error {
-=======
-		func(uint32) error {
->>>>>>> 2a76c560
 			config.Ctx.SetState(snow.NormalOp)
 			return nil
 		},
@@ -901,15 +848,10 @@
 
 	vm.CantSetState = false
 	vm.CantLastAccepted = false
-<<<<<<< HEAD
-	vm.LastAcceptedF = func(context.Context) (ids.ID, error) { return blk0.ID(), nil }
-	vm.GetBlockF = func(_ context.Context, blkID ids.ID) (snowman.Block, error) {
-=======
-	vm.LastAcceptedF = func() (ids.ID, error) {
+	vm.LastAcceptedF = func(context.Context) (ids.ID, error) {
 		return blk0.ID(), nil
 	}
-	vm.GetBlockF = func(blkID ids.ID) (snowman.Block, error) {
->>>>>>> 2a76c560
+	vm.GetBlockF = func(_ context.Context, blkID ids.ID) (snowman.Block, error) {
 		require.Equal(t, blk0.ID(), blkID)
 		return blk0, nil
 	}
@@ -917,11 +859,7 @@
 	bs, err := New(
 		context.Background(),
 		config,
-<<<<<<< HEAD
 		func(context.Context, uint32) error {
-=======
-		func(uint32) error {
->>>>>>> 2a76c560
 			config.Ctx.SetState(snow.NormalOp)
 			return nil
 		},
@@ -1054,26 +992,17 @@
 	}
 
 	vm.CantLastAccepted = false
-<<<<<<< HEAD
-	vm.LastAcceptedF = func(context.Context) (ids.ID, error) { return blk0.ID(), nil }
-	vm.GetBlockF = func(_ context.Context, blkID ids.ID) (snowman.Block, error) {
-=======
-	vm.LastAcceptedF = func() (ids.ID, error) {
+	vm.LastAcceptedF = func(context.Context) (ids.ID, error) {
 		return blk0.ID(), nil
 	}
-	vm.GetBlockF = func(blkID ids.ID) (snowman.Block, error) {
->>>>>>> 2a76c560
+	vm.GetBlockF = func(_ context.Context, blkID ids.ID) (snowman.Block, error) {
 		require.Equal(t, blk0.ID(), blkID)
 		return blk0, nil
 	}
 	bs, err := New(
 		context.Background(),
 		config,
-<<<<<<< HEAD
 		func(context.Context, uint32) error {
-=======
-		func(uint32) error {
->>>>>>> 2a76c560
 			config.Ctx.SetState(snow.NormalOp)
 			return nil
 		},
@@ -1219,13 +1148,9 @@
 	}
 
 	vm.CantLastAccepted = false
-<<<<<<< HEAD
-	vm.LastAcceptedF = func(context.Context) (ids.ID, error) { return blk0.ID(), nil }
-=======
-	vm.LastAcceptedF = func() (ids.ID, error) {
+	vm.LastAcceptedF = func(context.Context) (ids.ID, error) {
 		return blk0.ID(), nil
 	}
->>>>>>> 2a76c560
 	parsedBlk1 := false
 	parsedBlk2 := false
 	parsedBlk3 := false
@@ -1287,11 +1212,7 @@
 	bsIntf, err := New(
 		context.Background(),
 		config,
-<<<<<<< HEAD
 		func(context.Context, uint32) error {
-=======
-		func(uint32) error {
->>>>>>> 2a76c560
 			config.Ctx.SetState(snow.NormalOp)
 			return nil
 		},
@@ -1403,15 +1324,10 @@
 		BytesV:  utils.RandomBytes(32),
 	}
 
-<<<<<<< HEAD
-	vm.LastAcceptedF = func(context.Context) (ids.ID, error) { return blk1.ID(), nil }
-	vm.GetBlockF = func(_ context.Context, blkID ids.ID) (snowman.Block, error) {
-=======
-	vm.LastAcceptedF = func() (ids.ID, error) {
+	vm.LastAcceptedF = func(context.Context) (ids.ID, error) {
 		return blk1.ID(), nil
 	}
-	vm.GetBlockF = func(blkID ids.ID) (snowman.Block, error) {
->>>>>>> 2a76c560
+	vm.GetBlockF = func(_ context.Context, blkID ids.ID) (snowman.Block, error) {
 		switch blkID {
 		case blk0.ID():
 			return nil, database.ErrNotFound
@@ -1436,11 +1352,7 @@
 	bsIntf, err := New(
 		context.Background(),
 		config,
-<<<<<<< HEAD
 		func(context.Context, uint32) error {
-=======
-		func(uint32) error {
->>>>>>> 2a76c560
 			config.Ctx.SetState(snow.NormalOp)
 			return nil
 		},
@@ -1520,22 +1432,14 @@
 		BytesV:  utils.RandomBytes(32),
 	}
 
-<<<<<<< HEAD
-	vm.LastAcceptedF = func(context.Context) (ids.ID, error) { return blk0.ID(), nil }
-=======
-	vm.LastAcceptedF = func() (ids.ID, error) {
+	vm.LastAcceptedF = func(context.Context) (ids.ID, error) {
 		return blk0.ID(), nil
 	}
->>>>>>> 2a76c560
 
 	bsIntf, err := New(
 		context.Background(),
 		config,
-<<<<<<< HEAD
 		func(context.Context, uint32) error {
-=======
-		func(uint32) error {
->>>>>>> 2a76c560
 			config.Ctx.SetState(snow.NormalOp)
 			return nil
 		},
