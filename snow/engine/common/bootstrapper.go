// Copyright (C) 2019-2023, Ava Labs, Inc. All rights reserved.
// See the file LICENSE for licensing terms.

package common

import (
	"context"
	"fmt"

	stdmath "math"

	"go.uber.org/zap"

	"github.com/ava-labs/avalanchego/ids"
	"github.com/ava-labs/avalanchego/snow/validators"
	"github.com/ava-labs/avalanchego/utils/math"
	"github.com/ava-labs/avalanchego/utils/set"
)

const (
	// StatusUpdateFrequency is how many containers should be processed between
	// logs
	StatusUpdateFrequency = 5000

	// MaxOutstandingGetAncestorsRequests is the maximum number of GetAncestors
	// sent but not responded to/failed
	MaxOutstandingGetAncestorsRequests = 10

	// MaxOutstandingBroadcastRequests is the maximum number of requests to have
	// outstanding when broadcasting.
	MaxOutstandingBroadcastRequests = 50
)

var _ Bootstrapper = (*bootstrapper)(nil)

type Bootstrapper interface {
	AcceptedFrontierHandler
	AcceptedHandler
	Haltable
	Startup(context.Context) error
	Restart(ctx context.Context, reset bool) error
}

// It collects mechanisms common to both snowman and avalanche bootstrappers
type bootstrapper struct {
	Config
	Halter

	// Holds the beacons that were sampled for the accepted frontier
	sampledBeacons validators.Manager
	// IDs of validators we should request an accepted frontier from
	pendingSendAcceptedFrontier set.Set[ids.NodeID]
	// IDs of validators we requested an accepted frontier from but haven't
	// received a reply yet
	pendingReceiveAcceptedFrontier set.Set[ids.NodeID]
	// IDs of validators that failed to respond with their accepted frontier
	failedAcceptedFrontier set.Set[ids.NodeID]
	// IDs of all the returned accepted frontiers
	acceptedFrontierSet set.Set[ids.ID]

	// IDs of validators we should request filtering the accepted frontier from
	pendingSendAccepted set.Set[ids.NodeID]
	// IDs of validators we requested filtering the accepted frontier from but
	// haven't received a reply yet
	pendingReceiveAccepted set.Set[ids.NodeID]
	// IDs of validators that failed to respond with their filtered accepted
	// frontier
	failedAccepted set.Set[ids.NodeID]
	// IDs of the returned accepted containers and the stake weight that has
	// marked them as accepted
	acceptedVotes    map[ids.ID]uint64
	acceptedFrontier []ids.ID

	// number of times the bootstrap has been attempted
	bootstrapAttempts int
}

func NewCommonBootstrapper(config Config) Bootstrapper {
	return &bootstrapper{
		Config: config,
	}
}

func (b *bootstrapper) AcceptedFrontier(ctx context.Context, nodeID ids.NodeID, requestID uint32, containerID ids.ID) error {
	// ignores any late responses
	if requestID != b.Config.SharedCfg.RequestID {
		b.Ctx.Log.Debug("received out-of-sync AcceptedFrontier message",
			zap.Stringer("nodeID", nodeID),
			zap.Uint32("expectedRequestID", b.Config.SharedCfg.RequestID),
			zap.Uint32("requestID", requestID),
		)
		return nil
	}

	if !b.pendingReceiveAcceptedFrontier.Contains(nodeID) {
		b.Ctx.Log.Debug("received unexpected AcceptedFrontier message",
			zap.Stringer("nodeID", nodeID),
		)
		return nil
	}

	// Union the reported accepted frontier from [nodeID] with the accepted
	// frontier we got from others
	b.acceptedFrontierSet.Add(containerID)
	return b.markAcceptedFrontierReceived(ctx, nodeID)
}

func (b *bootstrapper) GetAcceptedFrontierFailed(ctx context.Context, nodeID ids.NodeID, requestID uint32) error {
	// ignores any late responses
	if requestID != b.Config.SharedCfg.RequestID {
		b.Ctx.Log.Debug("received out-of-sync GetAcceptedFrontierFailed message",
			zap.Stringer("nodeID", nodeID),
			zap.Uint32("expectedRequestID", b.Config.SharedCfg.RequestID),
			zap.Uint32("requestID", requestID),
		)
		return nil
	}

	if !b.pendingReceiveAcceptedFrontier.Contains(nodeID) {
		b.Ctx.Log.Debug("received unexpected GetAcceptedFrontierFailed message",
			zap.Stringer("nodeID", nodeID),
		)
		return nil
	}

	// If we can't get a response from [nodeID], act as though they said their
	// accepted frontier is empty and we add the validator to the failed list
	b.failedAcceptedFrontier.Add(nodeID)
	return b.markAcceptedFrontierReceived(ctx, nodeID)
}

func (b *bootstrapper) markAcceptedFrontierReceived(ctx context.Context, nodeID ids.NodeID) error {
	// Mark that we received a response from [nodeID]
	b.pendingReceiveAcceptedFrontier.Remove(nodeID)

	b.sendGetAcceptedFrontiers(ctx)

	// still waiting on requests
	if b.pendingReceiveAcceptedFrontier.Len() != 0 {
		return nil
	}

	// We've received the accepted frontier from every bootstrap validator
	// Ask each bootstrap validator to filter the list of containers that we were
	// told are on the accepted frontier such that the list only contains containers
	// they think are accepted.
<<<<<<< HEAD
	//
	// Create a newAlpha taking using the sampled beacon
	// Keep the proportion of b.Alpha in the newAlpha
	// newAlpha := totalSampledWeight * b.Alpha / totalWeight
	totalSampledWeight, err := b.sampledBeacons.TotalWeight(b.Ctx.SubnetID)
	if err != nil {
		return fmt.Errorf("failed to get total weight of sampled beacons for subnet %s: %w", b.Ctx.SubnetID, err)
	}
	beaconsTotalWeight, err := b.Beacons.TotalWeight(b.Ctx.SubnetID)
	if err != nil {
		return fmt.Errorf("failed to get total weight of beacons for subnet %s: %w", b.Ctx.SubnetID, err)
	}
	newAlpha := float64(totalSampledWeight*b.Alpha) / float64(beaconsTotalWeight)

	failedBeaconWeight, err := b.Beacons.SubsetWeight(b.Ctx.SubnetID, b.failedAcceptedFrontier)
	if err != nil {
		return fmt.Errorf("failed to get total weight of failed beacons: %w", err)
	}
=======
	newAlpha := float64(b.sampledBeacons.Weight()*b.Alpha) / float64(b.Beacons.Weight())

	failedBeaconWeight := b.Beacons.SubsetWeight(b.failedAcceptedFrontier)
>>>>>>> e33f595d

	// fail the bootstrap if the weight is not enough to bootstrap
	if float64(totalSampledWeight)-newAlpha < float64(failedBeaconWeight) {
		if b.Config.RetryBootstrap {
			b.Ctx.Log.Debug("restarting bootstrap",
				zap.String("reason", "not enough frontiers received"),
				zap.Int("numBeacons", b.Beacons.Count(b.Ctx.SubnetID)),
				zap.Int("numFailedBootstrappers", b.failedAcceptedFrontier.Len()),
				zap.Int("numBootstrapAttemps", b.bootstrapAttempts),
			)
			return b.Restart(ctx, false)
		}

		b.Ctx.Log.Debug("didn't receive enough frontiers",
			zap.Int("numFailedValidators", b.failedAcceptedFrontier.Len()),
			zap.Int("numBootstrapAttempts", b.bootstrapAttempts),
		)
	}

	b.Config.SharedCfg.RequestID++
	b.acceptedFrontier = b.acceptedFrontierSet.List()

	b.sendGetAccepted(ctx)
	return nil
}

func (b *bootstrapper) Accepted(ctx context.Context, nodeID ids.NodeID, requestID uint32, containerIDs []ids.ID) error {
	// ignores any late responses
	if requestID != b.Config.SharedCfg.RequestID {
		b.Ctx.Log.Debug("received out-of-sync Accepted message",
			zap.Stringer("nodeID", nodeID),
			zap.Uint32("expectedRequestID", b.Config.SharedCfg.RequestID),
			zap.Uint32("requestID", requestID),
		)
		return nil
	}

	if !b.pendingReceiveAccepted.Contains(nodeID) {
		b.Ctx.Log.Debug("received unexpected Accepted message",
			zap.Stringer("nodeID", nodeID),
		)
		return nil
	}
	// Mark that we received a response from [nodeID]
	b.pendingReceiveAccepted.Remove(nodeID)

	weight := b.Beacons.GetWeight(b.Ctx.SubnetID, nodeID)
	for _, containerID := range containerIDs {
		previousWeight := b.acceptedVotes[containerID]
		newWeight, err := math.Add64(weight, previousWeight)
		if err != nil {
			b.Ctx.Log.Error("failed calculating the Accepted votes",
				zap.Uint64("weight", weight),
				zap.Uint64("previousWeight", previousWeight),
				zap.Error(err),
			)
			newWeight = stdmath.MaxUint64
		}
		b.acceptedVotes[containerID] = newWeight
	}

	b.sendGetAccepted(ctx)

	// wait on pending responses
	if b.pendingReceiveAccepted.Len() != 0 {
		return nil
	}

	// We've received the filtered accepted frontier from every bootstrap validator
	// Accept all containers that have a sufficient weight behind them
	accepted := make([]ids.ID, 0, len(b.acceptedVotes))
	for containerID, weight := range b.acceptedVotes {
		if weight >= b.Alpha {
			accepted = append(accepted, containerID)
		}
	}

	// if we don't have enough weight for the bootstrap to be accepted then
	// retry or fail the bootstrap
	size := len(accepted)
	if size == 0 && b.Beacons.Count(b.Ctx.SubnetID) > 0 {
		// if we had too many timeouts when asking for validator votes, we
		// should restart bootstrap hoping for the network problems to go away;
		// otherwise, we received enough (>= b.Alpha) responses, but no frontier
		// was supported by a majority of validators (i.e. votes are split
		// between minorities supporting different frontiers).
		beaconTotalWeight, err := b.Beacons.TotalWeight(b.Ctx.SubnetID)
		if err != nil {
			return fmt.Errorf("failed to get total weight of beacons for subnet %s: %w", b.Ctx.SubnetID, err)
		}
		failedBeaconWeight, err := b.Beacons.SubsetWeight(b.Ctx.SubnetID, b.failedAccepted)
		if err != nil {
			return fmt.Errorf("failed to get total weight of failed beacons for subnet %s: %w", b.Ctx.SubnetID, err)
		}
		votingStakes := beaconTotalWeight - failedBeaconWeight
		if b.Config.RetryBootstrap && votingStakes < b.Alpha {
			b.Ctx.Log.Debug("restarting bootstrap",
				zap.String("reason", "not enough votes received"),
				zap.Int("numBeacons", b.Beacons.Count(b.Ctx.SubnetID)),
				zap.Int("numFailedBootstrappers", b.failedAccepted.Len()),
				zap.Int("numBootstrapAttempts", b.bootstrapAttempts),
			)
			return b.Restart(ctx, false)
		}
	}

	if !b.Config.SharedCfg.Restarted {
		b.Ctx.Log.Info("bootstrapping started syncing",
			zap.Int("numVerticesInFrontier", size),
		)
	} else {
		b.Ctx.Log.Debug("bootstrapping started syncing",
			zap.Int("numVerticesInFrontier", size),
		)
	}

	return b.Bootstrapable.ForceAccepted(ctx, accepted)
}

func (b *bootstrapper) GetAcceptedFailed(ctx context.Context, nodeID ids.NodeID, requestID uint32) error {
	// ignores any late responses
	if requestID != b.Config.SharedCfg.RequestID {
		b.Ctx.Log.Debug("received out-of-sync GetAcceptedFailed message",
			zap.Stringer("nodeID", nodeID),
			zap.Uint32("expectedRequestID", b.Config.SharedCfg.RequestID),
			zap.Uint32("requestID", requestID),
		)
		return nil
	}

	// If we can't get a response from [nodeID], act as though they said that
	// they think none of the containers we sent them in GetAccepted are
	// accepted
	b.failedAccepted.Add(nodeID)
	return b.Accepted(ctx, nodeID, requestID, nil)
}

func (b *bootstrapper) Startup(ctx context.Context) error {
	beaconIDs, err := b.Beacons.Sample(b.Ctx.SubnetID, b.Config.SampleK)
	if err != nil {
		return err
	}

	b.sampledBeacons = validators.NewManager()
	b.pendingSendAcceptedFrontier.Clear()
	for _, nodeID := range beaconIDs {
		if !b.sampledBeacons.Contains(b.Ctx.SubnetID, nodeID) {
			// Invariant: We never use the TxID or BLS keys populated here.
			err = b.sampledBeacons.AddStaker(b.Ctx.SubnetID, nodeID, nil, ids.Empty, 1)
		} else {
			err = b.sampledBeacons.AddWeight(b.Ctx.SubnetID, nodeID, 1)
		}
		if err != nil {
			return err
		}
		b.pendingSendAcceptedFrontier.Add(nodeID)
	}

	b.pendingReceiveAcceptedFrontier.Clear()
	b.failedAcceptedFrontier.Clear()
	b.acceptedFrontierSet.Clear()

	b.pendingSendAccepted.Clear()
	for _, nodeID := range b.Beacons.GetValidatorIDs(b.Ctx.SubnetID) {
		b.pendingSendAccepted.Add(nodeID)
	}

	b.pendingReceiveAccepted.Clear()
	b.failedAccepted.Clear()
	b.acceptedVotes = make(map[ids.ID]uint64)

	b.bootstrapAttempts++
	if b.pendingSendAcceptedFrontier.Len() == 0 {
		b.Ctx.Log.Info("bootstrapping skipped",
			zap.String("reason", "no provided bootstraps"),
		)
		return b.Bootstrapable.ForceAccepted(ctx, nil)
	}

	b.Config.SharedCfg.RequestID++
	b.sendGetAcceptedFrontiers(ctx)
	return nil
}

func (b *bootstrapper) Restart(ctx context.Context, reset bool) error {
	// resets the attempts when we're pulling blocks/vertices we don't want to
	// fail the bootstrap at that stage
	if reset {
		b.Ctx.Log.Debug("Checking for new frontiers")

		b.Config.SharedCfg.Restarted = true
		b.bootstrapAttempts = 0
	}

	if b.bootstrapAttempts > 0 && b.bootstrapAttempts%b.RetryBootstrapWarnFrequency == 0 {
		b.Ctx.Log.Debug("check internet connection",
			zap.Int("numBootstrapAttempts", b.bootstrapAttempts),
		)
	}

	return b.Startup(ctx)
}

// Ask up to [MaxOutstandingBroadcastRequests] bootstrap validators to send
// their accepted frontier with the current accepted frontier
func (b *bootstrapper) sendGetAcceptedFrontiers(ctx context.Context) {
	vdrs := set.NewSet[ids.NodeID](1)
	for b.pendingSendAcceptedFrontier.Len() > 0 && b.pendingReceiveAcceptedFrontier.Len() < MaxOutstandingBroadcastRequests {
		vdr, _ := b.pendingSendAcceptedFrontier.Pop()
		// Add the validator to the set to send the messages to
		vdrs.Add(vdr)
		// Add the validator to send pending receipt set
		b.pendingReceiveAcceptedFrontier.Add(vdr)
	}

	if vdrs.Len() > 0 {
		b.Sender.SendGetAcceptedFrontier(ctx, vdrs, b.Config.SharedCfg.RequestID)
	}
}

// Ask up to [MaxOutstandingBroadcastRequests] bootstrap validators to send
// their filtered accepted frontier
func (b *bootstrapper) sendGetAccepted(ctx context.Context) {
	vdrs := set.NewSet[ids.NodeID](1)
	for b.pendingSendAccepted.Len() > 0 && b.pendingReceiveAccepted.Len() < MaxOutstandingBroadcastRequests {
		vdr, _ := b.pendingSendAccepted.Pop()
		// Add the validator to the set to send the messages to
		vdrs.Add(vdr)
		// Add the validator to send pending receipt set
		b.pendingReceiveAccepted.Add(vdr)
	}

	if vdrs.Len() > 0 {
		b.Ctx.Log.Debug("sent GetAccepted messages",
			zap.Int("numSent", vdrs.Len()),
			zap.Int("numPending", b.pendingSendAccepted.Len()),
		)
		b.Sender.SendGetAccepted(ctx, vdrs, b.Config.SharedCfg.RequestID, b.acceptedFrontier)
	}
}<|MERGE_RESOLUTION|>--- conflicted
+++ resolved
@@ -144,11 +144,6 @@
 	// Ask each bootstrap validator to filter the list of containers that we were
 	// told are on the accepted frontier such that the list only contains containers
 	// they think are accepted.
-<<<<<<< HEAD
-	//
-	// Create a newAlpha taking using the sampled beacon
-	// Keep the proportion of b.Alpha in the newAlpha
-	// newAlpha := totalSampledWeight * b.Alpha / totalWeight
 	totalSampledWeight, err := b.sampledBeacons.TotalWeight(b.Ctx.SubnetID)
 	if err != nil {
 		return fmt.Errorf("failed to get total weight of sampled beacons for subnet %s: %w", b.Ctx.SubnetID, err)
@@ -163,11 +158,6 @@
 	if err != nil {
 		return fmt.Errorf("failed to get total weight of failed beacons: %w", err)
 	}
-=======
-	newAlpha := float64(b.sampledBeacons.Weight()*b.Alpha) / float64(b.Beacons.Weight())
-
-	failedBeaconWeight := b.Beacons.SubsetWeight(b.failedAcceptedFrontier)
->>>>>>> e33f595d
 
 	// fail the bootstrap if the weight is not enough to bootstrap
 	if float64(totalSampledWeight)-newAlpha < float64(failedBeaconWeight) {
