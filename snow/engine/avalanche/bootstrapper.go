// (c) 2019-2020, Ava Labs, Inc. All rights reserved.
// See the file LICENSE for licensing terms.

package avalanche

import (
	"github.com/ava-labs/gecko/ids"
	"github.com/ava-labs/gecko/snow/choices"
	"github.com/ava-labs/gecko/snow/consensus/avalanche"
	"github.com/ava-labs/gecko/snow/engine/common"
	"github.com/ava-labs/gecko/snow/engine/common/queue"
	"github.com/ava-labs/gecko/utils/formatting"
	"github.com/prometheus/client_golang/prometheus"
)

// BootstrapConfig ...
type BootstrapConfig struct {
	common.Config

	// VtxBlocked tracks operations that are blocked on vertices
	// TxBlocked tracks operations that are blocked on transactions
	VtxBlocked, TxBlocked *queue.Jobs

	State State
	VM    DAGVM
}

type bootstrapper struct {
	BootstrapConfig
	metrics
	common.Bootstrapper

	// IDs of vertices that we're already in the process of getting
	// TODO: Find a better way to track; this keeps every single vertex's ID in memory when bootstrapping from nothing
	seen ids.Set

	numFetched uint64 // number of vertices that have been fetched from validators

	// vtxReqs prevents asking validators for the same vertex
	vtxReqs common.Requests

	// IDs of vertices that we have requested from other validators but haven't received
	pending    ids.Set
	finished   bool
	onFinished func()
}

// Initialize this engine.
func (b *bootstrapper) Initialize(config BootstrapConfig) {
	b.BootstrapConfig = config

	b.VtxBlocked.SetParser(&vtxParser{
		log:         config.Context.Log,
		numAccepted: b.numBSVtx,
		numDropped:  b.numBSDroppedVtx,
		state:       b.State,
	})

	b.TxBlocked.SetParser(&txParser{
		log:         config.Context.Log,
		numAccepted: b.numBSTx,
		numDropped:  b.numBSDroppedTx,
		vm:          b.VM,
	})

	config.Bootstrapable = b
	b.Bootstrapper.Initialize(config.Config)
}

// CurrentAcceptedFrontier ...
func (b *bootstrapper) CurrentAcceptedFrontier() ids.Set {
	acceptedFrontier := ids.Set{}
	acceptedFrontier.Add(b.State.Edge()...)
	return acceptedFrontier
}

// FilterAccepted ...
func (b *bootstrapper) FilterAccepted(containerIDs ids.Set) ids.Set {
	acceptedVtxIDs := ids.Set{}
	for _, vtxID := range containerIDs.List() {
		if vtx, err := b.State.GetVertex(vtxID); err == nil && vtx.Status() == choices.Accepted {
			acceptedVtxIDs.Add(vtxID)
		}
	}
	return acceptedVtxIDs
}

// ForceAccepted ...
func (b *bootstrapper) ForceAccepted(acceptedContainerIDs ids.Set) {
	for _, vtxID := range acceptedContainerIDs.List() {
		b.fetch(vtxID)
	}

	if numPending := b.pending.Len(); numPending == 0 {
		// TODO: This typically indicates bootstrapping has failed, so this
		// should be handled appropriately
		b.finish()
	}
}

// Put ...
func (b *bootstrapper) Put(vdr ids.ShortID, requestID uint32, vtxID ids.ID, vtxBytes []byte) {
	vtx, err := b.State.ParseVertex(vtxBytes)
	if err != nil {
		b.BootstrapConfig.Context.Log.Debug("ParseVertex failed due to %s for block:\n%s",
			err,
			formatting.DumpBytes{Bytes: vtxBytes})

		b.GetFailed(vdr, requestID)
		return
	}

	if !b.pending.Contains(vtx.ID()) {
		b.BootstrapConfig.Context.Log.Debug("Validator %s sent an unrequested vertex:\n%s",
			vdr,
			formatting.DumpBytes{Bytes: vtxBytes})

		b.GetFailed(vdr, requestID)
		return
	}

	b.addVertex(vtx)
}

// GetFailed ...
func (b *bootstrapper) GetFailed(vdr ids.ShortID, requestID uint32) {
	vtxID, ok := b.vtxReqs.Remove(vdr, requestID)
	if !ok {
		b.BootstrapConfig.Context.Log.Debug("GetFailed called without sending the corresponding Get message from %s",
			vdr)
		return
	}

	b.sendRequest(vtxID)
}

func (b *bootstrapper) fetch(vtxID ids.ID) {
	if b.pending.Contains(vtxID) {
		return
	}

	vtx, err := b.State.GetVertex(vtxID)
	if err != nil {
		b.sendRequest(vtxID)
		return
	}
	b.storeVertex(vtx)
}

func (b *bootstrapper) sendRequest(vtxID ids.ID) {
	validators := b.BootstrapConfig.Validators.Sample(1)
	if len(validators) == 0 {
		b.BootstrapConfig.Context.Log.Error("Dropping request for %s as there are no validators", vtxID)
		return
	}
	validatorID := validators[0].ID()
	b.RequestID++

	b.vtxReqs.RemoveAny(vtxID)
	b.vtxReqs.Add(validatorID, b.RequestID, vtxID)

	b.pending.Add(vtxID)
	b.BootstrapConfig.Sender.Get(validatorID, b.RequestID, vtxID)

	b.numBSPendingRequests.Set(float64(b.pending.Len()))
}

func (b *bootstrapper) addVertex(vtx avalanche.Vertex) {
	b.storeVertex(vtx)

	if numPending := b.pending.Len(); numPending == 0 {
		b.finish()
	}
}

func (b *bootstrapper) storeVertex(vtx avalanche.Vertex) {
	vts := []avalanche.Vertex{vtx}
	b.numFetched++
	if b.numFetched%2500 == 0 { // perioidcally inform user of progress
		b.BootstrapConfig.Context.Log.Info("bootstrapping has fetched %d vertices", b.numFetched)
	}

	for len(vts) > 0 {
		newLen := len(vts) - 1
		vtx := vts[newLen]
		vts = vts[:newLen]

		vtxID := vtx.ID()
		switch status := vtx.Status(); status {
		case choices.Unknown:
			b.sendRequest(vtxID)
		case choices.Processing:
			b.pending.Remove(vtxID)

			if err := b.VtxBlocked.Push(&vertexJob{
				log:         b.BootstrapConfig.Context.Log,
				numAccepted: b.numBSVtx,
				numDropped:  b.numBSDroppedVtx,
				vtx:         vtx,
			}); err == nil {
<<<<<<< HEAD
				b.numBlockedVtx.Inc()
			} else {
				b.BootstrapConfig.Context.Log.Verbo("couldn't push to vtxBlocked")
=======
				b.numBSBlockedVtx.Inc()
>>>>>>> 896cafdc
			}
			for _, tx := range vtx.Txs() {
				if err := b.TxBlocked.Push(&txJob{
					log:         b.BootstrapConfig.Context.Log,
					numAccepted: b.numBSTx,
					numDropped:  b.numBSDroppedTx,
					tx:          tx,
				}); err == nil {
<<<<<<< HEAD
					b.numBlockedTx.Inc()
				} else {
					b.BootstrapConfig.Context.Log.Verbo("couldn't push to txBlocked")
				}
			}
			for _, parent := range vtx.Parents() {
				if parentID := parent.ID(); !b.seen.Contains(parentID) {
					b.seen.Add(parentID)
					vts = append(vts, parent)
=======
					b.numBSBlockedTx.Inc()
>>>>>>> 896cafdc
				}
			}
		case choices.Accepted:
			b.BootstrapConfig.Context.Log.Verbo("Bootstrapping confirmed %s", vtxID)
		case choices.Rejected:
			b.BootstrapConfig.Context.Log.Error("Bootstrapping wants to accept %s, however it was previously rejected", vtxID)
		}
	}

	numPending := b.pending.Len()
	b.numBSPendingRequests.Set(float64(numPending))
}

func (b *bootstrapper) finish() {
	if b.finished {
		return
	}
	b.BootstrapConfig.Context.Log.Info("bootstrapping finished fetching vertices. executing state transitions...")

	b.executeAll(b.TxBlocked, b.numBSBlockedTx)
	b.executeAll(b.VtxBlocked, b.numBSBlockedVtx)

	// Start consensus
	b.onFinished()
	b.seen = ids.Set{}
	b.finished = true
}

func (b *bootstrapper) executeAll(jobs *queue.Jobs, numBlocked prometheus.Gauge) {
	for job, err := jobs.Pop(); err == nil; job, err = jobs.Pop() {
		numBlocked.Dec()
		b.BootstrapConfig.Context.Log.Debug("Executing: %s", job.ID())
		if err := jobs.Execute(job); err != nil {
			b.BootstrapConfig.Context.Log.Warn("Error executing: %s", err)
		}
	}
}<|MERGE_RESOLUTION|>--- conflicted
+++ resolved
@@ -198,13 +198,9 @@
 				numDropped:  b.numBSDroppedVtx,
 				vtx:         vtx,
 			}); err == nil {
-<<<<<<< HEAD
-				b.numBlockedVtx.Inc()
+				b.numBSBlockedVtx.Inc()
 			} else {
 				b.BootstrapConfig.Context.Log.Verbo("couldn't push to vtxBlocked")
-=======
-				b.numBSBlockedVtx.Inc()
->>>>>>> 896cafdc
 			}
 			for _, tx := range vtx.Txs() {
 				if err := b.TxBlocked.Push(&txJob{
@@ -213,8 +209,7 @@
 					numDropped:  b.numBSDroppedTx,
 					tx:          tx,
 				}); err == nil {
-<<<<<<< HEAD
-					b.numBlockedTx.Inc()
+					b.numBSBlockedTx.Inc()
 				} else {
 					b.BootstrapConfig.Context.Log.Verbo("couldn't push to txBlocked")
 				}
@@ -223,9 +218,6 @@
 				if parentID := parent.ID(); !b.seen.Contains(parentID) {
 					b.seen.Add(parentID)
 					vts = append(vts, parent)
-=======
-					b.numBSBlockedTx.Inc()
->>>>>>> 896cafdc
 				}
 			}
 		case choices.Accepted:
