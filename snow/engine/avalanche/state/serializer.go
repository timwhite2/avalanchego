// (c) 2019-2020, Ava Labs, Inc. All rights reserved.
// See the file LICENSE for licensing terms.

// Package state manages the meta-data required by consensus for an avalanche
// dag.
package state

import (
	"errors"

	"github.com/ava-labs/avalanchego/cache"
	"github.com/ava-labs/avalanchego/database"
	"github.com/ava-labs/avalanchego/database/versiondb"
	"github.com/ava-labs/avalanchego/ids"
	"github.com/ava-labs/avalanchego/snow"
	"github.com/ava-labs/avalanchego/snow/choices"
	"github.com/ava-labs/avalanchego/snow/consensus/avalanche"
	"github.com/ava-labs/avalanchego/snow/consensus/snowstorm/conflicts"
	"github.com/ava-labs/avalanchego/snow/engine/avalanche/vertex"
	"github.com/ava-labs/avalanchego/utils/math"
)

const (
	dbCacheSize = 10000
	idCacheSize = 1000
)

var (
	errUnknownVertex = errors.New("unknown vertex")
	errWrongChainID  = errors.New("wrong ChainID in vertex")
)

// Serializer manages the state of multiple vertices
type Serializer struct {
	ctx   *snow.Context
	vm    vertex.DAGVM
	state *prefixedState
	db    *versiondb.Database
	edge  ids.Set
}

// Initialize implements the avalanche.State interface
func (s *Serializer) Initialize(ctx *snow.Context, vm vertex.DAGVM, db database.Database) {
	s.ctx = ctx
	s.vm = vm

	vdb := versiondb.New(db)
	dbCache := &cache.LRU{Size: dbCacheSize}
	rawState := &state{
		serializer: s,
		dbCache:    dbCache,
		db:         vdb,
	}
	s.state = newPrefixedState(rawState, idCacheSize)
	s.db = vdb

	s.edge.Add(s.state.Edge()...)
}

// Parse implements the avalanche.State interface
func (s *Serializer) Parse(b []byte) (avalanche.Vertex, error) {
	return newUniqueVertex(s, b)
}

<<<<<<< HEAD
// BuildVertex implements the avalanche.State interface
func (s *Serializer) BuildVertex(parentIDs []ids.ID, txs []conflicts.Tx) (avalanche.Vertex, error) {
	if len(txs) == 0 {
		return nil, errNoTxs
	} else if l := len(txs); l > maxTxsPerVtx {
		return nil, fmt.Errorf("number of txs (%d) exceeds max (%d)", l, maxTxsPerVtx)
	} else if l := len(parentIDs); l > maxNumParents {
		return nil, fmt.Errorf("number of parents (%d) exceeds max (%d)", l, maxNumParents)
	}

	ids.SortIDs(parentIDs)
	sortTxs(txs)

=======
// Build implements the avalanche.State interface
func (s *Serializer) Build(
	epoch uint32,
	parentIDs []ids.ID,
	txs []snowstorm.Tx,
	restrictions []ids.ID,
) (avalanche.Vertex, error) {
>>>>>>> 9b7c29f8
	height := uint64(0)
	for _, parentID := range parentIDs {
		parent, err := s.getVertex(parentID)
		if err != nil {
			return nil, err
		}
		height = math.Max64(height, parent.v.vtx.Height())
	}

	txBytes := make([][]byte, len(txs))
	for i, tx := range txs {
		txBytes[i] = tx.Bytes()
	}

	vtx, err := vertex.Build(
		s.ctx.ChainID,
		height,
		epoch,
		parentIDs,
		txBytes,
		restrictions,
	)
	if err != nil {
		return nil, err
	}

	uVtx := &uniqueVertex{
		serializer: s,
		vtxID:      vtx.ID(),
	}
	// setVertex handles the case where this vertex already exists even
	// though we just made it
	return uVtx, uVtx.setVertex(vtx)
}

// Get implements the avalanche.State interface
func (s *Serializer) Get(vtxID ids.ID) (avalanche.Vertex, error) { return s.getVertex(vtxID) }

// Edge implements the avalanche.State interface
func (s *Serializer) Edge() []ids.ID { return s.edge.List() }

func (s *Serializer) parseVertex(b []byte) (vertex.StatelessVertex, error) {
	vtx, err := vertex.Parse(b)
	if err != nil {
		return nil, err
	}
	if vtx.ChainID() != s.ctx.ChainID {
		return nil, errWrongChainID
	}
	return vtx, nil
}

func (s *Serializer) getVertex(vtxID ids.ID) (*uniqueVertex, error) {
	vtx := &uniqueVertex{
		serializer: s,
		vtxID:      vtxID,
	}
	if vtx.Status() == choices.Unknown {
		return nil, errUnknownVertex
	}
	return vtx, nil
}<|MERGE_RESOLUTION|>--- conflicted
+++ resolved
@@ -62,29 +62,13 @@
 	return newUniqueVertex(s, b)
 }
 
-<<<<<<< HEAD
-// BuildVertex implements the avalanche.State interface
-func (s *Serializer) BuildVertex(parentIDs []ids.ID, txs []conflicts.Tx) (avalanche.Vertex, error) {
-	if len(txs) == 0 {
-		return nil, errNoTxs
-	} else if l := len(txs); l > maxTxsPerVtx {
-		return nil, fmt.Errorf("number of txs (%d) exceeds max (%d)", l, maxTxsPerVtx)
-	} else if l := len(parentIDs); l > maxNumParents {
-		return nil, fmt.Errorf("number of parents (%d) exceeds max (%d)", l, maxNumParents)
-	}
-
-	ids.SortIDs(parentIDs)
-	sortTxs(txs)
-
-=======
 // Build implements the avalanche.State interface
 func (s *Serializer) Build(
 	epoch uint32,
 	parentIDs []ids.ID,
-	txs []snowstorm.Tx,
+	txs []conflicts.Tx,
 	restrictions []ids.ID,
 ) (avalanche.Vertex, error) {
->>>>>>> 9b7c29f8
 	height := uint64(0)
 	for _, parentID := range parentIDs {
 		parent, err := s.getVertex(parentID)
