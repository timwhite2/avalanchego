--- conflicted
+++ resolved
@@ -41,12 +41,9 @@
 	return nil
 }
 
-<<<<<<< HEAD
-func (s *state) SetVertex(id ids.ID, vtx *innerVertex) {
-=======
-// SetVertex persists the vertex to the database and returns an error if it fails to write to the db
-func (s *state) SetVertex(id ids.ID, vtx *vertex) error {
->>>>>>> 167479f4
+// SetVertex persists the vertex to the database and returns an error if it
+// fails to write to the db
+func (s *state) SetVertex(id ids.ID, vtx *innerVertex) error {
 	s.dbCache.Put(id, vtx)
 
 	if vtx == nil {
