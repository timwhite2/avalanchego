// (c) 2019-2020, Ava Labs, Inc. All rights reserved.
// See the file LICENSE for licensing terms.

package avalanche

import (
	"github.com/ava-labs/gecko/ids"
	"github.com/ava-labs/gecko/snow/consensus/avalanche"
	"github.com/ava-labs/gecko/snow/consensus/snowstorm"
)

type issuer struct {
	t                 *Transitive
	vtx               avalanche.Vertex
	issued, abandoned bool
	vtxDeps, txDeps   ids.Set
}

func (i *issuer) FulfillVtx(id ids.ID) {
	i.vtxDeps.Remove(id)
	i.Update()
}

func (i *issuer) FulfillTx(id ids.ID) {
	i.txDeps.Remove(id)
	i.Update()
}

func (i *issuer) Abandon() {
	if !i.abandoned {
		vtxID := i.vtx.ID()
		i.t.pending.Remove(vtxID)
		i.abandoned = true

		i.t.vtxBlocked.Abandon(vtxID)
	}
}

func (i *issuer) Update() {
	if i.abandoned || i.issued || i.vtxDeps.Len() != 0 || i.txDeps.Len() != 0 || i.t.consensus.VertexIssued(i.vtx) || i.t.errs.Errored() {
		return
	}
	i.issued = true

	vtxID := i.vtx.ID()
	i.t.pending.Remove(vtxID)

	txs, err := i.vtx.Txs()
	if err != nil {
		i.t.errs.Add(err)
		return
	}
	validTxs := []snowstorm.Tx{}
	for _, tx := range txs {
		if err := tx.Verify(); err != nil {
			i.t.Config.Context.Log.Debug("Transaction %s failed verification due to %s", tx.ID(), err)
		} else {
			validTxs = append(validTxs, tx)
		}
	}

	if len(validTxs) != len(txs) {
		i.t.Config.Context.Log.Debug("Abandoning %s due to failed transaction verification", vtxID)

		if err := i.t.batch(validTxs, false /*=force*/, false /*=empty*/); err != nil {
			i.t.errs.Add(err)
		}
		i.t.vtxBlocked.Abandon(vtxID)
		return
	}

	i.t.Config.Context.Log.Verbo("Adding vertex to consensus:\n%s", i.vtx)

	if err := i.t.consensus.Add(i.vtx); err != nil {
		i.t.errs.Add(err)
		return
	}

<<<<<<< HEAD
	p := i.t.consensus.Parameters()
	vdrs := i.t.Config.Validators.Sample(p.K) // Validators to sample
=======
	p := i.t.Consensus.Parameters()
	vdrs, err := i.t.Config.Validators.Sample(p.K) // Validators to sample
>>>>>>> ed22a0d2

	vdrBag := ids.ShortBag{} // Validators to sample repr. as a set
	for _, vdr := range vdrs {
		vdrBag.Add(vdr.ID())
	}

	vdrSet := ids.ShortSet{}
	vdrSet.Add(vdrBag.List()...)

	i.t.RequestID++
	if err == nil && i.t.polls.Add(i.t.RequestID, vdrBag) {
		i.t.Config.Sender.PushQuery(vdrSet, i.t.RequestID, vtxID, i.vtx.Bytes())
	} else if err != nil {
		i.t.Config.Context.Log.Error("Query for %s was dropped due to an insufficient number of validators", vtxID)
	}

	i.t.vtxBlocked.Fulfill(vtxID)
	for _, tx := range txs {
		i.t.txBlocked.Fulfill(tx.ID())
	}

	i.t.errs.Add(i.t.repoll())
}

type vtxIssuer struct{ i *issuer }

func (vi *vtxIssuer) Dependencies() ids.Set { return vi.i.vtxDeps }
func (vi *vtxIssuer) Fulfill(id ids.ID)     { vi.i.FulfillVtx(id) }
func (vi *vtxIssuer) Abandon(ids.ID)        { vi.i.Abandon() }
func (vi *vtxIssuer) Update()               { vi.i.Update() }

type txIssuer struct{ i *issuer }

func (ti *txIssuer) Dependencies() ids.Set { return ti.i.txDeps }
func (ti *txIssuer) Fulfill(id ids.ID)     { ti.i.FulfillTx(id) }
func (ti *txIssuer) Abandon(ids.ID)        { ti.i.Abandon() }
func (ti *txIssuer) Update()               { ti.i.Update() }<|MERGE_RESOLUTION|>--- conflicted
+++ resolved
@@ -76,13 +76,8 @@
 		return
 	}
 
-<<<<<<< HEAD
 	p := i.t.consensus.Parameters()
-	vdrs := i.t.Config.Validators.Sample(p.K) // Validators to sample
-=======
-	p := i.t.Consensus.Parameters()
 	vdrs, err := i.t.Config.Validators.Sample(p.K) // Validators to sample
->>>>>>> ed22a0d2
 
 	vdrBag := ids.ShortBag{} // Validators to sample repr. as a set
 	for _, vdr := range vdrs {
