--- conflicted
+++ resolved
@@ -2384,21 +2384,6 @@
 	st.getVertex = nil
 }
 
-<<<<<<< HEAD
-func TestEngineDoubleChit(t *testing.T) {
-	config := DefaultConfig()
-
-	config.Params.Alpha = 2
-	config.Params.K = 2
-
-	vdr0 := validators.GenerateRandomValidator(1)
-	vdr1 := validators.GenerateRandomValidator(1)
-	vals := validators.NewSet()
-	vals.Add(vdr0)
-	vals.Add(vdr1)
-	config.Validators = vals
-
-=======
 func TestEngineUndeclaredDependencyDeadlock(t *testing.T) {
 	config := DefaultConfig()
 
@@ -2574,40 +2559,19 @@
 func TestEngineGossip(t *testing.T) {
 	config := DefaultConfig()
 
->>>>>>> 58c90932
 	sender := &common.SenderTest{}
 	sender.T = t
 	config.Sender = sender
 
 	sender.Default(true)
-<<<<<<< HEAD
-	sender.CantGetAcceptedFrontier = false
-=======
->>>>>>> 58c90932
 
 	st := &stateTest{t: t}
 	config.State = st
 
-<<<<<<< HEAD
-	st.Default(true)
-
-=======
->>>>>>> 58c90932
 	gVtx := &Vtx{
 		id:     GenerateID(),
 		status: choices.Accepted,
 	}
-<<<<<<< HEAD
-	mVtx := &Vtx{
-		id:     GenerateID(),
-		status: choices.Accepted,
-	}
-
-	vts := []avalanche.Vertex{gVtx, mVtx}
-	utxos := []ids.ID{GenerateID()}
-
-	tx := &TestTx{
-=======
 
 	te := &Transitive{}
 	te.Initialize(config)
@@ -2672,13 +2636,499 @@
 	utxos := []ids.ID{GenerateID(), GenerateID()}
 
 	tx0 := &TestTx{
->>>>>>> 58c90932
 		TestTx: snowstorm.TestTx{
 			Identifier: GenerateID(),
 			Stat:       choices.Processing,
 		},
 	}
-<<<<<<< HEAD
+	tx0.Ins.Add(utxos[0])
+
+	tx1 := &TestTx{
+		TestTx: snowstorm.TestTx{
+			Identifier: GenerateID(),
+			Stat:       choices.Processing,
+		},
+	}
+	tx1.Ins.Add(utxos[1])
+
+	vtx0 := &Vtx{
+		parents: vts,
+		id:      GenerateID(),
+		txs:     []snowstorm.Tx{tx0},
+		height:  1,
+		status:  choices.Unknown,
+		bytes:   []byte{1},
+	}
+
+	vtx1 := &Vtx{
+		parents: []avalanche.Vertex{vtx0},
+		id:      GenerateID(),
+		txs:     []snowstorm.Tx{tx1},
+		height:  2,
+		status:  choices.Processing,
+		bytes:   []byte{2},
+	}
+
+	te := &Transitive{}
+	te.Initialize(config)
+	te.finishBootstrapping()
+
+	parsed := new(bool)
+	st.parseVertex = func(b []byte) (avalanche.Vertex, error) {
+		switch {
+		case bytes.Equal(b, vtx1.Bytes()):
+			*parsed = true
+			return vtx1, nil
+		}
+		return nil, errUnknownVertex
+	}
+
+	st.getVertex = func(vtxID ids.ID) (avalanche.Vertex, error) {
+		if !*parsed {
+			return nil, errUnknownVertex
+		}
+
+		switch {
+		case vtxID.Equals(vtx1.ID()):
+			return vtx1, nil
+		}
+		return nil, errUnknownVertex
+	}
+
+	reqID := new(uint32)
+	sender.GetF = func(reqVdr ids.ShortID, requestID uint32, vtxID ids.ID) {
+		*reqID = requestID
+		if !reqVdr.Equals(vdr.ID()) {
+			t.Fatalf("Wrong validator requested")
+		}
+		if !vtxID.Equals(vtx0.ID()) {
+			t.Fatalf("Wrong vertex requested")
+		}
+	}
+
+	te.PushQuery(vdr.ID(), 0, vtx1.ID(), vtx1.Bytes())
+
+	te.Put(secondVdr.ID(), *reqID, vtx0.ID(), []byte{3})
+
+	*parsed = false
+	st.parseVertex = func(b []byte) (avalanche.Vertex, error) {
+		switch {
+		case bytes.Equal(b, vtx0.Bytes()):
+			*parsed = true
+			return vtx0, nil
+		}
+		return nil, errUnknownVertex
+	}
+
+	st.getVertex = func(vtxID ids.ID) (avalanche.Vertex, error) {
+		if !*parsed {
+			return nil, errUnknownVertex
+		}
+
+		switch {
+		case vtxID.Equals(vtx0.ID()):
+			return vtx0, nil
+		}
+		return nil, errUnknownVertex
+	}
+	sender.CantPushQuery = false
+	sender.CantChits = false
+
+	vtx0.status = choices.Processing
+
+	te.Put(vdr.ID(), *reqID, vtx0.ID(), vtx0.Bytes())
+
+	prefs := te.Consensus.Preferences()
+	if !prefs.Contains(vtx1.ID()) {
+		t.Fatalf("Shouldn't have abandoned the pending vertex")
+	}
+}
+
+func TestEnginePushQueryRequestIDConflict(t *testing.T) {
+	config := DefaultConfig()
+
+	vdr := validators.GenerateRandomValidator(1)
+
+	vals := validators.NewSet()
+	config.Validators = vals
+
+	vals.Add(vdr)
+
+	sender := &common.SenderTest{}
+	sender.T = t
+	config.Sender = sender
+
+	st := &stateTest{t: t}
+	config.State = st
+
+	gVtx := &Vtx{
+		id:     GenerateID(),
+		status: choices.Accepted,
+		bytes:  []byte{0},
+	}
+
+	vts := []avalanche.Vertex{gVtx}
+	utxos := []ids.ID{GenerateID(), GenerateID()}
+
+	tx0 := &TestTx{
+		TestTx: snowstorm.TestTx{
+			Identifier: GenerateID(),
+			Stat:       choices.Processing,
+		},
+	}
+	tx0.Ins.Add(utxos[0])
+
+	tx1 := &TestTx{
+		TestTx: snowstorm.TestTx{
+			Identifier: GenerateID(),
+			Stat:       choices.Processing,
+		},
+	}
+	tx1.Ins.Add(utxos[1])
+
+	vtx0 := &Vtx{
+		parents: vts,
+		id:      GenerateID(),
+		txs:     []snowstorm.Tx{tx0},
+		height:  1,
+		status:  choices.Unknown,
+		bytes:   []byte{1},
+	}
+
+	vtx1 := &Vtx{
+		parents: []avalanche.Vertex{vtx0},
+		id:      GenerateID(),
+		txs:     []snowstorm.Tx{tx1},
+		height:  2,
+		status:  choices.Processing,
+		bytes:   []byte{2},
+	}
+
+	randomVtxID := GenerateID()
+
+	te := &Transitive{}
+	te.Initialize(config)
+	te.finishBootstrapping()
+
+	parsed := new(bool)
+	st.parseVertex = func(b []byte) (avalanche.Vertex, error) {
+		switch {
+		case bytes.Equal(b, vtx1.Bytes()):
+			*parsed = true
+			return vtx1, nil
+		}
+		return nil, errUnknownVertex
+	}
+
+	st.getVertex = func(vtxID ids.ID) (avalanche.Vertex, error) {
+		if !*parsed {
+			return nil, errUnknownVertex
+		}
+
+		switch {
+		case vtxID.Equals(vtx1.ID()):
+			return vtx1, nil
+		}
+		return nil, errUnknownVertex
+	}
+
+	reqID := new(uint32)
+	sender.GetF = func(reqVdr ids.ShortID, requestID uint32, vtxID ids.ID) {
+		*reqID = requestID
+		if !reqVdr.Equals(vdr.ID()) {
+			t.Fatalf("Wrong validator requested")
+		}
+		if !vtxID.Equals(vtx0.ID()) {
+			t.Fatalf("Wrong vertex requested")
+		}
+	}
+
+	te.PushQuery(vdr.ID(), 0, vtx1.ID(), vtx1.Bytes())
+
+	sender.GetF = nil
+	sender.CantGet = false
+
+	te.PushQuery(vdr.ID(), *reqID, randomVtxID, []byte{3})
+
+	*parsed = false
+	st.parseVertex = func(b []byte) (avalanche.Vertex, error) {
+		switch {
+		case bytes.Equal(b, vtx0.Bytes()):
+			*parsed = true
+			return vtx0, nil
+		}
+		return nil, errUnknownVertex
+	}
+
+	st.getVertex = func(vtxID ids.ID) (avalanche.Vertex, error) {
+		if !*parsed {
+			return nil, errUnknownVertex
+		}
+
+		switch {
+		case vtxID.Equals(vtx0.ID()):
+			return vtx0, nil
+		}
+		return nil, errUnknownVertex
+	}
+	sender.CantPushQuery = false
+	sender.CantChits = false
+
+	vtx0.status = choices.Processing
+
+	te.Put(vdr.ID(), *reqID, vtx0.ID(), vtx0.Bytes())
+
+	prefs := te.Consensus.Preferences()
+	if !prefs.Contains(vtx1.ID()) {
+		t.Fatalf("Shouldn't have abandoned the pending vertex")
+	}
+}
+
+func TestEngineAggressivePolling(t *testing.T) {
+	config := DefaultConfig()
+
+	config.Params.ConcurrentRepolls = 3
+
+	vdr := validators.GenerateRandomValidator(1)
+
+	vals := validators.NewSet()
+	config.Validators = vals
+
+	vals.Add(vdr)
+
+	sender := &common.SenderTest{}
+	sender.T = t
+	config.Sender = sender
+
+	st := &stateTest{t: t}
+	config.State = st
+
+	gVtx := &Vtx{
+		id:     GenerateID(),
+		status: choices.Accepted,
+		bytes:  []byte{0},
+	}
+
+	vts := []avalanche.Vertex{gVtx}
+	utxos := []ids.ID{GenerateID(), GenerateID()}
+
+	tx0 := &TestTx{
+		TestTx: snowstorm.TestTx{
+			Identifier: GenerateID(),
+			Stat:       choices.Processing,
+		},
+	}
+	tx0.Ins.Add(utxos[0])
+
+	tx1 := &TestTx{
+		TestTx: snowstorm.TestTx{
+			Identifier: GenerateID(),
+			Stat:       choices.Processing,
+		},
+	}
+	tx1.Ins.Add(utxos[1])
+
+	vtx := &Vtx{
+		parents: vts,
+		id:      GenerateID(),
+		txs:     []snowstorm.Tx{tx0},
+		height:  1,
+		status:  choices.Processing,
+		bytes:   []byte{1},
+	}
+
+	te := &Transitive{}
+	te.Initialize(config)
+	te.finishBootstrapping()
+
+	parsed := new(bool)
+	st.parseVertex = func(b []byte) (avalanche.Vertex, error) {
+		switch {
+		case bytes.Equal(b, vtx.Bytes()):
+			*parsed = true
+			return vtx, nil
+		}
+		return nil, errUnknownVertex
+	}
+
+	st.getVertex = func(vtxID ids.ID) (avalanche.Vertex, error) {
+		if !*parsed {
+			return nil, errUnknownVertex
+		}
+
+		switch {
+		case vtxID.Equals(vtx.ID()):
+			return vtx, nil
+		}
+		return nil, errUnknownVertex
+	}
+
+	numPushQueries := new(int)
+	sender.PushQueryF = func(ids.ShortSet, uint32, ids.ID, []byte) { *numPushQueries++ }
+
+	numPullQueries := new(int)
+	sender.PullQueryF = func(ids.ShortSet, uint32, ids.ID) { *numPullQueries++ }
+
+	te.Put(vdr.ID(), 0, vtx.ID(), vtx.Bytes())
+
+	if *numPushQueries != 1 {
+		t.Fatalf("should have issued one push query")
+	}
+	if *numPullQueries != 2 {
+		t.Fatalf("should have issued one pull query")
+	}
+}
+
+func TestEngineDuplicatedIssuance(t *testing.T) {
+	config := DefaultConfig()
+	config.Params.BatchSize = 1
+	config.Params.BetaVirtuous = 5
+	config.Params.BetaRogue = 5
+
+	sender := &common.SenderTest{}
+	sender.T = t
+	config.Sender = sender
+
+	sender.Default(true)
+	sender.CantGetAcceptedFrontier = false
+
+	vdr := validators.GenerateRandomValidator(1)
+
+	vals := validators.NewSet()
+	config.Validators = vals
+
+	vals.Add(vdr)
+
+	st := &stateTest{t: t}
+	config.State = st
+
+	st.Default(true)
+
+	vm := &VMTest{}
+	vm.T = t
+	config.VM = vm
+
+	vm.Default(true)
+
+	gVtx := &Vtx{
+		id:     GenerateID(),
+		status: choices.Accepted,
+	}
+	mVtx := &Vtx{
+		id:     GenerateID(),
+		status: choices.Accepted,
+	}
+
+	gTx := &TestTx{
+		TestTx: snowstorm.TestTx{
+			Identifier: GenerateID(),
+			Stat:       choices.Accepted,
+		},
+	}
+
+	utxos := []ids.ID{GenerateID(), GenerateID()}
+
+	tx := &TestTx{
+		TestTx: snowstorm.TestTx{
+			Identifier: GenerateID(),
+			Deps:       []snowstorm.Tx{gTx},
+			Stat:       choices.Processing,
+		},
+	}
+	tx.Ins.Add(utxos[0])
+
+	st.edge = func() []ids.ID { return []ids.ID{gVtx.ID(), mVtx.ID()} }
+	st.getVertex = func(id ids.ID) (avalanche.Vertex, error) {
+		switch {
+		case id.Equals(gVtx.ID()):
+			return gVtx, nil
+		case id.Equals(mVtx.ID()):
+			return mVtx, nil
+		}
+		t.Fatalf("Unknown vertex")
+		panic("Should have errored")
+	}
+
+	te := &Transitive{}
+	te.Initialize(config)
+	te.finishBootstrapping()
+
+	lastVtx := new(Vtx)
+	st.buildVertex = func(_ ids.Set, txs []snowstorm.Tx) (avalanche.Vertex, error) {
+		consumers := []snowstorm.Tx{}
+		for _, tx := range txs {
+			consumers = append(consumers, tx)
+		}
+		lastVtx = &Vtx{
+			parents: []avalanche.Vertex{gVtx, mVtx},
+			id:      GenerateID(),
+			txs:     consumers,
+			status:  choices.Processing,
+			bytes:   []byte{1},
+		}
+		return lastVtx, nil
+	}
+
+	sender.CantPushQuery = false
+
+	vm.PendingTxsF = func() []snowstorm.Tx { return []snowstorm.Tx{tx} }
+	te.Notify(common.PendingTxs)
+
+	if len(lastVtx.txs) != 1 || !lastVtx.txs[0].ID().Equals(tx.ID()) {
+		t.Fatalf("Should have issued txs differently")
+	}
+
+	st.buildVertex = func(ids.Set, []snowstorm.Tx) (avalanche.Vertex, error) {
+		t.Fatalf("shouldn't have attempted to issue a duplicated tx")
+		return nil, nil
+	}
+
+	te.Notify(common.PendingTxs)
+}
+
+func TestEngineDoubleChit(t *testing.T) {
+	config := DefaultConfig()
+
+	config.Params.Alpha = 2
+	config.Params.K = 2
+
+	vdr0 := validators.GenerateRandomValidator(1)
+	vdr1 := validators.GenerateRandomValidator(1)
+	vals := validators.NewSet()
+	vals.Add(vdr0)
+	vals.Add(vdr1)
+	config.Validators = vals
+
+	sender := &common.SenderTest{}
+	sender.T = t
+	config.Sender = sender
+
+	sender.Default(true)
+	sender.CantGetAcceptedFrontier = false
+
+	st := &stateTest{t: t}
+	config.State = st
+
+	st.Default(true)
+
+	gVtx := &Vtx{
+		id:     GenerateID(),
+		status: choices.Accepted,
+	}
+	mVtx := &Vtx{
+		id:     GenerateID(),
+		status: choices.Accepted,
+	}
+
+	vts := []avalanche.Vertex{gVtx, mVtx}
+	utxos := []ids.ID{GenerateID()}
+
+	tx := &TestTx{
+		TestTx: snowstorm.TestTx{
+			Identifier: GenerateID(),
+			Stat:       choices.Processing,
+		},
+	}
 	tx.Ins.Add(utxos[0])
 
 	vtx := &Vtx{
@@ -2701,178 +3151,11 @@
 		t.Fatalf("Unknown vertex")
 		panic("Should have errored")
 	}
-=======
-	tx0.Ins.Add(utxos[0])
-
-	tx1 := &TestTx{
-		TestTx: snowstorm.TestTx{
-			Identifier: GenerateID(),
-			Stat:       choices.Processing,
-		},
-	}
-	tx1.Ins.Add(utxos[1])
-
-	vtx0 := &Vtx{
-		parents: vts,
-		id:      GenerateID(),
-		txs:     []snowstorm.Tx{tx0},
-		height:  1,
-		status:  choices.Unknown,
-		bytes:   []byte{1},
-	}
-
-	vtx1 := &Vtx{
-		parents: []avalanche.Vertex{vtx0},
-		id:      GenerateID(),
-		txs:     []snowstorm.Tx{tx1},
-		height:  2,
-		status:  choices.Processing,
-		bytes:   []byte{2},
-	}
 
 	te := &Transitive{}
 	te.Initialize(config)
 	te.finishBootstrapping()
 
-	parsed := new(bool)
-	st.parseVertex = func(b []byte) (avalanche.Vertex, error) {
-		switch {
-		case bytes.Equal(b, vtx1.Bytes()):
-			*parsed = true
-			return vtx1, nil
-		}
-		return nil, errUnknownVertex
-	}
-
-	st.getVertex = func(vtxID ids.ID) (avalanche.Vertex, error) {
-		if !*parsed {
-			return nil, errUnknownVertex
-		}
-
-		switch {
-		case vtxID.Equals(vtx1.ID()):
-			return vtx1, nil
-		}
-		return nil, errUnknownVertex
-	}
-
-	reqID := new(uint32)
-	sender.GetF = func(reqVdr ids.ShortID, requestID uint32, vtxID ids.ID) {
-		*reqID = requestID
-		if !reqVdr.Equals(vdr.ID()) {
-			t.Fatalf("Wrong validator requested")
-		}
-		if !vtxID.Equals(vtx0.ID()) {
-			t.Fatalf("Wrong vertex requested")
-		}
-	}
-
-	te.PushQuery(vdr.ID(), 0, vtx1.ID(), vtx1.Bytes())
-
-	te.Put(secondVdr.ID(), *reqID, vtx0.ID(), []byte{3})
-
-	*parsed = false
-	st.parseVertex = func(b []byte) (avalanche.Vertex, error) {
-		switch {
-		case bytes.Equal(b, vtx0.Bytes()):
-			*parsed = true
-			return vtx0, nil
-		}
-		return nil, errUnknownVertex
-	}
-
-	st.getVertex = func(vtxID ids.ID) (avalanche.Vertex, error) {
-		if !*parsed {
-			return nil, errUnknownVertex
-		}
-
-		switch {
-		case vtxID.Equals(vtx0.ID()):
-			return vtx0, nil
-		}
-		return nil, errUnknownVertex
-	}
-	sender.CantPushQuery = false
-	sender.CantChits = false
-
-	vtx0.status = choices.Processing
-
-	te.Put(vdr.ID(), *reqID, vtx0.ID(), vtx0.Bytes())
-
-	prefs := te.Consensus.Preferences()
-	if !prefs.Contains(vtx1.ID()) {
-		t.Fatalf("Shouldn't have abandoned the pending vertex")
-	}
-}
-
-func TestEnginePushQueryRequestIDConflict(t *testing.T) {
-	config := DefaultConfig()
-
-	vdr := validators.GenerateRandomValidator(1)
-
-	vals := validators.NewSet()
-	config.Validators = vals
-
-	vals.Add(vdr)
-
-	sender := &common.SenderTest{}
-	sender.T = t
-	config.Sender = sender
-
-	st := &stateTest{t: t}
-	config.State = st
-
-	gVtx := &Vtx{
-		id:     GenerateID(),
-		status: choices.Accepted,
-		bytes:  []byte{0},
-	}
-
-	vts := []avalanche.Vertex{gVtx}
-	utxos := []ids.ID{GenerateID(), GenerateID()}
-
-	tx0 := &TestTx{
-		TestTx: snowstorm.TestTx{
-			Identifier: GenerateID(),
-			Stat:       choices.Processing,
-		},
-	}
-	tx0.Ins.Add(utxos[0])
-
-	tx1 := &TestTx{
-		TestTx: snowstorm.TestTx{
-			Identifier: GenerateID(),
-			Stat:       choices.Processing,
-		},
-	}
-	tx1.Ins.Add(utxos[1])
-
-	vtx0 := &Vtx{
-		parents: vts,
-		id:      GenerateID(),
-		txs:     []snowstorm.Tx{tx0},
-		height:  1,
-		status:  choices.Unknown,
-		bytes:   []byte{1},
-	}
-
-	vtx1 := &Vtx{
-		parents: []avalanche.Vertex{vtx0},
-		id:      GenerateID(),
-		txs:     []snowstorm.Tx{tx1},
-		height:  2,
-		status:  choices.Processing,
-		bytes:   []byte{2},
-	}
-
-	randomVtxID := GenerateID()
->>>>>>> 58c90932
-
-	te := &Transitive{}
-	te.Initialize(config)
-	te.finishBootstrapping()
-
-<<<<<<< HEAD
 	reqID := new(uint32)
 	sender.PushQueryF = func(inVdrs ids.ShortSet, requestID uint32, vtxID ids.ID, _ []byte) {
 		*reqID = requestID
@@ -2918,280 +3201,4 @@
 	if status := tx.Status(); status != choices.Accepted {
 		t.Fatalf("Wrong tx status: %s ; expected: %s", status, choices.Accepted)
 	}
-=======
-	parsed := new(bool)
-	st.parseVertex = func(b []byte) (avalanche.Vertex, error) {
-		switch {
-		case bytes.Equal(b, vtx1.Bytes()):
-			*parsed = true
-			return vtx1, nil
-		}
-		return nil, errUnknownVertex
-	}
-
-	st.getVertex = func(vtxID ids.ID) (avalanche.Vertex, error) {
-		if !*parsed {
-			return nil, errUnknownVertex
-		}
-
-		switch {
-		case vtxID.Equals(vtx1.ID()):
-			return vtx1, nil
-		}
-		return nil, errUnknownVertex
-	}
-
-	reqID := new(uint32)
-	sender.GetF = func(reqVdr ids.ShortID, requestID uint32, vtxID ids.ID) {
-		*reqID = requestID
-		if !reqVdr.Equals(vdr.ID()) {
-			t.Fatalf("Wrong validator requested")
-		}
-		if !vtxID.Equals(vtx0.ID()) {
-			t.Fatalf("Wrong vertex requested")
-		}
-	}
-
-	te.PushQuery(vdr.ID(), 0, vtx1.ID(), vtx1.Bytes())
-
-	sender.GetF = nil
-	sender.CantGet = false
-
-	te.PushQuery(vdr.ID(), *reqID, randomVtxID, []byte{3})
-
-	*parsed = false
-	st.parseVertex = func(b []byte) (avalanche.Vertex, error) {
-		switch {
-		case bytes.Equal(b, vtx0.Bytes()):
-			*parsed = true
-			return vtx0, nil
-		}
-		return nil, errUnknownVertex
-	}
-
-	st.getVertex = func(vtxID ids.ID) (avalanche.Vertex, error) {
-		if !*parsed {
-			return nil, errUnknownVertex
-		}
-
-		switch {
-		case vtxID.Equals(vtx0.ID()):
-			return vtx0, nil
-		}
-		return nil, errUnknownVertex
-	}
-	sender.CantPushQuery = false
-	sender.CantChits = false
-
-	vtx0.status = choices.Processing
-
-	te.Put(vdr.ID(), *reqID, vtx0.ID(), vtx0.Bytes())
-
-	prefs := te.Consensus.Preferences()
-	if !prefs.Contains(vtx1.ID()) {
-		t.Fatalf("Shouldn't have abandoned the pending vertex")
-	}
-}
-
-func TestEngineAggressivePolling(t *testing.T) {
-	config := DefaultConfig()
-
-	config.Params.ConcurrentRepolls = 3
-
-	vdr := validators.GenerateRandomValidator(1)
-
-	vals := validators.NewSet()
-	config.Validators = vals
-
-	vals.Add(vdr)
-
-	sender := &common.SenderTest{}
-	sender.T = t
-	config.Sender = sender
-
-	st := &stateTest{t: t}
-	config.State = st
-
-	gVtx := &Vtx{
-		id:     GenerateID(),
-		status: choices.Accepted,
-		bytes:  []byte{0},
-	}
-
-	vts := []avalanche.Vertex{gVtx}
-	utxos := []ids.ID{GenerateID(), GenerateID()}
-
-	tx0 := &TestTx{
-		TestTx: snowstorm.TestTx{
-			Identifier: GenerateID(),
-			Stat:       choices.Processing,
-		},
-	}
-	tx0.Ins.Add(utxos[0])
-
-	tx1 := &TestTx{
-		TestTx: snowstorm.TestTx{
-			Identifier: GenerateID(),
-			Stat:       choices.Processing,
-		},
-	}
-	tx1.Ins.Add(utxos[1])
-
-	vtx := &Vtx{
-		parents: vts,
-		id:      GenerateID(),
-		txs:     []snowstorm.Tx{tx0},
-		height:  1,
-		status:  choices.Processing,
-		bytes:   []byte{1},
-	}
-
-	te := &Transitive{}
-	te.Initialize(config)
-	te.finishBootstrapping()
-
-	parsed := new(bool)
-	st.parseVertex = func(b []byte) (avalanche.Vertex, error) {
-		switch {
-		case bytes.Equal(b, vtx.Bytes()):
-			*parsed = true
-			return vtx, nil
-		}
-		return nil, errUnknownVertex
-	}
-
-	st.getVertex = func(vtxID ids.ID) (avalanche.Vertex, error) {
-		if !*parsed {
-			return nil, errUnknownVertex
-		}
-
-		switch {
-		case vtxID.Equals(vtx.ID()):
-			return vtx, nil
-		}
-		return nil, errUnknownVertex
-	}
-
-	numPushQueries := new(int)
-	sender.PushQueryF = func(ids.ShortSet, uint32, ids.ID, []byte) { *numPushQueries++ }
-
-	numPullQueries := new(int)
-	sender.PullQueryF = func(ids.ShortSet, uint32, ids.ID) { *numPullQueries++ }
-
-	te.Put(vdr.ID(), 0, vtx.ID(), vtx.Bytes())
-
-	if *numPushQueries != 1 {
-		t.Fatalf("should have issued one push query")
-	}
-	if *numPullQueries != 2 {
-		t.Fatalf("should have issued one pull query")
-	}
-}
-
-func TestEngineDuplicatedIssuance(t *testing.T) {
-	config := DefaultConfig()
-	config.Params.BatchSize = 1
-	config.Params.BetaVirtuous = 5
-	config.Params.BetaRogue = 5
-
-	sender := &common.SenderTest{}
-	sender.T = t
-	config.Sender = sender
-
-	sender.Default(true)
-	sender.CantGetAcceptedFrontier = false
-
-	vdr := validators.GenerateRandomValidator(1)
-
-	vals := validators.NewSet()
-	config.Validators = vals
-
-	vals.Add(vdr)
-
-	st := &stateTest{t: t}
-	config.State = st
-
-	st.Default(true)
-
-	vm := &VMTest{}
-	vm.T = t
-	config.VM = vm
-
-	vm.Default(true)
-
-	gVtx := &Vtx{
-		id:     GenerateID(),
-		status: choices.Accepted,
-	}
-	mVtx := &Vtx{
-		id:     GenerateID(),
-		status: choices.Accepted,
-	}
-
-	gTx := &TestTx{
-		TestTx: snowstorm.TestTx{
-			Identifier: GenerateID(),
-			Stat:       choices.Accepted,
-		},
-	}
-
-	utxos := []ids.ID{GenerateID(), GenerateID()}
-
-	tx := &TestTx{
-		TestTx: snowstorm.TestTx{
-			Identifier: GenerateID(),
-			Deps:       []snowstorm.Tx{gTx},
-			Stat:       choices.Processing,
-		},
-	}
-	tx.Ins.Add(utxos[0])
-
-	st.edge = func() []ids.ID { return []ids.ID{gVtx.ID(), mVtx.ID()} }
-	st.getVertex = func(id ids.ID) (avalanche.Vertex, error) {
-		switch {
-		case id.Equals(gVtx.ID()):
-			return gVtx, nil
-		case id.Equals(mVtx.ID()):
-			return mVtx, nil
-		}
-		t.Fatalf("Unknown vertex")
-		panic("Should have errored")
-	}
-
-	te := &Transitive{}
-	te.Initialize(config)
-	te.finishBootstrapping()
-
-	lastVtx := new(Vtx)
-	st.buildVertex = func(_ ids.Set, txs []snowstorm.Tx) (avalanche.Vertex, error) {
-		consumers := []snowstorm.Tx{}
-		for _, tx := range txs {
-			consumers = append(consumers, tx)
-		}
-		lastVtx = &Vtx{
-			parents: []avalanche.Vertex{gVtx, mVtx},
-			id:      GenerateID(),
-			txs:     consumers,
-			status:  choices.Processing,
-			bytes:   []byte{1},
-		}
-		return lastVtx, nil
-	}
-
-	sender.CantPushQuery = false
-
-	vm.PendingTxsF = func() []snowstorm.Tx { return []snowstorm.Tx{tx} }
-	te.Notify(common.PendingTxs)
-
-	if len(lastVtx.txs) != 1 || !lastVtx.txs[0].ID().Equals(tx.ID()) {
-		t.Fatalf("Should have issued txs differently")
-	}
-
-	st.buildVertex = func(ids.Set, []snowstorm.Tx) (avalanche.Vertex, error) {
-		t.Fatalf("shouldn't have attempted to issue a duplicated tx")
-		return nil, nil
-	}
-
-	te.Notify(common.PendingTxs)
->>>>>>> 58c90932
 }