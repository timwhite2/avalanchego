// Copyright (C) 2019-2022, Ava Labs, Inc. All rights reserved.
// See the file LICENSE for licensing terms.

package validators

import (
	"fmt"
	"strings"
	"sync"

	"github.com/ava-labs/avalanchego/ids"
	"github.com/ava-labs/avalanchego/utils/formatting"
	"github.com/ava-labs/avalanchego/utils/sampler"
	"github.com/ava-labs/avalanchego/utils/set"

	safemath "github.com/ava-labs/avalanchego/utils/math"
)

const (
	// If, when the validator set is reset, cap(set)/len(set) > MaxExcessCapacityFactor,
	// the underlying arrays' capacities will be reduced by a factor of capacityReductionFactor.
	// Higher value for maxExcessCapacityFactor --> less aggressive array downsizing --> less memory allocations
	// but more unnecessary data in the underlying array that can't be garbage collected.
	// Higher value for capacityReductionFactor --> more aggressive array downsizing --> more memory allocations
	// but less unnecessary data in the underlying array that can't be garbage collected.
	maxExcessCapacityFactor = 4
	capacityReductionFactor = 2
)

<<<<<<< HEAD
var _ Set = &vdrSet{}
=======
var _ Set = (*set)(nil)
>>>>>>> 5daf92cc

// Set of validators that can be sampled
type Set interface {
	fmt.Stringer
	PrefixedString(string) string

	// Set removes all the current validators and adds all the provided
	// validators to the set.
	Set([]Validator) error

	// AddWeight to a staker.
	AddWeight(ids.NodeID, uint64) error

	// GetWeight retrieves the validator weight from the set.
	GetWeight(ids.NodeID) (uint64, bool)

	// SubsetWeight returns the sum of the weights of the validators.
	SubsetWeight(set.Set[ids.NodeID]) (uint64, error)

	// RemoveWeight from a staker.
	RemoveWeight(ids.NodeID, uint64) error

	// Contains returns true if there is a validator with the specified ID
	// currently in the set.
	Contains(ids.NodeID) bool

	// Len returns the number of validators currently in the set.
	Len() int

	// List all the validators in this group
	List() []Validator

	// Weight returns the cumulative weight of all validators in the set.
	Weight() uint64

	// Sample returns a collection of validators, potentially with duplicates.
	// If sampling the requested size isn't possible, an error will be returned.
	Sample(size int) ([]Validator, error)

	// MaskValidator hides the named validator from future samplings
	MaskValidator(ids.NodeID) error

	// When a validator's weight changes, or a validator is added/removed,
	// this listener is called.
	RegisterCallbackListener(SetCallbackListener)

	RevealValidator(ids.NodeID) error
}

type SetCallbackListener interface {
	OnValidatorAdded(validatorID ids.NodeID, weight uint64)
	OnValidatorRemoved(validatorID ids.NodeID, weight uint64)
	OnValidatorWeightChanged(validatorID ids.NodeID, oldWeight, newWeight uint64)
}

// NewSet returns a new, empty set of validators.
func NewSet() Set {
	return &vdrSet{
		vdrMap:  make(map[ids.NodeID]int),
		sampler: sampler.NewWeightedWithoutReplacement(),
	}
}

// NewBestSet returns a new, empty set of validators.
func NewBestSet(expectedSampleSize int) Set {
	return &vdrSet{
		vdrMap:  make(map[ids.NodeID]int),
		sampler: sampler.NewBestWeightedWithoutReplacement(expectedSampleSize),
	}
}

// Set of validators. Validator function results are cached. Therefore, to
// update a validators weight, one should ensure to call add with the updated
// validator.
type vdrSet struct {
	initialized       bool
	lock              sync.RWMutex
	vdrMap            map[ids.NodeID]int
	vdrSlice          []*validator
	vdrWeights        []uint64
	vdrMaskedWeights  []uint64
	sampler           sampler.WeightedWithoutReplacement
	totalWeight       uint64
	maskedVdrs        set.Set[ids.NodeID]
	callbackListeners []SetCallbackListener
}

func (s *vdrSet) Set(vdrs []Validator) error {
	s.lock.Lock()
	defer s.lock.Unlock()

	return s.set(vdrs)
}

func (s *vdrSet) set(vdrs []Validator) error {
	// find all the nodes that are going to be added or have their weight changed
	nodesInResultSet := set.NewSet[ids.NodeID](len(vdrs))
	for _, vdr := range vdrs {
		vdrID := vdr.ID()
		if nodesInResultSet.Contains(vdrID) {
			continue
		}
		nodesInResultSet.Add(vdrID)

		newWeight := vdr.Weight()
		index, contains := s.vdrMap[vdrID]
		if !contains {
			s.callValidatorAddedCallbacks(vdrID, newWeight)
			continue
		}

		existingWeight := s.vdrWeights[index]
		if existingWeight != newWeight {
			s.callWeightChangeCallbacks(vdrID, existingWeight, newWeight)
		}
	}

	// find all nodes that are going to be removed
	for nodeID, index := range s.vdrMap {
		if !nodesInResultSet.Contains(nodeID) {
			s.callValidatorRemovedCallbacks(nodeID, s.vdrWeights[index])
		}
	}

	lenVdrs := len(vdrs)
	// If the underlying arrays are much larger than necessary, resize them to
	// allow garbage collection of unused memory
	if cap(s.vdrSlice) > len(s.vdrSlice)*maxExcessCapacityFactor {
		newCap := cap(s.vdrSlice) / capacityReductionFactor
		if newCap < lenVdrs {
			newCap = lenVdrs
		}
		s.vdrSlice = make([]*validator, 0, newCap)
		s.vdrWeights = make([]uint64, 0, newCap)
		s.vdrMaskedWeights = make([]uint64, 0, newCap)
	} else {
		s.vdrSlice = s.vdrSlice[:0]
		s.vdrWeights = s.vdrWeights[:0]
		s.vdrMaskedWeights = s.vdrMaskedWeights[:0]
	}
	s.vdrMap = make(map[ids.NodeID]int, lenVdrs)
	s.totalWeight = 0
	s.initialized = false

	for _, vdr := range vdrs {
		vdrID := vdr.ID()
		if s.contains(vdrID) {
			continue
		}
		w := vdr.Weight()
		if w == 0 {
			continue // This validator would never be sampled anyway
		}

		i := len(s.vdrSlice)
		s.vdrMap[vdrID] = i
		s.vdrSlice = append(s.vdrSlice, &validator{
			nodeID: vdr.ID(),
			weight: vdr.Weight(),
		})
		s.vdrWeights = append(s.vdrWeights, w)
		s.vdrMaskedWeights = append(s.vdrMaskedWeights, 0)

		if s.maskedVdrs.Contains(vdrID) {
			continue
		}
		s.vdrMaskedWeights[len(s.vdrMaskedWeights)-1] = w

		newTotalWeight, err := safemath.Add64(s.totalWeight, w)
		if err != nil {
			return err
		}
		s.totalWeight = newTotalWeight
	}
	return nil
}

func (s *vdrSet) AddWeight(vdrID ids.NodeID, weight uint64) error {
	if weight == 0 {
		return nil // This validator would never be sampled anyway
	}
	s.lock.Lock()
	defer s.lock.Unlock()

	return s.addWeight(vdrID, weight)
}

func (s *vdrSet) addWeight(vdrID ids.NodeID, weight uint64) error {
	var vdr *validator
	i, nodeExists := s.vdrMap[vdrID]
	if !nodeExists {
		vdr = &validator{
			nodeID: vdrID,
		}
		i = len(s.vdrSlice)
		s.vdrSlice = append(s.vdrSlice, vdr)
		s.vdrWeights = append(s.vdrWeights, 0)
		s.vdrMaskedWeights = append(s.vdrMaskedWeights, 0)
		s.vdrMap[vdrID] = i
		s.callValidatorAddedCallbacks(vdrID, weight)
	} else {
		vdr = s.vdrSlice[i]
	}

	oldWeight := s.vdrWeights[i]
	s.vdrWeights[i] += weight
	vdr.addWeight(weight)

	if nodeExists {
		s.callWeightChangeCallbacks(vdrID, oldWeight, vdr.weight)
	}

	if s.maskedVdrs.Contains(vdrID) {
		return nil
	}
	s.vdrMaskedWeights[i] += weight

	newTotalWeight, err := safemath.Add64(s.totalWeight, weight)
	if err != nil {
		return nil
	}
	s.totalWeight = newTotalWeight
	s.initialized = false
	return nil
}

func (s *vdrSet) GetWeight(vdrID ids.NodeID) (uint64, bool) {
	s.lock.RLock()
	defer s.lock.RUnlock()

	return s.getWeight(vdrID)
}

func (s *vdrSet) getWeight(vdrID ids.NodeID) (uint64, bool) {
	if index, ok := s.vdrMap[vdrID]; ok {
		return s.vdrMaskedWeights[index], true
	}
	return 0, false
}

func (s *vdrSet) SubsetWeight(subset set.Set[ids.NodeID]) (uint64, error) {
	s.lock.RLock()
	defer s.lock.RUnlock()

	totalWeight := uint64(0)
	for vdrID := range subset {
		weight, ok := s.getWeight(vdrID)
		if !ok {
			continue
		}
		newWeight, err := safemath.Add64(totalWeight, weight)
		if err != nil {
			return 0, err
		}
		totalWeight = newWeight
	}
	return totalWeight, nil
}

func (s *vdrSet) RemoveWeight(vdrID ids.NodeID, weight uint64) error {
	if weight == 0 {
		return nil
	}
	s.lock.Lock()
	defer s.lock.Unlock()

	return s.removeWeight(vdrID, weight)
}

func (s *vdrSet) removeWeight(vdrID ids.NodeID, weight uint64) error {
	i, ok := s.vdrMap[vdrID]
	if !ok {
		return nil
	}

	// Validator exists
	vdr := s.vdrSlice[i]

	oldWeight := s.vdrWeights[i]
	weight = safemath.Min(oldWeight, weight)
	s.vdrWeights[i] -= weight
	vdr.removeWeight(weight)
	if !s.maskedVdrs.Contains(vdrID) {
		s.totalWeight -= weight
		s.vdrMaskedWeights[i] -= weight
	}

	if vdr.Weight() == 0 {
		s.callValidatorRemovedCallbacks(vdrID, oldWeight)
		if err := s.remove(vdrID); err != nil {
			return err
		}
	} else {
		s.callWeightChangeCallbacks(vdrID, oldWeight, vdr.weight)
	}
	s.initialized = false
	return nil
}

func (s *vdrSet) Get(vdrID ids.NodeID) (Validator, bool) {
	s.lock.RLock()
	defer s.lock.RUnlock()

	return s.get(vdrID)
}

func (s *vdrSet) get(vdrID ids.NodeID) (Validator, bool) {
	index, ok := s.vdrMap[vdrID]
	if !ok {
		return nil, false
	}
	return s.vdrSlice[index], true
}

func (s *vdrSet) remove(vdrID ids.NodeID) error {
	// Get the element to remove
	i, contains := s.vdrMap[vdrID]
	if !contains {
		return nil
	}

	// Get the last element
	e := len(s.vdrSlice) - 1
	eVdr := s.vdrSlice[e]

	// Move e -> i
	iElem := s.vdrSlice[i]
	s.vdrMap[eVdr.ID()] = i
	s.vdrSlice[i] = eVdr
	s.vdrWeights[i] = s.vdrWeights[e]
	s.vdrMaskedWeights[i] = s.vdrMaskedWeights[e]

	// Remove i
	delete(s.vdrMap, vdrID)
	s.vdrSlice[e] = nil
	s.vdrSlice = s.vdrSlice[:e]
	s.vdrWeights = s.vdrWeights[:e]
	s.vdrMaskedWeights = s.vdrMaskedWeights[:e]

	if !s.maskedVdrs.Contains(vdrID) {
		newTotalWeight, err := safemath.Sub(s.totalWeight, iElem.Weight())
		if err != nil {
			return err
		}
		s.totalWeight = newTotalWeight
	}
	s.initialized = false
	return nil
}

func (s *vdrSet) Contains(vdrID ids.NodeID) bool {
	s.lock.RLock()
	defer s.lock.RUnlock()

	return s.contains(vdrID)
}

func (s *vdrSet) contains(vdrID ids.NodeID) bool {
	_, contains := s.vdrMap[vdrID]
	return contains
}

func (s *vdrSet) Len() int {
	s.lock.RLock()
	defer s.lock.RUnlock()

	return s.len()
}

func (s *vdrSet) len() int { return len(s.vdrSlice) }

func (s *vdrSet) List() []Validator {
	s.lock.RLock()
	defer s.lock.RUnlock()

	return s.list()
}

func (s *vdrSet) list() []Validator {
	list := make([]Validator, len(s.vdrSlice))
	for i, vdr := range s.vdrSlice {
		list[i] = vdr
	}
	return list
}

func (s *vdrSet) Sample(size int) ([]Validator, error) {
	if size == 0 {
		return nil, nil
	}
	s.lock.Lock()
	defer s.lock.Unlock()

	return s.sample(size)
}

func (s *vdrSet) sample(size int) ([]Validator, error) {
	if !s.initialized {
		if err := s.sampler.Initialize(s.vdrMaskedWeights); err != nil {
			return nil, err
		}
		s.initialized = true
	}
	indices, err := s.sampler.Sample(size)
	if err != nil {
		return nil, err
	}

	list := make([]Validator, size)
	for i, index := range indices {
		list[i] = s.vdrSlice[index]
	}
	return list, nil
}

func (s *vdrSet) Weight() uint64 {
	s.lock.RLock()
	defer s.lock.RUnlock()

	return s.totalWeight
}

func (s *vdrSet) String() string {
	return s.PrefixedString("")
}

func (s *vdrSet) PrefixedString(prefix string) string {
	s.lock.RLock()
	defer s.lock.RUnlock()

	return s.prefixedString(prefix)
}

func (s *vdrSet) prefixedString(prefix string) string {
	sb := strings.Builder{}

	totalWeight := uint64(0)
	for _, weight := range s.vdrWeights {
		totalWeight += weight
	}

	sb.WriteString(fmt.Sprintf("Validator Set: (Size = %d, SampleableWeight = %d, Weight = %d)",
		len(s.vdrSlice),
		s.totalWeight,
		totalWeight,
	))
	format := fmt.Sprintf("\n%s    Validator[%s]: %%33s, %%d/%%d", prefix, formatting.IntFormat(len(s.vdrSlice)-1))
	for i, vdr := range s.vdrSlice {
		sb.WriteString(fmt.Sprintf(format,
			i,
			vdr.ID(),
			s.vdrMaskedWeights[i],
			vdr.Weight()))
	}

	return sb.String()
}

func (s *vdrSet) MaskValidator(vdrID ids.NodeID) error {
	s.lock.Lock()
	defer s.lock.Unlock()

	return s.maskValidator(vdrID)
}

func (s *vdrSet) maskValidator(vdrID ids.NodeID) error {
	if s.maskedVdrs.Contains(vdrID) {
		return nil
	}

	s.maskedVdrs.Add(vdrID)

	// Get the element to mask
	i, contains := s.vdrMap[vdrID]
	if !contains {
		return nil
	}

	s.vdrMaskedWeights[i] = 0
	s.totalWeight -= s.vdrWeights[i]
	s.initialized = false

	return nil
}

func (s *vdrSet) RevealValidator(vdrID ids.NodeID) error {
	s.lock.Lock()
	defer s.lock.Unlock()

	return s.revealValidator(vdrID)
}

func (s *vdrSet) revealValidator(vdrID ids.NodeID) error {
	if !s.maskedVdrs.Contains(vdrID) {
		return nil
	}

	s.maskedVdrs.Remove(vdrID)

	// Get the element to reveal
	i, contains := s.vdrMap[vdrID]
	if !contains {
		return nil
	}

	weight := s.vdrWeights[i]
	s.vdrMaskedWeights[i] = weight
	newTotalWeight, err := safemath.Add64(s.totalWeight, weight)
	if err != nil {
		return err
	}
	s.totalWeight = newTotalWeight
	s.initialized = false

	return nil
}

func (s *vdrSet) RegisterCallbackListener(callbackListener SetCallbackListener) {
	s.lock.Lock()
	defer s.lock.Unlock()

	s.callbackListeners = append(s.callbackListeners, callbackListener)
	for node, index := range s.vdrMap {
		callbackListener.OnValidatorAdded(node, s.vdrWeights[index])
	}
}

// Assumes [s.lock] is held
func (s *vdrSet) callWeightChangeCallbacks(node ids.NodeID, oldWeight, newWeight uint64) {
	for _, callbackListener := range s.callbackListeners {
		callbackListener.OnValidatorWeightChanged(node, oldWeight, newWeight)
	}
}

// Assumes [s.lock] is held
func (s *vdrSet) callValidatorAddedCallbacks(node ids.NodeID, weight uint64) {
	for _, callbackListener := range s.callbackListeners {
		callbackListener.OnValidatorAdded(node, weight)
	}
}

// Assumes [s.lock] is held
func (s *vdrSet) callValidatorRemovedCallbacks(node ids.NodeID, weight uint64) {
	for _, callbackListener := range s.callbackListeners {
		callbackListener.OnValidatorRemoved(node, weight)
	}
}<|MERGE_RESOLUTION|>--- conflicted
+++ resolved
@@ -27,11 +27,7 @@
 	capacityReductionFactor = 2
 )
 
-<<<<<<< HEAD
-var _ Set = &vdrSet{}
-=======
-var _ Set = (*set)(nil)
->>>>>>> 5daf92cc
+var _ Set = (*vdrSet)(nil)
 
 // Set of validators that can be sampled
 type Set interface {
