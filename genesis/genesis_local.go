--- conflicted
+++ resolved
@@ -93,25 +93,11 @@
 
 	// LocalParams are the params used for local networks
 	LocalParams = Params{
-<<<<<<< HEAD
-		TxFee:                 units.MilliAvax,
-		CreateAssetTxFee:      units.MilliAvax,
-		CreateSubnetTxFee:     100 * units.MilliAvax,
-		CreateBlockchainTxFee: 100 * units.MilliAvax,
-		UptimeRequirement:     .6, // 60%
-		MinValidatorStake:     1 * units.Avax,
-		MaxValidatorStake:     3 * units.MegaAvax,
-		MinDelegatorStake:     1 * units.Avax,
-		MinDelegationFee:      20000, // 2%
-		MinStakeDuration:      24 * time.Hour,
-		MaxStakeDuration:      365 * 24 * time.Hour,
-		StakeMintingPeriod:    365 * 24 * time.Hour,
-		EpochFirstTransition:  time.Unix(1607626800, 0),
-		EpochDuration:         5 * time.Minute,
-=======
 		TxFeeConfig: TxFeeConfig{
-			TxFee:         units.MilliAvax,
-			CreationTxFee: units.MilliAvax,
+			TxFee:                 units.MilliAvax,
+			CreateAssetTxFee:      units.MilliAvax,
+			CreateSubnetTxFee:     100 * units.MilliAvax,
+			CreateBlockchainTxFee: 100 * units.MilliAvax,
 		},
 		StakingConfig: StakingConfig{
 			UptimeRequirement:  .6, // 60%
@@ -127,6 +113,5 @@
 			EpochFirstTransition: time.Unix(1607626800, 0),
 			EpochDuration:        6 * time.Hour,
 		},
->>>>>>> 70bfe375
 	}
 )