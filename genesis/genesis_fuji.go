// (c) 2019-2020, Ava Labs, Inc. All rights reserved.
// See the file LICENSE for licensing terms.

package genesis

import (
	"time"

	"github.com/ava-labs/avalanchego/utils/units"
)

var (
	fujiGenesisConfigJSON = `{
		"networkID": 5,
		"allocations": [
			{
				"ethAddr": "0xb3d82b1367d362de99ab59a658165aff520cbd4d",
				"avaxAddr": "X-fuji1wycv8n7d2fg9aq6unp23pnj4q0arv03ysya8jw",
				"initialAmount": 0,
				"unlockSchedule": [
					{
						"amount": 40000000000000000
					}
				]
			},
			{
				"ethAddr": "0xb3d82b1367d362de99ab59a658165aff520cbd4d",
				"avaxAddr": "X-fuji1xpmx0ljrpvqexrvrj26fnggvr0ax9wm32gaxmx",
				"initialAmount": 32000000000000000,
				"unlockSchedule": []
			},
			{
				"ethAddr": "0xb3d82b1367d362de99ab59a658165aff520cbd4d",
				"avaxAddr": "X-fuji1wrv92qg5x3dsqrtukdc8qxnpqust3qdakxgm4s",
				"initialAmount": 32000000000000000,
				"unlockSchedule": []
			},
			{
				"ethAddr": "0xb3d82b1367d362de99ab59a658165aff520cbd4d",
				"avaxAddr": "X-fuji1qrmj7u9pquyy3mahzxeq0nnlnj2aceedjfqqrq",
				"initialAmount": 32000000000000000,
				"unlockSchedule": []
			},
			{
				"ethAddr": "0xb3d82b1367d362de99ab59a658165aff520cbd4d",
				"avaxAddr": "X-fuji1cap3ru2ghc3jtdnuyey738ru8u5ekdadcvrtyk",
				"initialAmount": 32000000000000000,
				"unlockSchedule": []
			},
			{
				"ethAddr": "0xb3d82b1367d362de99ab59a658165aff520cbd4d",
				"avaxAddr": "X-fuji18g2m7483k6swe46cpfmq96t09sp63pgv7judr4",
				"initialAmount": 32000000000000000,
				"unlockSchedule": []
			},
			{
				"ethAddr": "0xb3d82b1367d362de99ab59a658165aff520cbd4d",
				"avaxAddr": "X-fuji1zwe0kxhg73x3ehgtkkz24k9czlfgztc45hgrg3",
				"initialAmount": 32000000000000000,
				"unlockSchedule": []
			},
			{
				"ethAddr": "0xb3d82b1367d362de99ab59a658165aff520cbd4d",
				"avaxAddr": "X-fuji1fqcs4m9p8gdp7gckk30n8u68d55jk0hdumx30f",
				"initialAmount": 32000000000000000,
				"unlockSchedule": []
			},
			{
				"ethAddr": "0xb3d82b1367d362de99ab59a658165aff520cbd4d",
				"avaxAddr": "X-fuji18lany6fjlzxc7vuqfd9x4k9wqp0yhk074p283d",
				"initialAmount": 32000000000000000,
				"unlockSchedule": []
			},
			{
				"ethAddr": "0xb3d82b1367d362de99ab59a658165aff520cbd4d",
				"avaxAddr": "X-fuji18lany6fjlzxc7vuqfd9x4k9wqp0yhk074p283d",
				"initialAmount": 32000000000000000,
				"unlockSchedule": []
			},
			{
				"ethAddr": "0xb3d82b1367d362de99ab59a658165aff520cbd4d",
				"avaxAddr": "X-fuji10d2fqjfl3ghl73z2ez65ufanxwwhccxugq8z2t",
				"initialAmount": 32000000000000000,
				"unlockSchedule": []
			}
		],
		"startTime": 1599696000,
		"initialStakeDuration": 31536000,
		"initialStakeDurationOffset": 54000,
		"initialStakedFunds": [
			"X-fuji1wycv8n7d2fg9aq6unp23pnj4q0arv03ysya8jw"
		],
		"initialStakers": [
			{
				"nodeID": "NodeID-NpagUxt6KQiwPch9Sd4osv8kD1TZnkjdk",
				"rewardAddress": "X-fuji1wycv8n7d2fg9aq6unp23pnj4q0arv03ysya8jw",
				"delegationFee": 1000000
			},
			{
				"nodeID": "NodeID-2m38qc95mhHXtrhjyGbe7r2NhniqHHJRB",
				"rewardAddress": "X-fuji1wycv8n7d2fg9aq6unp23pnj4q0arv03ysya8jw",
				"delegationFee": 500000
			},
			{
				"nodeID": "NodeID-LQwRLm4cbJ7T2kxcxp4uXCU5XD8DFrE1C",
				"rewardAddress": "X-fuji1wycv8n7d2fg9aq6unp23pnj4q0arv03ysya8jw",
				"delegationFee": 250000
			},
			{
				"nodeID": "NodeID-hArafGhY2HFTbwaaVh1CSCUCUCiJ2Vfb",
				"rewardAddress": "X-fuji1wycv8n7d2fg9aq6unp23pnj4q0arv03ysya8jw",
				"delegationFee": 125000
			},
			{
				"nodeID": "NodeID-4QBwET5o8kUhvt9xArhir4d3R25CtmZho",
				"rewardAddress": "X-fuji1wycv8n7d2fg9aq6unp23pnj4q0arv03ysya8jw",
				"delegationFee": 62500
			},
			{
				"nodeID": "NodeID-HGZ8ae74J3odT8ESreAdCtdnvWG1J4X5n",
				"rewardAddress": "X-fuji1wycv8n7d2fg9aq6unp23pnj4q0arv03ysya8jw",
				"delegationFee": 31250
			},
			{
				"nodeID": "NodeID-4KXitMCoE9p2BHA6VzXtaTxLoEjNDo2Pt",
				"rewardAddress": "X-fuji1wycv8n7d2fg9aq6unp23pnj4q0arv03ysya8jw",
				"delegationFee": 20000
			},
			{
				"nodeID": "NodeID-JyE4P8f4cTryNV8DCz2M81bMtGhFFHexG",
				"rewardAddress": "X-fuji1wycv8n7d2fg9aq6unp23pnj4q0arv03ysya8jw",
				"delegationFee": 20000
			},
			{
				"nodeID": "NodeID-EzGaipqomyK9UKx9DBHV6Ky3y68hoknrF",
				"rewardAddress": "X-fuji1wycv8n7d2fg9aq6unp23pnj4q0arv03ysya8jw",
				"delegationFee": 20000
			},
			{
				"nodeID": "NodeID-CYKruAjwH1BmV3m37sXNuprbr7dGQuJwG",
				"rewardAddress": "X-fuji1wycv8n7d2fg9aq6unp23pnj4q0arv03ysya8jw",
				"delegationFee": 20000
			},
			{
				"nodeID": "NodeID-LegbVf6qaMKcsXPnLStkdc1JVktmmiDxy",
				"rewardAddress": "X-fuji1wycv8n7d2fg9aq6unp23pnj4q0arv03ysya8jw",
				"delegationFee": 20000
			},
			{
				"nodeID": "NodeID-FesGqwKq7z5nPFHa5iwZctHE5EZV9Lpdq",
				"rewardAddress": "X-fuji1wycv8n7d2fg9aq6unp23pnj4q0arv03ysya8jw",
				"delegationFee": 20000
			},
			{
				"nodeID": "NodeID-BFa1padLXBj7VHa2JYvYGzcTBPQGjPhUy",
				"rewardAddress": "X-fuji1wycv8n7d2fg9aq6unp23pnj4q0arv03ysya8jw",
				"delegationFee": 20000
			},
			{
				"nodeID": "NodeID-4B4rc5vdD1758JSBYL1xyvE5NHGzz6xzH",
				"rewardAddress": "X-fuji1wycv8n7d2fg9aq6unp23pnj4q0arv03ysya8jw",
				"delegationFee": 20000
			},
			{
				"nodeID": "NodeID-EDESh4DfZFC15i613pMtWniQ9arbBZRnL",
				"rewardAddress": "X-fuji1wycv8n7d2fg9aq6unp23pnj4q0arv03ysya8jw",
				"delegationFee": 20000
			},
			{
				"nodeID": "NodeID-CZmZ9xpCzkWqjAyS7L4htzh5Lg6kf1k18",
				"rewardAddress": "X-fuji1wycv8n7d2fg9aq6unp23pnj4q0arv03ysya8jw",
				"delegationFee": 20000
			},
			{
				"nodeID": "NodeID-CTtkcXvVdhpNp6f97LEUXPwsRD3A2ZHqP",
				"rewardAddress": "X-fuji1wycv8n7d2fg9aq6unp23pnj4q0arv03ysya8jw",
				"delegationFee": 20000
			},
			{
				"nodeID": "NodeID-84KbQHSDnojroCVY7vQ7u9Tx7pUonPaS",
				"rewardAddress": "X-fuji1wycv8n7d2fg9aq6unp23pnj4q0arv03ysya8jw",
				"delegationFee": 20000
			},
			{
				"nodeID": "NodeID-JjvzhxnLHLUQ5HjVRkvG827ivbLXPwA9u",
				"rewardAddress": "X-fuji1wycv8n7d2fg9aq6unp23pnj4q0arv03ysya8jw",
				"delegationFee": 20000
			},
			{
				"nodeID": "NodeID-4CWTbdvgXHY1CLXqQNAp22nJDo5nAmts6",
				"rewardAddress": "X-fuji1wycv8n7d2fg9aq6unp23pnj4q0arv03ysya8jw",
				"delegationFee": 20000
			}
		],
		"cChainGenesis": "{\"config\":{\"chainId\":43113,\"homesteadBlock\":0,\"daoForkBlock\":0,\"daoForkSupport\":true,\"eip150Block\":0,\"eip150Hash\":\"0x2086799aeebeae135c246c65021c82b4e15a2c451340993aacfd2751886514f0\",\"eip155Block\":0,\"eip158Block\":0,\"byzantiumBlock\":0,\"constantinopleBlock\":0,\"petersburgBlock\":0,\"istanbulBlock\":0,\"muirGlacierBlock\":0},\"nonce\":\"0x0\",\"timestamp\":\"0x0\",\"extraData\":\"0x00\",\"gasLimit\":\"0x5f5e100\",\"difficulty\":\"0x0\",\"mixHash\":\"0x0000000000000000000000000000000000000000000000000000000000000000\",\"coinbase\":\"0x0000000000000000000000000000000000000000\",\"alloc\":{\"0100000000000000000000000000000000000000\":{\"code\":\"0x7300000000000000000000000000000000000000003014608060405260043610603d5760003560e01c80631e010439146042578063b6510bb314606e575b600080fd5b605c60048036036020811015605657600080fd5b503560b1565b60408051918252519081900360200190f35b818015607957600080fd5b5060af60048036036080811015608e57600080fd5b506001600160a01b03813516906020810135906040810135906060013560b6565b005b30cd90565b836001600160a01b031681836108fc8690811502906040516000604051808303818888878c8acf9550505050505015801560f4573d6000803e3d6000fd5b505050505056fea26469706673582212201eebce970fe3f5cb96bf8ac6ba5f5c133fc2908ae3dcd51082cfee8f583429d064736f6c634300060a0033\",\"balance\":\"0x0\"}},\"number\":\"0x0\",\"gasUsed\":\"0x0\",\"parentHash\":\"0x0000000000000000000000000000000000000000000000000000000000000000\"}",
		"message": "hi mom"
	}`

	// FujiParams are the params used for the fuji testnet
	FujiParams = Params{
<<<<<<< HEAD
		TxFee:                 units.MilliAvax,
		CreateAssetTxFee:      10 * units.MilliAvax,
		CreateSubnetTxFee:     100 * units.MilliAvax,
		CreateBlockchainTxFee: 100 * units.MilliAvax,
		UptimeRequirement:     .6, // 60%
		MinValidatorStake:     1 * units.Avax,
		MaxValidatorStake:     3 * units.MegaAvax,
		MinDelegatorStake:     1 * units.Avax,
		MinDelegationFee:      20000, // 2%
		MinStakeDuration:      24 * time.Hour,
		MaxStakeDuration:      365 * 24 * time.Hour,
		StakeMintingPeriod:    365 * 24 * time.Hour,
		EpochFirstTransition:  time.Unix(1607626800, 0),
		EpochDuration:         6 * time.Hour,
=======
		TxFeeConfig: TxFeeConfig{
			TxFee:         units.MilliAvax,
			CreationTxFee: 10 * units.MilliAvax,
		},
		StakingConfig: StakingConfig{
			UptimeRequirement:  .6, // 60%
			MinValidatorStake:  1 * units.Avax,
			MaxValidatorStake:  3 * units.MegaAvax,
			MinDelegatorStake:  1 * units.Avax,
			MinDelegationFee:   20000, // 2%
			MinStakeDuration:   24 * time.Hour,
			MaxStakeDuration:   365 * 24 * time.Hour,
			StakeMintingPeriod: 365 * 24 * time.Hour,
		},
		EpochConfig: EpochConfig{
			EpochFirstTransition: time.Unix(1607626800, 0),
			EpochDuration:        6 * time.Hour,
		},
>>>>>>> 70bfe375
	}
)<|MERGE_RESOLUTION|>--- conflicted
+++ resolved
@@ -198,25 +198,11 @@
 
 	// FujiParams are the params used for the fuji testnet
 	FujiParams = Params{
-<<<<<<< HEAD
-		TxFee:                 units.MilliAvax,
-		CreateAssetTxFee:      10 * units.MilliAvax,
-		CreateSubnetTxFee:     100 * units.MilliAvax,
-		CreateBlockchainTxFee: 100 * units.MilliAvax,
-		UptimeRequirement:     .6, // 60%
-		MinValidatorStake:     1 * units.Avax,
-		MaxValidatorStake:     3 * units.MegaAvax,
-		MinDelegatorStake:     1 * units.Avax,
-		MinDelegationFee:      20000, // 2%
-		MinStakeDuration:      24 * time.Hour,
-		MaxStakeDuration:      365 * 24 * time.Hour,
-		StakeMintingPeriod:    365 * 24 * time.Hour,
-		EpochFirstTransition:  time.Unix(1607626800, 0),
-		EpochDuration:         6 * time.Hour,
-=======
 		TxFeeConfig: TxFeeConfig{
-			TxFee:         units.MilliAvax,
-			CreationTxFee: 10 * units.MilliAvax,
+			TxFee:                 units.MilliAvax,
+			CreateAssetTxFee:      10 * units.MilliAvax,
+			CreateSubnetTxFee:     100 * units.MilliAvax,
+			CreateBlockchainTxFee: 100 * units.MilliAvax,
 		},
 		StakingConfig: StakingConfig{
 			UptimeRequirement:  .6, // 60%
@@ -232,6 +218,5 @@
 			EpochFirstTransition: time.Unix(1607626800, 0),
 			EpochDuration:        6 * time.Hour,
 		},
->>>>>>> 70bfe375
 	}
 )