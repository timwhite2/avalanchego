// (c) 2019-2020, Ava Labs, Inc. All rights reserved.
// See the file LICENSE for licensing terms.

package genesis

import (
	"time"

	"github.com/ava-labs/avalanchego/utils/constants"
)

<<<<<<< HEAD
type StakingConfig struct {
=======
type Params struct {
	// Transaction fee
	TxFee uint64 `json:"txFee"`
	// Transaction fee for transactions that create new state
	CreationTxFee uint64 `json:"creationTxFee"`
>>>>>>> b80f9bc3
	// Staking uptime requirements
	UptimeRequirement float64 `json:"uptimeRequirement"`
	// Minimum stake, in nAVAX, required to validate the primary network
	MinValidatorStake uint64 `json:"minValidatorStake"`
	// Maximum stake, in nAVAX, allowed to be placed on a single validator in
	// the primary network
	MaxValidatorStake uint64 `json:"maxValidatorStake"`
	// Minimum stake, in nAVAX, that can be delegated on the primary network
	MinDelegatorStake uint64 `json:"minDelegatorStake"`
	// Minimum delegation fee, in the range [0, 1000000], that can be charged
	// for delegation on the primary network.
	MinDelegationFee uint32 `json:"minDelegationFee"`
	// MinStakeDuration is the minimum amount of time a validator can validate
	// for in a single period.
	MinStakeDuration time.Duration `json:"minStakeDuration"`
	// MaxStakeDuration is the maximum amount of time a validator can validate
	// for in a single period.
	MaxStakeDuration time.Duration `json:"maxStakeDuration"`
	// StakeMintingPeriod is the amount of time for a consumption period.
<<<<<<< HEAD
	StakeMintingPeriod time.Duration
}

type TxFeeConfig struct {
	// Transaction fee
	TxFee uint64
	// Transaction fee for transactions that create new state
	CreationTxFee uint64
}

type EpochConfig struct {
=======
	StakeMintingPeriod time.Duration `json:"stakeMintingPeriod"`
>>>>>>> b80f9bc3
	// EpochFirstTransition is the time that the transition from epoch 0 to 1
	// should occur.
	EpochFirstTransition time.Time `json:"epochFirstTransition"`
	// EpochDuration is the amount of time that an epoch runs for.
	EpochDuration time.Duration `json:"epochDuration"`
}

type Params struct {
	StakingConfig
	TxFeeConfig
	EpochConfig
}

func GetEpochConfig(networkID uint32) EpochConfig {
	switch networkID {
	case constants.MainnetID:
		return MainnetParams.EpochConfig
	case constants.FujiID:
		return FujiParams.EpochConfig
	case constants.LocalID:
		return LocalParams.EpochConfig
	default:
		return LocalParams.EpochConfig
	}
}

func GetTxFeeConfig(networkID uint32) TxFeeConfig {
	switch networkID {
	case constants.MainnetID:
		return MainnetParams.TxFeeConfig
	case constants.FujiID:
		return FujiParams.TxFeeConfig
	case constants.LocalID:
		return LocalParams.TxFeeConfig
	default:
		return LocalParams.TxFeeConfig
	}
}

func GetStakingConfig(networkID uint32) StakingConfig {
	switch networkID {
	case constants.MainnetID:
		return MainnetParams.StakingConfig
	case constants.FujiID:
		return FujiParams.StakingConfig
	case constants.LocalID:
		return LocalParams.StakingConfig
	default:
		return LocalParams.StakingConfig
	}
}<|MERGE_RESOLUTION|>--- conflicted
+++ resolved
@@ -9,15 +9,7 @@
 	"github.com/ava-labs/avalanchego/utils/constants"
 )
 
-<<<<<<< HEAD
 type StakingConfig struct {
-=======
-type Params struct {
-	// Transaction fee
-	TxFee uint64 `json:"txFee"`
-	// Transaction fee for transactions that create new state
-	CreationTxFee uint64 `json:"creationTxFee"`
->>>>>>> b80f9bc3
 	// Staking uptime requirements
 	UptimeRequirement float64 `json:"uptimeRequirement"`
 	// Minimum stake, in nAVAX, required to validate the primary network
@@ -37,21 +29,17 @@
 	// for in a single period.
 	MaxStakeDuration time.Duration `json:"maxStakeDuration"`
 	// StakeMintingPeriod is the amount of time for a consumption period.
-<<<<<<< HEAD
-	StakeMintingPeriod time.Duration
+	StakeMintingPeriod time.Duration `json:"stakeMintingPeriod"`
 }
 
 type TxFeeConfig struct {
 	// Transaction fee
-	TxFee uint64
+	TxFee uint64 `json:"txFee"`
 	// Transaction fee for transactions that create new state
-	CreationTxFee uint64
+	CreationTxFee uint64 `json:"creationTxFee"`
 }
 
 type EpochConfig struct {
-=======
-	StakeMintingPeriod time.Duration `json:"stakeMintingPeriod"`
->>>>>>> b80f9bc3
 	// EpochFirstTransition is the time that the transition from epoch 0 to 1
 	// should occur.
 	EpochFirstTransition time.Time `json:"epochFirstTransition"`
