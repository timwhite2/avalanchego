// Copyright (C) 2019-2022, Ava Labs, Inc. All rights reserved.
// See the file LICENSE for licensing terms.

package cache

import (
	"container/list"
	"sync"
)

<<<<<<< HEAD
var _ Deduplicator[struct{}, testEvictable] = &EvictableLRU[struct{}, testEvictable]{}

// Only used for the type assertion above
type testEvictable struct{}

func (testEvictable) Key() struct{} {
	return struct{}{}
}
func (testEvictable) Evict() {}
=======
var _ Deduplicator = (*EvictableLRU)(nil)
>>>>>>> 65caf98d

// EvictableLRU is an LRU cache that notifies the objects when they are evicted.
type EvictableLRU[T comparable, _ Evictable[T]] struct {
	lock      sync.Mutex
	entryMap  map[T]*list.Element
	entryList *list.List
	Size      int
}

func (c *EvictableLRU[T, _]) Deduplicate(value Evictable[T]) Evictable[T] {
	c.lock.Lock()
	defer c.lock.Unlock()

	return c.deduplicate(value)
}

func (c *EvictableLRU[_, _]) Flush() {
	c.lock.Lock()
	defer c.lock.Unlock()

	c.flush()
}

func (c *EvictableLRU[T, _]) init() {
	if c.entryMap == nil {
		c.entryMap = make(map[T]*list.Element)
	}
	if c.entryList == nil {
		c.entryList = list.New()
	}
	if c.Size <= 0 {
		c.Size = 1
	}
}

func (c *EvictableLRU[T, _]) resize() {
	for c.entryList.Len() > c.Size {
		e := c.entryList.Front()
		c.entryList.Remove(e)

		val := e.Value.(Evictable[T])
		delete(c.entryMap, val.Key())
		val.Evict()
	}
}

func (c *EvictableLRU[T, _]) deduplicate(value Evictable[T]) Evictable[T] {
	c.init()
	c.resize()

	key := value.Key()
	if e, ok := c.entryMap[key]; !ok {
		if c.entryList.Len() >= c.Size {
			e = c.entryList.Front()
			c.entryList.MoveToBack(e)

			val := e.Value.(Evictable[T])
			delete(c.entryMap, val.Key())
			val.Evict()

			e.Value = value
		} else {
			e = c.entryList.PushBack(value)
		}
		c.entryMap[key] = e
	} else {
		c.entryList.MoveToBack(e)

		val := e.Value.(Evictable[T])
		value = val
	}
	return value
}

func (c *EvictableLRU[_, _]) flush() {
	c.init()

	size := c.Size
	c.Size = 0
	c.resize()
	c.Size = size
}<|MERGE_RESOLUTION|>--- conflicted
+++ resolved
@@ -8,8 +8,7 @@
 	"sync"
 )
 
-<<<<<<< HEAD
-var _ Deduplicator[struct{}, testEvictable] = &EvictableLRU[struct{}, testEvictable]{}
+var _ Deduplicator[struct{}, testEvictable] = (*EvictableLRU[struct{}, testEvictable])(nil)
 
 // Only used for the type assertion above
 type testEvictable struct{}
@@ -18,9 +17,6 @@
 	return struct{}{}
 }
 func (testEvictable) Evict() {}
-=======
-var _ Deduplicator = (*EvictableLRU)(nil)
->>>>>>> 65caf98d
 
 // EvictableLRU is an LRU cache that notifies the objects when they are evicted.
 type EvictableLRU[T comparable, _ Evictable[T]] struct {
