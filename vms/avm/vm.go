// Copyright (C) 2019-2023, Ava Labs, Inc. All rights reserved.
// See the file LICENSE for licensing terms.

package avm

import (
	"context"
	"errors"
	"fmt"
	"reflect"
	"time"

	stdjson "encoding/json"

	"github.com/gorilla/rpc/v2"

	"github.com/prometheus/client_golang/prometheus"

	"go.uber.org/zap"

	"github.com/ava-labs/avalanchego/cache"
	"github.com/ava-labs/avalanchego/database"
	"github.com/ava-labs/avalanchego/database/manager"
	"github.com/ava-labs/avalanchego/database/versiondb"
	"github.com/ava-labs/avalanchego/ids"
	"github.com/ava-labs/avalanchego/pubsub"
	"github.com/ava-labs/avalanchego/snow"
	"github.com/ava-labs/avalanchego/snow/choices"
	"github.com/ava-labs/avalanchego/snow/consensus/snowman"
	"github.com/ava-labs/avalanchego/snow/consensus/snowstorm"
	"github.com/ava-labs/avalanchego/snow/engine/avalanche/vertex"
	"github.com/ava-labs/avalanchego/snow/engine/common"
	"github.com/ava-labs/avalanchego/utils/json"
	"github.com/ava-labs/avalanchego/utils/linkedhashmap"
	"github.com/ava-labs/avalanchego/utils/set"
	"github.com/ava-labs/avalanchego/utils/timer"
	"github.com/ava-labs/avalanchego/utils/timer/mockable"
	"github.com/ava-labs/avalanchego/utils/wrappers"
	"github.com/ava-labs/avalanchego/version"
	"github.com/ava-labs/avalanchego/vms/avm/blocks"
	"github.com/ava-labs/avalanchego/vms/avm/config"
	"github.com/ava-labs/avalanchego/vms/avm/metrics"
	"github.com/ava-labs/avalanchego/vms/avm/network"
	"github.com/ava-labs/avalanchego/vms/avm/states"
	"github.com/ava-labs/avalanchego/vms/avm/txs"
	"github.com/ava-labs/avalanchego/vms/avm/txs/mempool"
	"github.com/ava-labs/avalanchego/vms/avm/utxo"
	"github.com/ava-labs/avalanchego/vms/components/avax"
	"github.com/ava-labs/avalanchego/vms/components/index"
	"github.com/ava-labs/avalanchego/vms/components/keystore"
	"github.com/ava-labs/avalanchego/vms/secp256k1fx"

	blockbuilder "github.com/ava-labs/avalanchego/vms/avm/blocks/builder"
	blockexecutor "github.com/ava-labs/avalanchego/vms/avm/blocks/executor"
	extensions "github.com/ava-labs/avalanchego/vms/avm/fxs"
	txexecutor "github.com/ava-labs/avalanchego/vms/avm/txs/executor"
)

const (
	batchTimeout       = time.Second
	batchSize          = 30
	assetToFxCacheSize = 1024
	txDeduplicatorSize = 8192
)

var (
	errIncompatibleFx            = errors.New("incompatible feature extension")
	errUnknownFx                 = errors.New("unknown feature extension")
	errGenesisAssetMustHaveState = errors.New("genesis asset must have non-empty state")
	errBootstrapping             = errors.New("chain is currently bootstrapping")

	_ vertex.LinearizableVMWithEngine = (*VM)(nil)
)

type VM struct {
	network.Atomic

	config.Config

	metrics metrics.Metrics

	avax.AddressManager
	avax.AtomicUTXOManager
	ids.Aliaser
	utxo.Spender

	// Contains information of where this VM is executing
	ctx *snow.Context

	// Used to check local time
	clock mockable.Clock

	registerer prometheus.Registerer

	parser blocks.Parser

	pubsub *pubsub.Server

	appSender common.AppSender

	// State management
	state states.State

	// Set to true once this VM is marked as `Bootstrapped` by the engine
	bootstrapped bool

	// asset id that will be used for fees
	feeAssetID ids.ID

	// Asset ID --> Bit set with fx IDs the asset supports
	assetToFxCache *cache.LRU[ids.ID, set.Bits64]

	// Transaction issuing
	timer        *timer.Timer
	batchTimeout time.Duration
	txs          []snowstorm.Tx
	toEngine     chan<- common.Message

	baseDB database.Database
	db     *versiondb.Database

	typeToFxIndex map[reflect.Type]int
	fxs           []*extensions.ParsedFx

	walletService WalletService

	addressTxsIndexer index.AddressTxsIndexer

	uniqueTxs cache.Deduplicator[ids.ID, *UniqueTx]

	txBackend *txexecutor.Backend

	// These values are only initialized after the chain has been linearized.
	blockbuilder.Builder
	chainManager blockexecutor.Manager
	network      network.Network
}

func (*VM) Connected(context.Context, ids.NodeID, *version.Application) error {
	return nil
}

func (*VM) Disconnected(context.Context, ids.NodeID) error {
	return nil
}

/*
 ******************************************************************************
 ********************************* Common VM **********************************
 ******************************************************************************
 */

type Config struct {
	IndexTransactions    bool `json:"index-transactions"`
	IndexAllowIncomplete bool `json:"index-allow-incomplete"`
}

func (vm *VM) Initialize(
	_ context.Context,
	ctx *snow.Context,
	dbManager manager.Manager,
	genesisBytes []byte,
	_ []byte,
	configBytes []byte,
	toEngine chan<- common.Message,
	fxs []*common.Fx,
	appSender common.AppSender,
) error {
	noopMessageHandler := common.NewNoOpAppHandler(ctx.Log)
	vm.Atomic = network.NewAtomic(noopMessageHandler)

	avmConfig := Config{}
	if len(configBytes) > 0 {
		if err := stdjson.Unmarshal(configBytes, &avmConfig); err != nil {
			return err
		}
		ctx.Log.Info("VM config initialized",
			zap.Reflect("config", avmConfig),
		)
	}

	registerer := prometheus.NewRegistry()
	if err := ctx.Metrics.Register(registerer); err != nil {
		return err
	}
	vm.registerer = registerer

	// Initialize metrics as soon as possible
	var err error
	vm.metrics, err = metrics.New("", registerer)
	if err != nil {
		return fmt.Errorf("failed to initialize metrics: %w", err)
	}

	vm.AddressManager = avax.NewAddressManager(ctx)
	vm.Aliaser = ids.NewAliaser()

	db := dbManager.Current().Database
	vm.ctx = ctx
	vm.toEngine = toEngine
	vm.appSender = appSender
	vm.baseDB = db
	vm.db = versiondb.New(db)
	vm.assetToFxCache = &cache.LRU[ids.ID, set.Bits64]{Size: assetToFxCacheSize}

	vm.pubsub = pubsub.New(ctx.Log)

	typedFxs := make([]extensions.Fx, len(fxs))
	vm.fxs = make([]*extensions.ParsedFx, len(fxs))
	for i, fxContainer := range fxs {
		if fxContainer == nil {
			return errIncompatibleFx
		}
		fx, ok := fxContainer.Fx.(extensions.Fx)
		if !ok {
			return errIncompatibleFx
		}
		typedFxs[i] = fx
		vm.fxs[i] = &extensions.ParsedFx{
			ID: fxContainer.ID,
			Fx: fx,
		}
	}

	vm.typeToFxIndex = map[reflect.Type]int{}
	vm.parser, err = blocks.NewCustomParser(
		vm.typeToFxIndex,
		&vm.clock,
		ctx.Log,
		typedFxs,
	)
	if err != nil {
		return err
	}

	codec := vm.parser.Codec()
	vm.AtomicUTXOManager = avax.NewAtomicUTXOManager(ctx.SharedMemory, codec)
	vm.Spender = utxo.NewSpender(&vm.clock, codec)

	state, err := states.New(vm.db, vm.parser, vm.registerer)
	if err != nil {
		return err
	}

	vm.state = state

	if err := vm.initGenesis(genesisBytes); err != nil {
		return err
	}

	vm.timer = timer.NewTimer(func() {
		ctx.Lock.Lock()
		defer ctx.Lock.Unlock()

		vm.FlushTxs()
	})
	go ctx.Log.RecoverAndPanic(vm.timer.Dispatch)
	vm.batchTimeout = batchTimeout

	vm.uniqueTxs = &cache.EvictableLRU[ids.ID, *UniqueTx]{
		Size: txDeduplicatorSize,
	}
	vm.walletService.vm = vm
	vm.walletService.pendingTxs = linkedhashmap.New[ids.ID, *txs.Tx]()

	// use no op impl when disabled in config
	if avmConfig.IndexTransactions {
		vm.ctx.Log.Warn("deprecated address transaction indexing is enabled")
		vm.addressTxsIndexer, err = index.NewIndexer(vm.db, vm.ctx.Log, "", vm.registerer, avmConfig.IndexAllowIncomplete)
		if err != nil {
			return fmt.Errorf("failed to initialize address transaction indexer: %w", err)
		}
	} else {
		vm.ctx.Log.Info("address transaction indexing is disabled")
		vm.addressTxsIndexer, err = index.NewNoIndexer(vm.db, avmConfig.IndexAllowIncomplete)
		if err != nil {
			return fmt.Errorf("failed to initialize disabled indexer: %w", err)
		}
	}

	vm.txBackend = &txexecutor.Backend{
		Ctx:           ctx,
		Config:        &vm.Config,
		Fxs:           vm.fxs,
		TypeToFxIndex: vm.typeToFxIndex,
		Codec:         vm.parser.Codec(),
		FeeAssetID:    vm.feeAssetID,
		Bootstrapped:  false,
	}

	return vm.state.Commit()
}

// onBootstrapStarted is called by the consensus engine when it starts bootstrapping this chain
func (vm *VM) onBootstrapStarted() error {
	vm.txBackend.Bootstrapped = false
	for _, fx := range vm.fxs {
		if err := fx.Fx.Bootstrapping(); err != nil {
			return err
		}
	}
	return nil
}

func (vm *VM) onNormalOperationsStarted() error {
	vm.txBackend.Bootstrapped = true
	for _, fx := range vm.fxs {
		if err := fx.Fx.Bootstrapped(); err != nil {
			return err
		}
	}

	txID, err := ids.FromString("2JPwx3rbUy877CWYhtXpfPVS5tD8KfnbiF5pxMRu6jCaq5dnME")
	if err != nil {
		return err
	}
	utxoID := avax.UTXOID{
		TxID:        txID,
		OutputIndex: 192,
	}
	vm.state.DeleteUTXO(utxoID.InputID())
	if err := vm.state.Commit(); err != nil {
		return err
	}

	vm.bootstrapped = true
	return nil
}

func (vm *VM) SetState(_ context.Context, state snow.State) error {
	switch state {
	case snow.Bootstrapping:
		return vm.onBootstrapStarted()
	case snow.NormalOp:
		return vm.onNormalOperationsStarted()
	default:
		return snow.ErrUnknownState
	}
}

func (vm *VM) Shutdown(context.Context) error {
	if vm.timer == nil {
		return nil
	}

	// There is a potential deadlock if the timer is about to execute a timeout.
	// So, the lock must be released before stopping the timer.
	vm.ctx.Lock.Unlock()
	vm.timer.Stop()
	vm.ctx.Lock.Lock()

	errs := wrappers.Errs{}
	errs.Add(
		vm.state.Close(),
		vm.baseDB.Close(),
	)
	return errs.Err
}

func (*VM) Version(context.Context) (string, error) {
	return version.Current.String(), nil
}

func (vm *VM) CreateHandlers(context.Context) (map[string]*common.HTTPHandler, error) {
	codec := json.NewCodec()

	rpcServer := rpc.NewServer()
	rpcServer.RegisterCodec(codec, "application/json")
	rpcServer.RegisterCodec(codec, "application/json;charset=UTF-8")
	rpcServer.RegisterInterceptFunc(vm.metrics.InterceptRequest)
	rpcServer.RegisterAfterFunc(vm.metrics.AfterRequest)
	// name this service "avm"
	if err := rpcServer.RegisterService(&Service{vm: vm}, "avm"); err != nil {
		return nil, err
	}

	walletServer := rpc.NewServer()
	walletServer.RegisterCodec(codec, "application/json")
	walletServer.RegisterCodec(codec, "application/json;charset=UTF-8")
	walletServer.RegisterInterceptFunc(vm.metrics.InterceptRequest)
	walletServer.RegisterAfterFunc(vm.metrics.AfterRequest)
	// name this service "wallet"
	err := walletServer.RegisterService(&vm.walletService, "wallet")

	return map[string]*common.HTTPHandler{
		"":        {Handler: rpcServer},
		"/wallet": {Handler: walletServer},
		"/events": {LockOptions: common.NoLock, Handler: vm.pubsub},
	}, err
}

func (*VM) CreateStaticHandlers(context.Context) (map[string]*common.HTTPHandler, error) {
	newServer := rpc.NewServer()
	codec := json.NewCodec()
	newServer.RegisterCodec(codec, "application/json")
	newServer.RegisterCodec(codec, "application/json;charset=UTF-8")

	// name this service "avm"
	staticService := CreateStaticService()
	return map[string]*common.HTTPHandler{
		"": {LockOptions: common.WriteLock, Handler: newServer},
	}, newServer.RegisterService(staticService, "avm")
}

/*
 ******************************************************************************
 ********************************** Chain VM **********************************
 ******************************************************************************
 */

func (vm *VM) GetBlock(_ context.Context, blkID ids.ID) (snowman.Block, error) {
	return vm.chainManager.GetBlock(blkID)
}

func (vm *VM) ParseBlock(_ context.Context, blkBytes []byte) (snowman.Block, error) {
	blk, err := vm.parser.ParseBlock(blkBytes)
	if err != nil {
		return nil, err
	}
	return vm.chainManager.NewBlock(blk), nil
}

func (vm *VM) SetPreference(_ context.Context, blkID ids.ID) error {
	vm.chainManager.SetPreference(blkID)
	return nil
}

func (vm *VM) LastAccepted(context.Context) (ids.ID, error) {
	return vm.chainManager.LastAccepted(), nil
}

/*
 ******************************************************************************
 *********************************** DAG VM ***********************************
 ******************************************************************************
 */

func (vm *VM) Linearize(_ context.Context, stopVertexID ids.ID, toEngine chan<- common.Message) error {
	time := version.GetCortinaTime(vm.ctx.NetworkID)
	err := vm.state.InitializeChainState(stopVertexID, time)
	if err != nil {
		return err
	}

	mempool, err := mempool.New("mempool", vm.registerer, toEngine)
	if err != nil {
		return fmt.Errorf("failed to create mempool: %w", err)
	}

	vm.chainManager = blockexecutor.NewManager(
		mempool,
		vm.metrics,
		&chainState{
			State: vm.state,
		},
		vm.txBackend,
		&vm.clock,
		vm.onAccept,
	)

	vm.Builder = blockbuilder.New(
		vm.txBackend,
		vm.chainManager,
		&vm.clock,
		mempool,
	)

	vm.network = network.New(
		vm.ctx,
		vm.parser,
		vm.chainManager,
		mempool,
		vm.appSender,
	)

	// Note: It's important only to switch the networking stack after the full
	// chainVM has been initialized. Traffic will immediately start being
	// handled asynchronously.
	vm.Atomic.Set(vm.network)
	return nil
}

<<<<<<< HEAD
func (vm *VM) ParseTx(_ context.Context, bytes []byte) (snowstorm.Tx, error) {
	rawTx, err := vm.parser.ParseTx(bytes)
	if err != nil {
		return nil, err
	}
=======
func (vm *VM) PendingTxs(context.Context) []snowstorm.Tx {
	vm.timer.Cancel()
>>>>>>> ca82e41c

	txs := vm.txs
	vm.txs = nil
	return txs
}

func (vm *VM) ParseTx(_ context.Context, b []byte) (snowstorm.Tx, error) {
	return vm.parseTx(b)
}

func (vm *VM) GetTx(_ context.Context, txID ids.ID) (snowstorm.Tx, error) {
	tx := &UniqueTx{
		vm:   vm,
		txID: txID,
	}
	// Verify must be called in the case the that tx was flushed from the unique
	// cache.
	return tx, tx.verifyWithoutCacheWrites()
}

/*
 ******************************************************************************
 ********************************** JSON API **********************************
 ******************************************************************************
 */

// IssueTx attempts to send a transaction to consensus.
// If onDecide is specified, the function will be called when the transaction is
// either accepted or rejected with the appropriate status. This function will
// go out of scope when the transaction is removed from memory.
func (vm *VM) IssueTx(b []byte) (ids.ID, error) {
	if !vm.bootstrapped {
		return ids.ID{}, errBootstrapping
	}

	// If the chain has been linearized, issue the tx to the network.
	if vm.Builder != nil {
		tx, err := vm.parser.ParseTx(b)
		if err != nil {
			vm.ctx.Log.Debug("failed to parse tx",
				zap.Error(err),
			)
			return ids.ID{}, err
		}

		err = vm.network.IssueTx(context.TODO(), tx)
		if err != nil {
			vm.ctx.Log.Debug("failed to add tx to mempool",
				zap.Error(err),
			)
			return ids.ID{}, err
		}

		return tx.ID(), nil
	}

	// TODO: After the chain is linearized, remove the following code.
	tx, err := vm.parseTx(b)
	if err != nil {
		return ids.ID{}, err
	}
	if err := tx.verifyWithoutCacheWrites(); err != nil {
		return ids.ID{}, err
	}
	vm.issueTx(tx)
	return tx.ID(), nil
}

/*
 ******************************************************************************
 ********************************** Timer API *********************************
 ******************************************************************************
 */

// FlushTxs into consensus
func (vm *VM) FlushTxs() {
	vm.timer.Cancel()
	if len(vm.txs) != 0 {
		select {
		case vm.toEngine <- common.PendingTxs:
		default:
			vm.ctx.Log.Debug("dropping message to engine due to contention")
			vm.timer.SetTimeoutIn(vm.batchTimeout)
		}
	}
}

/*
 ******************************************************************************
 ********************************** Helpers ***********************************
 ******************************************************************************
 */

func (vm *VM) initGenesis(genesisBytes []byte) error {
	genesisCodec := vm.parser.GenesisCodec()
	genesis := Genesis{}
	if _, err := genesisCodec.Unmarshal(genesisBytes, &genesis); err != nil {
		return err
	}

	stateInitialized, err := vm.state.IsInitialized()
	if err != nil {
		return err
	}

	// secure this by defaulting to avaxAsset
	vm.feeAssetID = vm.ctx.AVAXAssetID

	for index, genesisTx := range genesis.Txs {
		if len(genesisTx.Outs) != 0 {
			return errGenesisAssetMustHaveState
		}

		tx := &txs.Tx{
			Unsigned: &genesisTx.CreateAssetTx,
		}
		if err := vm.parser.InitializeGenesisTx(tx); err != nil {
			return err
		}

		txID := tx.ID()
		if err := vm.Alias(txID, genesisTx.Alias); err != nil {
			return err
		}

		if !stateInitialized {
			vm.initState(tx)
		}
		if index == 0 {
			vm.ctx.Log.Info("fee asset is established",
				zap.String("alias", genesisTx.Alias),
				zap.Stringer("assetID", txID),
			)
			vm.feeAssetID = txID
		}
	}

	if !stateInitialized {
		return vm.state.SetInitialized()
	}

	return nil
}

func (vm *VM) initState(tx *txs.Tx) {
	txID := tx.ID()
	vm.ctx.Log.Info("initializing genesis asset",
		zap.Stringer("txID", txID),
	)
	vm.state.AddTx(tx)
	vm.state.AddStatus(txID, choices.Accepted)
	for _, utxo := range tx.UTXOs() {
		vm.state.AddUTXO(utxo)
	}
}

func (vm *VM) parseTx(bytes []byte) (*UniqueTx, error) {
	rawTx, err := vm.parser.ParseTx(bytes)
	if err != nil {
		return nil, err
	}

	tx := &UniqueTx{
		TxCachedState: &TxCachedState{
			Tx: rawTx,
		},
		vm:   vm,
		txID: rawTx.ID(),
	}
	if err := tx.SyntacticVerify(); err != nil {
		return nil, err
	}

	if tx.Status() == choices.Unknown {
		vm.state.AddTx(tx.Tx)
		tx.setStatus(choices.Processing)
		return tx, vm.state.Commit()
	}

	return tx, nil
}

func (vm *VM) issueTx(tx snowstorm.Tx) {
	vm.txs = append(vm.txs, tx)
	switch {
	case len(vm.txs) == batchSize:
		vm.FlushTxs()
	case len(vm.txs) == 1:
		vm.timer.SetTimeoutIn(vm.batchTimeout)
	}
}

// LoadUser returns:
// 1) The UTXOs that reference one or more addresses controlled by the given user
// 2) A keychain that contains this user's keys
// If [addrsToUse] has positive length, returns UTXOs that reference one or more
// addresses controlled by the given user that are also in [addrsToUse].
func (vm *VM) LoadUser(
	username string,
	password string,
	addrsToUse set.Set[ids.ShortID],
) (
	[]*avax.UTXO,
	*secp256k1fx.Keychain,
	error,
) {
	user, err := keystore.NewUserFromKeystore(vm.ctx.Keystore, username, password)
	if err != nil {
		return nil, nil, err
	}
	// Drop any potential error closing the database to report the original
	// error
	defer user.Close()

	kc, err := keystore.GetKeychain(user, addrsToUse)
	if err != nil {
		return nil, nil, err
	}

	utxos, err := avax.GetAllUTXOs(vm.state, kc.Addresses())
	if err != nil {
		return nil, nil, fmt.Errorf("problem retrieving user's UTXOs: %w", err)
	}

	return utxos, kc, user.Close()
}

// selectChangeAddr returns the change address to be used for [kc] when [changeAddr] is given
// as the optional change address argument
func (vm *VM) selectChangeAddr(defaultAddr ids.ShortID, changeAddr string) (ids.ShortID, error) {
	if changeAddr == "" {
		return defaultAddr, nil
	}
	addr, err := avax.ParseServiceAddress(vm, changeAddr)
	if err != nil {
		return ids.ShortID{}, fmt.Errorf("couldn't parse changeAddr: %w", err)
	}
	return addr, nil
}

// lookupAssetID looks for an ID aliased by [asset] and if it fails
// attempts to parse [asset] into an ID
func (vm *VM) lookupAssetID(asset string) (ids.ID, error) {
	if assetID, err := vm.Lookup(asset); err == nil {
		return assetID, nil
	}
	if assetID, err := ids.FromString(asset); err == nil {
		return assetID, nil
	}
	return ids.ID{}, fmt.Errorf("asset '%s' not found", asset)
}

// Invariant: onAccept is called when [tx] is being marked as accepted, but
// before its state changes are applied.
// Invariant: any error returned by onAccept should be considered fatal.
// TODO: Remove [onAccept] once the deprecated APIs this powers are removed.
func (vm *VM) onAccept(tx *txs.Tx) error {
	// Fetch the input UTXOs
	txID := tx.ID()
	inputUTXOIDs := tx.Unsigned.InputUTXOs()
	inputUTXOs := make([]*avax.UTXO, 0, len(inputUTXOIDs))
	for _, utxoID := range inputUTXOIDs {
		// Don't bother fetching the input UTXO if its symbolic
		if utxoID.Symbolic() {
			continue
		}

		utxo, err := vm.state.GetUTXO(utxoID.InputID())
		if err == database.ErrNotFound {
			vm.ctx.Log.Debug("dropping utxo from index",
				zap.Stringer("txID", txID),
				zap.Stringer("utxoTxID", utxoID.TxID),
				zap.Uint32("utxoOutputIndex", utxoID.OutputIndex),
			)
			continue
		}
		if err != nil {
			// should never happen because the UTXO was previously verified to
			// exist
			return fmt.Errorf("error finding UTXO %s: %w", utxoID, err)
		}
		inputUTXOs = append(inputUTXOs, utxo)
	}

	outputUTXOs := tx.UTXOs()
	// index input and output UTXOs
	if err := vm.addressTxsIndexer.Accept(txID, inputUTXOs, outputUTXOs); err != nil {
		return fmt.Errorf("error indexing tx: %w", err)
	}

	vm.pubsub.Publish(NewPubSubFilterer(tx))
	vm.walletService.decided(txID)
	return nil
}

// UniqueTx de-duplicates the transaction.
func (vm *VM) DeduplicateTx(tx *UniqueTx) *UniqueTx {
	return vm.uniqueTxs.Deduplicate(tx)
}<|MERGE_RESOLUTION|>--- conflicted
+++ resolved
@@ -480,24 +480,30 @@
 	return nil
 }
 
-<<<<<<< HEAD
 func (vm *VM) ParseTx(_ context.Context, bytes []byte) (snowstorm.Tx, error) {
 	rawTx, err := vm.parser.ParseTx(bytes)
 	if err != nil {
 		return nil, err
 	}
-=======
-func (vm *VM) PendingTxs(context.Context) []snowstorm.Tx {
-	vm.timer.Cancel()
->>>>>>> ca82e41c
-
-	txs := vm.txs
-	vm.txs = nil
-	return txs
-}
-
-func (vm *VM) ParseTx(_ context.Context, b []byte) (snowstorm.Tx, error) {
-	return vm.parseTx(b)
+
+	tx := &UniqueTx{
+		TxCachedState: &TxCachedState{
+			Tx: rawTx,
+		},
+		vm:   vm,
+		txID: rawTx.ID(),
+	}
+	if err := tx.SyntacticVerify(); err != nil {
+		return nil, err
+	}
+
+	if tx.Status() == choices.Unknown {
+		vm.state.AddTx(tx.Tx)
+		tx.setStatus(choices.Processing)
+		return tx, vm.state.Commit()
+	}
+
+	return tx, nil
 }
 
 func (vm *VM) GetTx(_ context.Context, txID ids.ID) (snowstorm.Tx, error) {
