// Copyright (C) 2019-2022, Ava Labs, Inc. All rights reserved.
// See the file LICENSE for licensing terms.

package avm

import (
	"errors"
	"fmt"
	"math"
	"net/http"

	"go.uber.org/zap"

	"github.com/ava-labs/avalanchego/api"
	"github.com/ava-labs/avalanchego/ids"
	"github.com/ava-labs/avalanchego/snow/choices"
	"github.com/ava-labs/avalanchego/utils"
	"github.com/ava-labs/avalanchego/utils/crypto"
	"github.com/ava-labs/avalanchego/utils/formatting"
	"github.com/ava-labs/avalanchego/utils/json"
	"github.com/ava-labs/avalanchego/utils/logging"
	"github.com/ava-labs/avalanchego/vms/avm/txs"
	"github.com/ava-labs/avalanchego/vms/components/avax"
	"github.com/ava-labs/avalanchego/vms/components/keystore"
	"github.com/ava-labs/avalanchego/vms/components/verify"
	"github.com/ava-labs/avalanchego/vms/nftfx"
	"github.com/ava-labs/avalanchego/vms/secp256k1fx"

	safemath "github.com/ava-labs/avalanchego/utils/math"
)

const (
	// Max number of addresses that can be passed in as argument to GetUTXOs
	maxGetUTXOsAddrs = 1024

	// Max number of items allowed in a page
	maxPageSize uint64 = 1024
)

var (
	errUnknownAssetID         = errors.New("unknown asset ID")
	errTxNotCreateAsset       = errors.New("transaction doesn't create an asset")
	errNoMinters              = errors.New("no minters provided")
	errNoHoldersOrMinters     = errors.New("no minters or initialHolders provided")
	errZeroAmount             = errors.New("amount must be positive")
	errNoOutputs              = errors.New("no outputs to send")
	errSpendOverflow          = errors.New("spent amount overflows uint64")
	errInvalidMintAmount      = errors.New("amount minted must be positive")
	errAddressesCantMintAsset = errors.New("provided addresses don't have the authority to mint the provided asset")
	errInvalidUTXO            = errors.New("invalid utxo")
	errNilTxID                = errors.New("nil transaction ID")
	errNoAddresses            = errors.New("no addresses provided")
	errNoKeys                 = errors.New("from addresses have no keys or funds")
	errMissingPrivateKey      = errors.New("argument 'privateKey' not given")
)

// Service defines the base service for the asset vm
type Service struct{ vm *VM }

// FormattedAssetID defines a JSON formatted struct containing an assetID as a string
type FormattedAssetID struct {
	AssetID ids.ID `json:"assetID"`
}

// IssueTx attempts to issue a transaction into consensus
func (s *Service) IssueTx(_ *http.Request, args *api.FormattedTx, reply *api.JSONTxID) error {
	s.vm.ctx.Log.Debug("AVM: IssueTx called",
		logging.UserString("tx", args.Tx),
	)

	txBytes, err := formatting.Decode(args.Encoding, args.Tx)
	if err != nil {
		return fmt.Errorf("problem decoding transaction: %w", err)
	}
	txID, err := s.vm.IssueTx(txBytes)
	if err != nil {
		return err
	}

	reply.TxID = txID
	return nil
}

func (s *Service) IssueStopVertex(_ *http.Request, _, _ *struct{}) error {
	return s.vm.issueStopVertex()
}

// GetTxStatusReply defines the GetTxStatus replies returned from the API
type GetTxStatusReply struct {
	Status choices.Status `json:"status"`
}

type GetAddressTxsArgs struct {
	api.JSONAddress
	// Cursor used as a page index / offset
	Cursor json.Uint64 `json:"cursor"`
	// PageSize num of items per page
	PageSize json.Uint64 `json:"pageSize"`
	// AssetID defaulted to AVAX if omitted or left blank
	AssetID string `json:"assetID"`
}

type GetAddressTxsReply struct {
	TxIDs []ids.ID `json:"txIDs"`
	// Cursor used as a page index / offset
	Cursor json.Uint64 `json:"cursor"`
}

// GetAddressTxs returns list of transactions for a given address
func (s *Service) GetAddressTxs(_ *http.Request, args *GetAddressTxsArgs, reply *GetAddressTxsReply) error {
	cursor := uint64(args.Cursor)
	pageSize := uint64(args.PageSize)
	s.vm.ctx.Log.Debug("AVM: GetAddressTxs called",
		logging.UserString("address", args.Address),
		logging.UserString("assetID", args.AssetID),
		zap.Uint64("cursor", cursor),
		zap.Uint64("pageSize", pageSize),
	)
	if pageSize > maxPageSize {
		return fmt.Errorf("pageSize > maximum allowed (%d)", maxPageSize)
	} else if pageSize == 0 {
		pageSize = maxPageSize
	}

	// Parse to address
	address, err := avax.ParseServiceAddress(s.vm, args.Address)
	if err != nil {
		return fmt.Errorf("couldn't parse argument 'address' to address: %w", err)
	}

	// Lookup assetID
	assetID, err := s.vm.lookupAssetID(args.AssetID)
	if err != nil {
		return fmt.Errorf("specified `assetID` is invalid: %w", err)
	}

	s.vm.ctx.Log.Debug("fetching transactions",
		logging.UserString("address", args.Address),
		logging.UserString("assetID", args.AssetID),
		zap.Uint64("cursor", cursor),
		zap.Uint64("pageSize", pageSize),
	)

	// Read transactions from the indexer
	reply.TxIDs, err = s.vm.addressTxsIndexer.Read(address[:], assetID, cursor, pageSize)
	if err != nil {
		return err
	}
	s.vm.ctx.Log.Debug("fetched transactions",
		logging.UserString("address", args.Address),
		logging.UserString("assetID", args.AssetID),
		zap.Int("numTxs", len(reply.TxIDs)),
	)

	// To get the next set of tx IDs, the user should provide this cursor.
	// e.g. if they provided cursor 5, and read 6 tx IDs, they should start
	// next time from index (cursor) 11.
	reply.Cursor = json.Uint64(cursor + uint64(len(reply.TxIDs)))
	return nil
}

// GetTxStatus returns the status of the specified transaction
func (s *Service) GetTxStatus(_ *http.Request, args *api.JSONTxID, reply *GetTxStatusReply) error {
	s.vm.ctx.Log.Debug("AVM: GetTxStatus called",
		zap.Stringer("txID", args.TxID),
	)

	if args.TxID == ids.Empty {
		return errNilTxID
	}

	tx := UniqueTx{
		vm:   s.vm,
		txID: args.TxID,
	}

	reply.Status = tx.Status()
	return nil
}

// GetTx returns the specified transaction
func (s *Service) GetTx(_ *http.Request, args *api.GetTxArgs, reply *api.GetTxReply) error {
	s.vm.ctx.Log.Debug("AVM: GetTx called",
		zap.Stringer("txID", args.TxID),
	)

	if args.TxID == ids.Empty {
		return errNilTxID
	}

	tx := UniqueTx{
		vm:   s.vm,
		txID: args.TxID,
	}
	if status := tx.Status(); !status.Fetched() {
		return errUnknownTx
	}

	reply.Encoding = args.Encoding

	if args.Encoding == formatting.JSON {
		reply.Tx = tx
		return tx.Unsigned.Visit(&txInit{
			tx:            tx.Tx,
			ctx:           s.vm.ctx,
			typeToFxIndex: s.vm.typeToFxIndex,
			fxs:           s.vm.fxs,
		})
	}

	var err error
	reply.Tx, err = formatting.Encode(args.Encoding, tx.Bytes())
	if err != nil {
		return fmt.Errorf("couldn't encode tx as string: %w", err)
	}
	return nil
}

// GetUTXOs gets all utxos for passed in addresses
func (s *Service) GetUTXOs(_ *http.Request, args *api.GetUTXOsArgs, reply *api.GetUTXOsReply) error {
	s.vm.ctx.Log.Debug("AVM: GetUTXOs called",
		logging.UserStrings("addresses", args.Addresses),
	)

	if len(args.Addresses) == 0 {
		return errNoAddresses
	}
	if len(args.Addresses) > maxGetUTXOsAddrs {
		return fmt.Errorf("number of addresses given, %d, exceeds maximum, %d", len(args.Addresses), maxGetUTXOsAddrs)
	}

	var sourceChain ids.ID
	if args.SourceChain == "" {
		sourceChain = s.vm.ctx.ChainID
	} else {
		chainID, err := s.vm.ctx.BCLookup.Lookup(args.SourceChain)
		if err != nil {
			return fmt.Errorf("problem parsing source chainID %q: %w", args.SourceChain, err)
		}
		sourceChain = chainID
	}

	addrSet, err := avax.ParseServiceAddresses(s.vm, args.Addresses)
	if err != nil {
		return err
	}

	startAddr := ids.ShortEmpty
	startUTXO := ids.Empty
	if args.StartIndex.Address != "" || args.StartIndex.UTXO != "" {
		startAddr, err = avax.ParseServiceAddress(s.vm, args.StartIndex.Address)
		if err != nil {
			return fmt.Errorf("couldn't parse start index address %q: %w", args.StartIndex.Address, err)
		}
		startUTXO, err = ids.FromString(args.StartIndex.UTXO)
		if err != nil {
			return fmt.Errorf("couldn't parse start index utxo: %w", err)
		}
	}

	var (
		utxos     []*avax.UTXO
		endAddr   ids.ShortID
		endUTXOID ids.ID
	)
	limit := int(args.Limit)
	if limit <= 0 || int(maxPageSize) < limit {
		limit = int(maxPageSize)
	}
	if sourceChain == s.vm.ctx.ChainID {
		utxos, endAddr, endUTXOID, err = avax.GetPaginatedUTXOs(
			s.vm.state,
			addrSet,
			startAddr,
			startUTXO,
			limit,
		)
	} else {
		utxos, endAddr, endUTXOID, err = s.vm.GetAtomicUTXOs(
			sourceChain,
			addrSet,
			startAddr,
			startUTXO,
			limit,
		)
	}
	if err != nil {
		return fmt.Errorf("problem retrieving UTXOs: %w", err)
	}

	reply.UTXOs = make([]string, len(utxos))
	codec := s.vm.parser.Codec()
	for i, utxo := range utxos {
		b, err := codec.Marshal(txs.CodecVersion, utxo)
		if err != nil {
			return fmt.Errorf("problem marshalling UTXO: %w", err)
		}
		reply.UTXOs[i], err = formatting.Encode(args.Encoding, b)
		if err != nil {
			return fmt.Errorf("couldn't encode UTXO %s as string: %w", utxo.InputID(), err)
		}
	}

	endAddress, err := s.vm.FormatLocalAddress(endAddr)
	if err != nil {
		return fmt.Errorf("problem formatting address: %w", err)
	}

	reply.EndIndex.Address = endAddress
	reply.EndIndex.UTXO = endUTXOID.String()
	reply.NumFetched = json.Uint64(len(utxos))
	reply.Encoding = args.Encoding
	return nil
}

// GetAssetDescriptionArgs are arguments for passing into GetAssetDescription requests
type GetAssetDescriptionArgs struct {
	AssetID string `json:"assetID"`
}

// GetAssetDescriptionReply defines the GetAssetDescription replies returned from the API
type GetAssetDescriptionReply struct {
	FormattedAssetID
	Name         string     `json:"name"`
	Symbol       string     `json:"symbol"`
	Denomination json.Uint8 `json:"denomination"`
}

// GetAssetDescription creates an empty account with the name passed in
func (s *Service) GetAssetDescription(_ *http.Request, args *GetAssetDescriptionArgs, reply *GetAssetDescriptionReply) error {
	s.vm.ctx.Log.Debug("AVM: GetAssetDescription called",
		logging.UserString("assetID", args.AssetID),
	)

	assetID, err := s.vm.lookupAssetID(args.AssetID)
	if err != nil {
		return err
	}

	tx := &UniqueTx{
		vm:   s.vm,
		txID: assetID,
	}
	if status := tx.Status(); !status.Fetched() {
		return errUnknownAssetID
	}
	createAssetTx, ok := tx.Unsigned.(*txs.CreateAssetTx)
	if !ok {
		return errTxNotCreateAsset
	}

	reply.AssetID = assetID
	reply.Name = createAssetTx.Name
	reply.Symbol = createAssetTx.Symbol
	reply.Denomination = json.Uint8(createAssetTx.Denomination)

	return nil
}

// GetBalanceArgs are arguments for passing into GetBalance requests
type GetBalanceArgs struct {
	Address        string `json:"address"`
	AssetID        string `json:"assetID"`
	IncludePartial bool   `json:"includePartial"`
}

// GetBalanceReply defines the GetBalance replies returned from the API
type GetBalanceReply struct {
	Balance json.Uint64   `json:"balance"`
	UTXOIDs []avax.UTXOID `json:"utxoIDs"`
}

// GetBalance returns the balance of an asset held by an address.
// If ![args.IncludePartial], returns only the balance held solely
// (1 out of 1 multisig) by the address and with a locktime in the past.
// Otherwise, returned balance includes assets held only partially by the
// address, and includes balances with locktime in the future.
func (s *Service) GetBalance(_ *http.Request, args *GetBalanceArgs, reply *GetBalanceReply) error {
	s.vm.ctx.Log.Debug("AVM: GetBalance called",
		logging.UserString("address", args.Address),
		logging.UserString("assetID", args.AssetID),
	)

	addr, err := avax.ParseServiceAddress(s.vm, args.Address)
	if err != nil {
		return fmt.Errorf("problem parsing address '%s': %w", args.Address, err)
	}

	assetID, err := s.vm.lookupAssetID(args.AssetID)
	if err != nil {
		return err
	}

	addrSet := ids.ShortSet{}
	addrSet.Add(addr)

	utxos, err := avax.GetAllUTXOs(s.vm.state, addrSet)
	if err != nil {
		return fmt.Errorf("problem retrieving UTXOs: %w", err)
	}

	now := s.vm.clock.Unix()
	reply.UTXOIDs = make([]avax.UTXOID, 0, len(utxos))
	for _, utxo := range utxos {
		if utxo.AssetID() != assetID {
			continue
		}
		// TODO make this not specific to *secp256k1fx.TransferOutput
		transferable, ok := utxo.Out.(*secp256k1fx.TransferOutput)
		if !ok {
			continue
		}
		owners := transferable.OutputOwners
		if !args.IncludePartial && (len(owners.Addrs) != 1 || owners.Locktime > now) {
			continue
		}
		amt, err := safemath.Add64(transferable.Amount(), uint64(reply.Balance))
		if err != nil {
			return err
		}
		reply.Balance = json.Uint64(amt)
		reply.UTXOIDs = append(reply.UTXOIDs, utxo.UTXOID)
	}

	return nil
}

type Balance struct {
	AssetID string      `json:"asset"`
	Balance json.Uint64 `json:"balance"`
}

type GetAllBalancesArgs struct {
	api.JSONAddress
	IncludePartial bool `json:"includePartial"`
}

// GetAllBalancesReply is the response from a call to GetAllBalances
type GetAllBalancesReply struct {
	Balances []Balance `json:"balances"`
}

// GetAllBalances returns a map where:
//   Key: ID of an asset such that [args.Address] has a non-zero balance of the asset
//   Value: The balance of the asset held by the address
// If ![args.IncludePartial], returns only unlocked balance/UTXOs with a 1-out-of-1 multisig.
// Otherwise, returned balance/UTXOs includes assets held only partially by the
// address, and includes balances with locktime in the future.
func (s *Service) GetAllBalances(_ *http.Request, args *GetAllBalancesArgs, reply *GetAllBalancesReply) error {
	s.vm.ctx.Log.Debug("AVM: GetAllBalances called",
		logging.UserString("address", args.Address),
	)

	address, err := avax.ParseServiceAddress(s.vm, args.Address)
	if err != nil {
		return fmt.Errorf("problem parsing address '%s': %w", args.Address, err)
	}
	addrSet := ids.ShortSet{}
	addrSet.Add(address)

	utxos, err := avax.GetAllUTXOs(s.vm.state, addrSet)
	if err != nil {
		return fmt.Errorf("couldn't get address's UTXOs: %w", err)
	}

	now := s.vm.clock.Unix()
	assetIDs := ids.Set{}               // IDs of assets the address has a non-zero balance of
	balances := make(map[ids.ID]uint64) // key: ID (as bytes). value: balance of that asset
	for _, utxo := range utxos {
		// TODO make this not specific to *secp256k1fx.TransferOutput
		transferable, ok := utxo.Out.(*secp256k1fx.TransferOutput)
		if !ok {
			continue
		}
		owners := transferable.OutputOwners
		if !args.IncludePartial && (len(owners.Addrs) != 1 || owners.Locktime > now) {
			continue
		}
		assetID := utxo.AssetID()
		assetIDs.Add(assetID)
		balance := balances[assetID] // 0 if key doesn't exist
		balance, err := safemath.Add64(transferable.Amount(), balance)
		if err != nil {
			balances[assetID] = math.MaxUint64
		} else {
			balances[assetID] = balance
		}
	}

	reply.Balances = make([]Balance, assetIDs.Len())
	i := 0
	for assetID := range assetIDs {
		alias := s.vm.PrimaryAliasOrDefault(assetID)
		reply.Balances[i] = Balance{
			AssetID: alias,
			Balance: json.Uint64(balances[assetID]),
		}
		i++
	}

	return nil
}

// Holder describes how much an address owns of an asset
type Holder struct {
	Amount  json.Uint64 `json:"amount"`
	Address string      `json:"address"`
}

// Owners describes who can perform an action
type Owners struct {
	Threshold json.Uint32 `json:"threshold"`
	Minters   []string    `json:"minters"`
}

// CreateAssetArgs are arguments for passing into CreateAsset
type CreateAssetArgs struct {
	api.JSONSpendHeader           // User, password, from addrs, change addr
	Name                string    `json:"name"`
	Symbol              string    `json:"symbol"`
	Denomination        byte      `json:"denomination"`
	InitialHolders      []*Holder `json:"initialHolders"`
	MinterSets          []Owners  `json:"minterSets"`
}

// AssetIDChangeAddr is an asset ID and a change address
type AssetIDChangeAddr struct {
	FormattedAssetID
	api.JSONChangeAddr
}

// CreateAsset returns ID of the newly created asset
func (s *Service) CreateAsset(_ *http.Request, args *CreateAssetArgs, reply *AssetIDChangeAddr) error {
	s.vm.ctx.Log.Debug("AVM: CreateAsset called",
		logging.UserString("name", args.Name),
		logging.UserString("symbol", args.Symbol),
		zap.Int("numInitialHolders", len(args.InitialHolders)),
		zap.Int("numMinters", len(args.MinterSets)),
	)

	if len(args.InitialHolders) == 0 && len(args.MinterSets) == 0 {
		return errNoHoldersOrMinters
	}

	// Parse the from addresses
	fromAddrs, err := avax.ParseServiceAddresses(s.vm, args.From)
	if err != nil {
		return err
	}

	// Get the UTXOs/keys for the from addresses
	utxos, kc, err := s.vm.LoadUser(args.Username, args.Password, fromAddrs)
	if err != nil {
		return err
	}

	// Parse the change address.
	if len(kc.Keys) == 0 {
		return errNoKeys
	}
	changeAddr, err := s.vm.selectChangeAddr(kc.Keys[0].PublicKey().Address(), args.ChangeAddr)
	if err != nil {
		return err
	}

	amountsSpent, ins, keys, err := s.vm.Spend(
		utxos,
		kc,
		map[ids.ID]uint64{
			s.vm.feeAssetID: s.vm.CreateAssetTxFee,
		},
	)
	if err != nil {
		return err
	}

	outs := []*avax.TransferableOutput{}
	if amountSpent := amountsSpent[s.vm.feeAssetID]; amountSpent > s.vm.CreateAssetTxFee {
		outs = append(outs, &avax.TransferableOutput{
			Asset: avax.Asset{ID: s.vm.feeAssetID},
			Out: &secp256k1fx.TransferOutput{
				Amt: amountSpent - s.vm.CreateAssetTxFee,
				OutputOwners: secp256k1fx.OutputOwners{
					Locktime:  0,
					Threshold: 1,
					Addrs:     []ids.ShortID{changeAddr},
				},
			},
		})
	}

	initialState := &txs.InitialState{
		FxIndex: 0, // TODO: Should lookup secp256k1fx FxID
		Outs:    make([]verify.State, 0, len(args.InitialHolders)+len(args.MinterSets)),
	}
	for _, holder := range args.InitialHolders {
		addr, err := avax.ParseServiceAddress(s.vm, holder.Address)
		if err != nil {
			return err
		}
		initialState.Outs = append(initialState.Outs, &secp256k1fx.TransferOutput{
			Amt: uint64(holder.Amount),
			OutputOwners: secp256k1fx.OutputOwners{
				Threshold: 1,
				Addrs:     []ids.ShortID{addr},
			},
		})
	}
	for _, owner := range args.MinterSets {
		minter := &secp256k1fx.MintOutput{
			OutputOwners: secp256k1fx.OutputOwners{
				Threshold: uint32(owner.Threshold),
				Addrs:     make([]ids.ShortID, 0, len(owner.Minters)),
			},
		}
		minterAddrsSet, err := avax.ParseServiceAddresses(s.vm, owner.Minters)
		if err != nil {
			return err
		}
		minter.Addrs = minterAddrsSet.List()
<<<<<<< HEAD
		utils.SortSliceSortable(minter.Addrs)
=======
		utils.Sort(minter.Addrs)
>>>>>>> b958ed70
		initialState.Outs = append(initialState.Outs, minter)
	}
	initialState.Sort(s.vm.parser.Codec())

	tx := txs.Tx{Unsigned: &txs.CreateAssetTx{
		BaseTx: txs.BaseTx{BaseTx: avax.BaseTx{
			NetworkID:    s.vm.ctx.NetworkID,
			BlockchainID: s.vm.ctx.ChainID,
			Outs:         outs,
			Ins:          ins,
		}},
		Name:         args.Name,
		Symbol:       args.Symbol,
		Denomination: args.Denomination,
		States:       []*txs.InitialState{initialState},
	}}
	if err := tx.SignSECP256K1Fx(s.vm.parser.Codec(), keys); err != nil {
		return err
	}

	assetID, err := s.vm.IssueTx(tx.Bytes())
	if err != nil {
		return fmt.Errorf("problem issuing transaction: %w", err)
	}

	reply.AssetID = assetID
	reply.ChangeAddr, err = s.vm.FormatLocalAddress(changeAddr)
	return err
}

// CreateFixedCapAsset returns ID of the newly created asset
func (s *Service) CreateFixedCapAsset(_ *http.Request, args *CreateAssetArgs, reply *AssetIDChangeAddr) error {
	s.vm.ctx.Log.Debug("AVM: CreateFixedCapAsset called",
		logging.UserString("name", args.Name),
		logging.UserString("symbol", args.Symbol),
		zap.Int("numInitialHolders", len(args.InitialHolders)),
	)

	return s.CreateAsset(nil, args, reply)
}

// CreateVariableCapAsset returns ID of the newly created asset
func (s *Service) CreateVariableCapAsset(_ *http.Request, args *CreateAssetArgs, reply *AssetIDChangeAddr) error {
	s.vm.ctx.Log.Debug("AVM: CreateVariableCapAsset called",
		logging.UserString("name", args.Name),
		logging.UserString("symbol", args.Symbol),
		zap.Int("numMinters", len(args.MinterSets)),
	)

	return s.CreateAsset(nil, args, reply)
}

// CreateNFTAssetArgs are arguments for passing into CreateNFTAsset requests
type CreateNFTAssetArgs struct {
	api.JSONSpendHeader          // User, password, from addrs, change addr
	Name                string   `json:"name"`
	Symbol              string   `json:"symbol"`
	MinterSets          []Owners `json:"minterSets"`
}

// CreateNFTAsset returns ID of the newly created asset
func (s *Service) CreateNFTAsset(_ *http.Request, args *CreateNFTAssetArgs, reply *AssetIDChangeAddr) error {
	s.vm.ctx.Log.Debug("AVM: CreateNFTAsset called",
		logging.UserString("name", args.Name),
		logging.UserString("symbol", args.Symbol),
		zap.Int("numMinters", len(args.MinterSets)),
	)

	if len(args.MinterSets) == 0 {
		return errNoMinters
	}

	// Parse the from addresses
	fromAddrs, err := avax.ParseServiceAddresses(s.vm, args.From)
	if err != nil {
		return err
	}

	// Get the UTXOs/keys for the from addresses
	utxos, kc, err := s.vm.LoadUser(args.Username, args.Password, fromAddrs)
	if err != nil {
		return err
	}

	// Parse the change address.
	if len(kc.Keys) == 0 {
		return errNoKeys
	}
	changeAddr, err := s.vm.selectChangeAddr(kc.Keys[0].PublicKey().Address(), args.ChangeAddr)
	if err != nil {
		return err
	}

	amountsSpent, ins, keys, err := s.vm.Spend(
		utxos,
		kc,
		map[ids.ID]uint64{
			s.vm.feeAssetID: s.vm.CreateAssetTxFee,
		},
	)
	if err != nil {
		return err
	}

	outs := []*avax.TransferableOutput{}
	if amountSpent := amountsSpent[s.vm.feeAssetID]; amountSpent > s.vm.CreateAssetTxFee {
		outs = append(outs, &avax.TransferableOutput{
			Asset: avax.Asset{ID: s.vm.feeAssetID},
			Out: &secp256k1fx.TransferOutput{
				Amt: amountSpent - s.vm.CreateAssetTxFee,
				OutputOwners: secp256k1fx.OutputOwners{
					Locktime:  0,
					Threshold: 1,
					Addrs:     []ids.ShortID{changeAddr},
				},
			},
		})
	}

	initialState := &txs.InitialState{
		FxIndex: 1, // TODO: Should lookup nftfx FxID
		Outs:    make([]verify.State, 0, len(args.MinterSets)),
	}
	for i, owner := range args.MinterSets {
		minter := &nftfx.MintOutput{
			GroupID: uint32(i),
			OutputOwners: secp256k1fx.OutputOwners{
				Threshold: uint32(owner.Threshold),
			},
		}
		minterAddrsSet, err := avax.ParseServiceAddresses(s.vm, owner.Minters)
		if err != nil {
			return err
		}
		minter.Addrs = minterAddrsSet.List()
<<<<<<< HEAD
		utils.SortSliceSortable(minter.Addrs)
=======
		utils.Sort(minter.Addrs)
>>>>>>> b958ed70
		initialState.Outs = append(initialState.Outs, minter)
	}
	initialState.Sort(s.vm.parser.Codec())

	tx := txs.Tx{Unsigned: &txs.CreateAssetTx{
		BaseTx: txs.BaseTx{BaseTx: avax.BaseTx{
			NetworkID:    s.vm.ctx.NetworkID,
			BlockchainID: s.vm.ctx.ChainID,
			Outs:         outs,
			Ins:          ins,
		}},
		Name:         args.Name,
		Symbol:       args.Symbol,
		Denomination: 0, // NFTs are non-fungible
		States:       []*txs.InitialState{initialState},
	}}
	if err := tx.SignSECP256K1Fx(s.vm.parser.Codec(), keys); err != nil {
		return err
	}

	assetID, err := s.vm.IssueTx(tx.Bytes())
	if err != nil {
		return fmt.Errorf("problem issuing transaction: %w", err)
	}

	reply.AssetID = assetID
	reply.ChangeAddr, err = s.vm.FormatLocalAddress(changeAddr)
	return err
}

// CreateAddress creates an address for the user [args.Username]
func (s *Service) CreateAddress(_ *http.Request, args *api.UserPass, reply *api.JSONAddress) error {
	s.vm.ctx.Log.Debug("AVM: CreateAddress called",
		logging.UserString("username", args.Username),
	)

	user, err := keystore.NewUserFromKeystore(s.vm.ctx.Keystore, args.Username, args.Password)
	if err != nil {
		return err
	}
	defer user.Close()

	sk, err := keystore.NewKey(user)
	if err != nil {
		return err
	}

	reply.Address, err = s.vm.FormatLocalAddress(sk.PublicKey().Address())
	if err != nil {
		return fmt.Errorf("problem formatting address: %w", err)
	}

	// Return an error if the DB can't close, this will execute before the above
	// db close.
	return user.Close()
}

// ListAddresses returns all of the addresses controlled by user [args.Username]
func (s *Service) ListAddresses(_ *http.Request, args *api.UserPass, response *api.JSONAddresses) error {
	s.vm.ctx.Log.Debug("AVM: ListAddresses called",
		logging.UserString("username", args.Username),
	)

	user, err := keystore.NewUserFromKeystore(s.vm.ctx.Keystore, args.Username, args.Password)
	if err != nil {
		return err
	}

	response.Addresses = []string{}

	addresses, err := user.GetAddresses()
	if err != nil {
		// An error fetching the addresses may just mean that the user has no
		// addresses.
		return user.Close()
	}

	for _, address := range addresses {
		addr, err := s.vm.FormatLocalAddress(address)
		if err != nil {
			// Drop any potential error closing the database to report the
			// original error
			_ = user.Close()
			return fmt.Errorf("problem formatting address: %w", err)
		}
		response.Addresses = append(response.Addresses, addr)
	}
	return user.Close()
}

// ExportKeyArgs are arguments for ExportKey
type ExportKeyArgs struct {
	api.UserPass
	Address string `json:"address"`
}

// ExportKeyReply is the response for ExportKey
type ExportKeyReply struct {
	// The decrypted PrivateKey for the Address provided in the arguments
	PrivateKey *crypto.PrivateKeySECP256K1R `json:"privateKey"`
}

// ExportKey returns a private key from the provided user
func (s *Service) ExportKey(_ *http.Request, args *ExportKeyArgs, reply *ExportKeyReply) error {
	s.vm.ctx.Log.Debug("AVM: ExportKey called",
		logging.UserString("username", args.Username),
	)

	addr, err := avax.ParseServiceAddress(s.vm, args.Address)
	if err != nil {
		return fmt.Errorf("problem parsing address %q: %w", args.Address, err)
	}

	user, err := keystore.NewUserFromKeystore(s.vm.ctx.Keystore, args.Username, args.Password)
	if err != nil {
		return err
	}

	reply.PrivateKey, err = user.GetKey(addr)
	if err != nil {
		// Drop any potential error closing the database to report the original
		// error
		_ = user.Close()
		return fmt.Errorf("problem retrieving private key: %w", err)
	}
	return user.Close()
}

// ImportKeyArgs are arguments for ImportKey
type ImportKeyArgs struct {
	api.UserPass
	PrivateKey *crypto.PrivateKeySECP256K1R `json:"privateKey"`
}

// ImportKeyReply is the response for ImportKey
type ImportKeyReply struct {
	// The address controlled by the PrivateKey provided in the arguments
	Address string `json:"address"`
}

// ImportKey adds a private key to the provided user
func (s *Service) ImportKey(_ *http.Request, args *ImportKeyArgs, reply *api.JSONAddress) error {
	s.vm.ctx.Log.Debug("AVM: ImportKey called",
		logging.UserString("username", args.Username),
	)

	if args.PrivateKey == nil {
		return errMissingPrivateKey
	}

	user, err := keystore.NewUserFromKeystore(s.vm.ctx.Keystore, args.Username, args.Password)
	if err != nil {
		return err
	}
	defer user.Close()

	if err := user.PutKeys(args.PrivateKey); err != nil {
		return fmt.Errorf("problem saving key %w", err)
	}

	newAddress := args.PrivateKey.PublicKey().Address()
	reply.Address, err = s.vm.FormatLocalAddress(newAddress)
	if err != nil {
		return fmt.Errorf("problem formatting address: %w", err)
	}

	return user.Close()
}

// SendOutput specifies that [Amount] of asset [AssetID] be sent to [To]
type SendOutput struct {
	// The amount of funds to send
	Amount json.Uint64 `json:"amount"`

	// ID of the asset being sent
	AssetID string `json:"assetID"`

	// Address of the recipient
	To string `json:"to"`
}

// SendArgs are arguments for passing into Send requests
type SendArgs struct {
	// User, password, from addrs, change addr
	api.JSONSpendHeader

	// The amount, assetID, and destination to send funds to
	SendOutput

	// Memo field
	Memo string `json:"memo"`
}

// SendMultipleArgs are arguments for passing into SendMultiple requests
type SendMultipleArgs struct {
	// User, password, from addrs, change addr
	api.JSONSpendHeader

	// The outputs of the transaction
	Outputs []SendOutput `json:"outputs"`

	// Memo field
	Memo string `json:"memo"`
}

// Send returns the ID of the newly created transaction
func (s *Service) Send(r *http.Request, args *SendArgs, reply *api.JSONTxIDChangeAddr) error {
	return s.SendMultiple(r, &SendMultipleArgs{
		JSONSpendHeader: args.JSONSpendHeader,
		Outputs:         []SendOutput{args.SendOutput},
		Memo:            args.Memo,
	}, reply)
}

// SendMultiple sends a transaction with multiple outputs.
func (s *Service) SendMultiple(_ *http.Request, args *SendMultipleArgs, reply *api.JSONTxIDChangeAddr) error {
	s.vm.ctx.Log.Debug("AVM: SendMultiple called",
		logging.UserString("username", args.Username),
	)

	// Validate the memo field
	memoBytes := []byte(args.Memo)
	if l := len(memoBytes); l > avax.MaxMemoSize {
		return fmt.Errorf("max memo length is %d but provided memo field is length %d", avax.MaxMemoSize, l)
	} else if len(args.Outputs) == 0 {
		return errNoOutputs
	}

	// Parse the from addresses
	fromAddrs, err := avax.ParseServiceAddresses(s.vm, args.From)
	if err != nil {
		return err
	}

	// Load user's UTXOs/keys
	utxos, kc, err := s.vm.LoadUser(args.Username, args.Password, fromAddrs)
	if err != nil {
		return err
	}

	// Parse the change address.
	if len(kc.Keys) == 0 {
		return errNoKeys
	}
	changeAddr, err := s.vm.selectChangeAddr(kc.Keys[0].PublicKey().Address(), args.ChangeAddr)
	if err != nil {
		return err
	}

	// Calculate required input amounts and create the desired outputs
	// String repr. of asset ID --> asset ID
	assetIDs := make(map[string]ids.ID)
	// Asset ID --> amount of that asset being sent
	amounts := make(map[ids.ID]uint64)
	// Outputs of our tx
	outs := []*avax.TransferableOutput{}
	for _, output := range args.Outputs {
		if output.Amount == 0 {
			return errZeroAmount
		}
		assetID, ok := assetIDs[output.AssetID] // Asset ID of next output
		if !ok {
			assetID, err = s.vm.lookupAssetID(output.AssetID)
			if err != nil {
				return fmt.Errorf("couldn't find asset %s", output.AssetID)
			}
			assetIDs[output.AssetID] = assetID
		}
		currentAmount := amounts[assetID]
		newAmount, err := safemath.Add64(currentAmount, uint64(output.Amount))
		if err != nil {
			return fmt.Errorf("problem calculating required spend amount: %w", err)
		}
		amounts[assetID] = newAmount

		// Parse the to address
		to, err := avax.ParseServiceAddress(s.vm, output.To)
		if err != nil {
			return fmt.Errorf("problem parsing to address %q: %w", output.To, err)
		}

		// Create the Output
		outs = append(outs, &avax.TransferableOutput{
			Asset: avax.Asset{ID: assetID},
			Out: &secp256k1fx.TransferOutput{
				Amt: uint64(output.Amount),
				OutputOwners: secp256k1fx.OutputOwners{
					Locktime:  0,
					Threshold: 1,
					Addrs:     []ids.ShortID{to},
				},
			},
		})
	}

	amountsWithFee := make(map[ids.ID]uint64, len(amounts)+1)
	for assetID, amount := range amounts {
		amountsWithFee[assetID] = amount
	}

	amountWithFee, err := safemath.Add64(amounts[s.vm.feeAssetID], s.vm.TxFee)
	if err != nil {
		return fmt.Errorf("problem calculating required spend amount: %w", err)
	}
	amountsWithFee[s.vm.feeAssetID] = amountWithFee

	amountsSpent, ins, keys, err := s.vm.Spend(
		utxos,
		kc,
		amountsWithFee,
	)
	if err != nil {
		return err
	}

	// Add the required change outputs
	for assetID, amountWithFee := range amountsWithFee {
		amountSpent := amountsSpent[assetID]

		if amountSpent > amountWithFee {
			outs = append(outs, &avax.TransferableOutput{
				Asset: avax.Asset{ID: assetID},
				Out: &secp256k1fx.TransferOutput{
					Amt: amountSpent - amountWithFee,
					OutputOwners: secp256k1fx.OutputOwners{
						Locktime:  0,
						Threshold: 1,
						Addrs:     []ids.ShortID{changeAddr},
					},
				},
			})
		}
	}
	avax.SortTransferableOutputs(outs, s.vm.parser.Codec())

	tx := txs.Tx{Unsigned: &txs.BaseTx{BaseTx: avax.BaseTx{
		NetworkID:    s.vm.ctx.NetworkID,
		BlockchainID: s.vm.ctx.ChainID,
		Outs:         outs,
		Ins:          ins,
		Memo:         memoBytes,
	}}}
	if err := tx.SignSECP256K1Fx(s.vm.parser.Codec(), keys); err != nil {
		return err
	}

	txID, err := s.vm.IssueTx(tx.Bytes())
	if err != nil {
		return fmt.Errorf("problem issuing transaction: %w", err)
	}

	reply.TxID = txID
	reply.ChangeAddr, err = s.vm.FormatLocalAddress(changeAddr)
	return err
}

// MintArgs are arguments for passing into Mint requests
type MintArgs struct {
	api.JSONSpendHeader             // User, password, from addrs, change addr
	Amount              json.Uint64 `json:"amount"`
	AssetID             string      `json:"assetID"`
	To                  string      `json:"to"`
}

// Mint issues a transaction that mints more of the asset
func (s *Service) Mint(_ *http.Request, args *MintArgs, reply *api.JSONTxIDChangeAddr) error {
	s.vm.ctx.Log.Debug("AVM: Mint called",
		logging.UserString("username", args.Username),
	)

	if args.Amount == 0 {
		return errInvalidMintAmount
	}

	assetID, err := s.vm.lookupAssetID(args.AssetID)
	if err != nil {
		return err
	}

	to, err := avax.ParseServiceAddress(s.vm, args.To)
	if err != nil {
		return fmt.Errorf("problem parsing to address %q: %w", args.To, err)
	}

	// Parse the from addresses
	fromAddrs, err := avax.ParseServiceAddresses(s.vm, args.From)
	if err != nil {
		return err
	}

	// Get the UTXOs/keys for the from addresses
	feeUTXOs, feeKc, err := s.vm.LoadUser(args.Username, args.Password, fromAddrs)
	if err != nil {
		return err
	}

	// Parse the change address.
	if len(feeKc.Keys) == 0 {
		return errNoKeys
	}
	changeAddr, err := s.vm.selectChangeAddr(feeKc.Keys[0].PublicKey().Address(), args.ChangeAddr)
	if err != nil {
		return err
	}

	amountsSpent, ins, keys, err := s.vm.Spend(
		feeUTXOs,
		feeKc,
		map[ids.ID]uint64{
			s.vm.feeAssetID: s.vm.TxFee,
		},
	)
	if err != nil {
		return err
	}

	outs := []*avax.TransferableOutput{}
	if amountSpent := amountsSpent[s.vm.feeAssetID]; amountSpent > s.vm.TxFee {
		outs = append(outs, &avax.TransferableOutput{
			Asset: avax.Asset{ID: s.vm.feeAssetID},
			Out: &secp256k1fx.TransferOutput{
				Amt: amountSpent - s.vm.TxFee,
				OutputOwners: secp256k1fx.OutputOwners{
					Locktime:  0,
					Threshold: 1,
					Addrs:     []ids.ShortID{changeAddr},
				},
			},
		})
	}

	// Get all UTXOs/keys for the user
	utxos, kc, err := s.vm.LoadUser(args.Username, args.Password, nil)
	if err != nil {
		return err
	}

	ops, opKeys, err := s.vm.Mint(
		utxos,
		kc,
		map[ids.ID]uint64{
			assetID: uint64(args.Amount),
		},
		to,
	)
	if err != nil {
		return err
	}
	keys = append(keys, opKeys...)

	tx := txs.Tx{Unsigned: &txs.OperationTx{
		BaseTx: txs.BaseTx{BaseTx: avax.BaseTx{
			NetworkID:    s.vm.ctx.NetworkID,
			BlockchainID: s.vm.ctx.ChainID,
			Outs:         outs,
			Ins:          ins,
		}},
		Ops: ops,
	}}
	if err := tx.SignSECP256K1Fx(s.vm.parser.Codec(), keys); err != nil {
		return err
	}

	txID, err := s.vm.IssueTx(tx.Bytes())
	if err != nil {
		return fmt.Errorf("problem issuing transaction: %w", err)
	}

	reply.TxID = txID
	reply.ChangeAddr, err = s.vm.FormatLocalAddress(changeAddr)
	return err
}

// SendNFTArgs are arguments for passing into SendNFT requests
type SendNFTArgs struct {
	api.JSONSpendHeader             // User, password, from addrs, change addr
	AssetID             string      `json:"assetID"`
	GroupID             json.Uint32 `json:"groupID"`
	To                  string      `json:"to"`
}

// SendNFT sends an NFT
func (s *Service) SendNFT(_ *http.Request, args *SendNFTArgs, reply *api.JSONTxIDChangeAddr) error {
	s.vm.ctx.Log.Debug("AVM: SendNFT called",
		logging.UserString("username", args.Username),
	)

	// Parse the asset ID
	assetID, err := s.vm.lookupAssetID(args.AssetID)
	if err != nil {
		return err
	}

	// Parse the to address
	to, err := avax.ParseServiceAddress(s.vm, args.To)
	if err != nil {
		return fmt.Errorf("problem parsing to address %q: %w", args.To, err)
	}

	// Parse the from addresses
	fromAddrs, err := avax.ParseServiceAddresses(s.vm, args.From)
	if err != nil {
		return err
	}

	// Get the UTXOs/keys for the from addresses
	utxos, kc, err := s.vm.LoadUser(args.Username, args.Password, fromAddrs)
	if err != nil {
		return err
	}

	// Parse the change address.
	if len(kc.Keys) == 0 {
		return errNoKeys
	}
	changeAddr, err := s.vm.selectChangeAddr(kc.Keys[0].PublicKey().Address(), args.ChangeAddr)
	if err != nil {
		return err
	}

	amountsSpent, ins, secpKeys, err := s.vm.Spend(
		utxos,
		kc,
		map[ids.ID]uint64{
			s.vm.feeAssetID: s.vm.TxFee,
		},
	)
	if err != nil {
		return err
	}

	outs := []*avax.TransferableOutput{}
	if amountSpent := amountsSpent[s.vm.feeAssetID]; amountSpent > s.vm.TxFee {
		outs = append(outs, &avax.TransferableOutput{
			Asset: avax.Asset{ID: s.vm.feeAssetID},
			Out: &secp256k1fx.TransferOutput{
				Amt: amountSpent - s.vm.TxFee,
				OutputOwners: secp256k1fx.OutputOwners{
					Locktime:  0,
					Threshold: 1,
					Addrs:     []ids.ShortID{changeAddr},
				},
			},
		})
	}

	ops, nftKeys, err := s.vm.SpendNFT(
		utxos,
		kc,
		assetID,
		uint32(args.GroupID),
		to,
	)
	if err != nil {
		return err
	}

	tx := txs.Tx{Unsigned: &txs.OperationTx{
		BaseTx: txs.BaseTx{BaseTx: avax.BaseTx{
			NetworkID:    s.vm.ctx.NetworkID,
			BlockchainID: s.vm.ctx.ChainID,
			Outs:         outs,
			Ins:          ins,
		}},
		Ops: ops,
	}}
	if err := tx.SignSECP256K1Fx(s.vm.parser.Codec(), secpKeys); err != nil {
		return err
	}
	if err := tx.SignNFTFx(s.vm.parser.Codec(), nftKeys); err != nil {
		return err
	}

	txID, err := s.vm.IssueTx(tx.Bytes())
	if err != nil {
		return fmt.Errorf("problem issuing transaction: %w", err)
	}

	reply.TxID = txID
	reply.ChangeAddr, err = s.vm.FormatLocalAddress(changeAddr)
	return err
}

// MintNFTArgs are arguments for passing into MintNFT requests
type MintNFTArgs struct {
	api.JSONSpendHeader                     // User, password, from addrs, change addr
	AssetID             string              `json:"assetID"`
	Payload             string              `json:"payload"`
	To                  string              `json:"to"`
	Encoding            formatting.Encoding `json:"encoding"`
}

// MintNFT issues a MintNFT transaction and returns the ID of the newly created transaction
func (s *Service) MintNFT(_ *http.Request, args *MintNFTArgs, reply *api.JSONTxIDChangeAddr) error {
	s.vm.ctx.Log.Debug("AVM: MintNFT called",
		logging.UserString("username", args.Username),
	)

	assetID, err := s.vm.lookupAssetID(args.AssetID)
	if err != nil {
		return err
	}

	to, err := avax.ParseServiceAddress(s.vm, args.To)
	if err != nil {
		return fmt.Errorf("problem parsing to address %q: %w", args.To, err)
	}

	payloadBytes, err := formatting.Decode(args.Encoding, args.Payload)
	if err != nil {
		return fmt.Errorf("problem decoding payload bytes: %w", err)
	}

	// Parse the from addresses
	fromAddrs, err := avax.ParseServiceAddresses(s.vm, args.From)
	if err != nil {
		return err
	}

	// Get the UTXOs/keys for the from addresses
	feeUTXOs, feeKc, err := s.vm.LoadUser(args.Username, args.Password, fromAddrs)
	if err != nil {
		return err
	}

	// Parse the change address.
	if len(feeKc.Keys) == 0 {
		return errNoKeys
	}
	changeAddr, err := s.vm.selectChangeAddr(feeKc.Keys[0].PublicKey().Address(), args.ChangeAddr)
	if err != nil {
		return err
	}

	amountsSpent, ins, secpKeys, err := s.vm.Spend(
		feeUTXOs,
		feeKc,
		map[ids.ID]uint64{
			s.vm.feeAssetID: s.vm.TxFee,
		},
	)
	if err != nil {
		return err
	}

	outs := []*avax.TransferableOutput{}
	if amountSpent := amountsSpent[s.vm.feeAssetID]; amountSpent > s.vm.TxFee {
		outs = append(outs, &avax.TransferableOutput{
			Asset: avax.Asset{ID: s.vm.feeAssetID},
			Out: &secp256k1fx.TransferOutput{
				Amt: amountSpent - s.vm.TxFee,
				OutputOwners: secp256k1fx.OutputOwners{
					Locktime:  0,
					Threshold: 1,
					Addrs:     []ids.ShortID{changeAddr},
				},
			},
		})
	}

	// Get all UTXOs/keys
	utxos, kc, err := s.vm.LoadUser(args.Username, args.Password, nil)
	if err != nil {
		return err
	}

	ops, nftKeys, err := s.vm.MintNFT(
		utxos,
		kc,
		assetID,
		payloadBytes,
		to,
	)
	if err != nil {
		return err
	}

	tx := txs.Tx{Unsigned: &txs.OperationTx{
		BaseTx: txs.BaseTx{BaseTx: avax.BaseTx{
			NetworkID:    s.vm.ctx.NetworkID,
			BlockchainID: s.vm.ctx.ChainID,
			Outs:         outs,
			Ins:          ins,
		}},
		Ops: ops,
	}}
	if err := tx.SignSECP256K1Fx(s.vm.parser.Codec(), secpKeys); err != nil {
		return err
	}
	if err := tx.SignNFTFx(s.vm.parser.Codec(), nftKeys); err != nil {
		return err
	}

	txID, err := s.vm.IssueTx(tx.Bytes())
	if err != nil {
		return fmt.Errorf("problem issuing transaction: %w", err)
	}

	reply.TxID = txID
	reply.ChangeAddr, err = s.vm.FormatLocalAddress(changeAddr)
	return err
}

// ImportArgs are arguments for passing into Import requests
type ImportArgs struct {
	// User that controls To
	api.UserPass

	// Chain the funds are coming from
	SourceChain string `json:"sourceChain"`

	// Address receiving the imported AVAX
	To string `json:"to"`
}

// Import imports an asset to this chain from the P/C-Chain.
// The AVAX must have already been exported from the P/C-Chain.
// Returns the ID of the newly created atomic transaction
func (s *Service) Import(_ *http.Request, args *ImportArgs, reply *api.JSONTxID) error {
	s.vm.ctx.Log.Debug("AVM: Import called",
		logging.UserString("username", args.Username),
	)

	chainID, err := s.vm.ctx.BCLookup.Lookup(args.SourceChain)
	if err != nil {
		return fmt.Errorf("problem parsing chainID %q: %w", args.SourceChain, err)
	}

	to, err := avax.ParseServiceAddress(s.vm, args.To)
	if err != nil {
		return fmt.Errorf("problem parsing to address %q: %w", args.To, err)
	}

	utxos, kc, err := s.vm.LoadUser(args.Username, args.Password, nil)
	if err != nil {
		return err
	}

	atomicUTXOs, _, _, err := s.vm.GetAtomicUTXOs(chainID, kc.Addrs, ids.ShortEmpty, ids.Empty, int(maxPageSize))
	if err != nil {
		return fmt.Errorf("problem retrieving user's atomic UTXOs: %w", err)
	}

	amountsSpent, importInputs, importKeys, err := s.vm.SpendAll(atomicUTXOs, kc)
	if err != nil {
		return err
	}

	ins := []*avax.TransferableInput{}
	keys := [][]*crypto.PrivateKeySECP256K1R{}

	if amountSpent := amountsSpent[s.vm.feeAssetID]; amountSpent < s.vm.TxFee {
		var localAmountsSpent map[ids.ID]uint64
		localAmountsSpent, ins, keys, err = s.vm.Spend(
			utxos,
			kc,
			map[ids.ID]uint64{
				s.vm.feeAssetID: s.vm.TxFee - amountSpent,
			},
		)
		if err != nil {
			return err
		}
		for asset, amount := range localAmountsSpent {
			newAmount, err := safemath.Add64(amountsSpent[asset], amount)
			if err != nil {
				return fmt.Errorf("problem calculating required spend amount: %w", err)
			}
			amountsSpent[asset] = newAmount
		}
	}

	// Because we ensured that we had enough inputs for the fee, we can
	// safely just remove it without concern for underflow.
	amountsSpent[s.vm.feeAssetID] -= s.vm.TxFee

	keys = append(keys, importKeys...)

	outs := []*avax.TransferableOutput{}
	for assetID, amount := range amountsSpent {
		if amount > 0 {
			outs = append(outs, &avax.TransferableOutput{
				Asset: avax.Asset{ID: assetID},
				Out: &secp256k1fx.TransferOutput{
					Amt: amount,
					OutputOwners: secp256k1fx.OutputOwners{
						Locktime:  0,
						Threshold: 1,
						Addrs:     []ids.ShortID{to},
					},
				},
			})
		}
	}
	avax.SortTransferableOutputs(outs, s.vm.parser.Codec())

	tx := txs.Tx{Unsigned: &txs.ImportTx{
		BaseTx: txs.BaseTx{BaseTx: avax.BaseTx{
			NetworkID:    s.vm.ctx.NetworkID,
			BlockchainID: s.vm.ctx.ChainID,
			Outs:         outs,
			Ins:          ins,
		}},
		SourceChain: chainID,
		ImportedIns: importInputs,
	}}
	if err := tx.SignSECP256K1Fx(s.vm.parser.Codec(), keys); err != nil {
		return err
	}

	txID, err := s.vm.IssueTx(tx.Bytes())
	if err != nil {
		return fmt.Errorf("problem issuing transaction: %w", err)
	}

	reply.TxID = txID
	return nil
}

// ExportArgs are arguments for passing into ExportAVA requests
type ExportArgs struct {
	// User, password, from addrs, change addr
	api.JSONSpendHeader
	// Amount of nAVAX to send
	Amount json.Uint64 `json:"amount"`

	// Chain the funds are going to. Optional. Used if To address does not include the chainID.
	TargetChain string `json:"targetChain"`

	// ID of the address that will receive the AVAX. This address may include the
	// chainID, which is used to determine what the destination chain is.
	To string `json:"to"`

	AssetID string `json:"assetID"`
}

// Export sends an asset from this chain to the P/C-Chain.
// After this tx is accepted, the AVAX must be imported to the P/C-chain with an importTx.
// Returns the ID of the newly created atomic transaction
func (s *Service) Export(_ *http.Request, args *ExportArgs, reply *api.JSONTxIDChangeAddr) error {
	s.vm.ctx.Log.Debug("AVM: Export called",
		logging.UserString("username", args.Username),
	)

	// Parse the asset ID
	assetID, err := s.vm.lookupAssetID(args.AssetID)
	if err != nil {
		return err
	}

	// Get the chainID and parse the to address
	chainID, to, err := s.vm.ParseAddress(args.To)
	if err != nil {
		chainID, err = s.vm.ctx.BCLookup.Lookup(args.TargetChain)
		if err != nil {
			return err
		}
		to, err = ids.ShortFromString(args.To)
		if err != nil {
			return err
		}
	}

	if args.Amount == 0 {
		return errZeroAmount
	}

	// Parse the from addresses
	fromAddrs, err := avax.ParseServiceAddresses(s.vm, args.From)
	if err != nil {
		return err
	}

	// Get the UTXOs/keys for the from addresses
	utxos, kc, err := s.vm.LoadUser(args.Username, args.Password, fromAddrs)
	if err != nil {
		return err
	}

	// Parse the change address.
	if len(kc.Keys) == 0 {
		return errNoKeys
	}
	changeAddr, err := s.vm.selectChangeAddr(kc.Keys[0].PublicKey().Address(), args.ChangeAddr)
	if err != nil {
		return err
	}

	amounts := map[ids.ID]uint64{}
	if assetID == s.vm.feeAssetID {
		amountWithFee, err := safemath.Add64(uint64(args.Amount), s.vm.TxFee)
		if err != nil {
			return fmt.Errorf("problem calculating required spend amount: %w", err)
		}
		amounts[s.vm.feeAssetID] = amountWithFee
	} else {
		amounts[s.vm.feeAssetID] = s.vm.TxFee
		amounts[assetID] = uint64(args.Amount)
	}

	amountsSpent, ins, keys, err := s.vm.Spend(utxos, kc, amounts)
	if err != nil {
		return err
	}

	exportOuts := []*avax.TransferableOutput{{
		Asset: avax.Asset{ID: assetID},
		Out: &secp256k1fx.TransferOutput{
			Amt: uint64(args.Amount),
			OutputOwners: secp256k1fx.OutputOwners{
				Locktime:  0,
				Threshold: 1,
				Addrs:     []ids.ShortID{to},
			},
		},
	}}

	outs := []*avax.TransferableOutput{}
	for assetID, amountSpent := range amountsSpent {
		amountToSend := amounts[assetID]
		if amountSpent > amountToSend {
			outs = append(outs, &avax.TransferableOutput{
				Asset: avax.Asset{ID: assetID},
				Out: &secp256k1fx.TransferOutput{
					Amt: amountSpent - amountToSend,
					OutputOwners: secp256k1fx.OutputOwners{
						Locktime:  0,
						Threshold: 1,
						Addrs:     []ids.ShortID{changeAddr},
					},
				},
			})
		}
	}
	avax.SortTransferableOutputs(outs, s.vm.parser.Codec())

	tx := txs.Tx{Unsigned: &txs.ExportTx{
		BaseTx: txs.BaseTx{BaseTx: avax.BaseTx{
			NetworkID:    s.vm.ctx.NetworkID,
			BlockchainID: s.vm.ctx.ChainID,
			Outs:         outs,
			Ins:          ins,
		}},
		DestinationChain: chainID,
		ExportedOuts:     exportOuts,
	}}
	if err := tx.SignSECP256K1Fx(s.vm.parser.Codec(), keys); err != nil {
		return err
	}

	txID, err := s.vm.IssueTx(tx.Bytes())
	if err != nil {
		return fmt.Errorf("problem issuing transaction: %w", err)
	}

	reply.TxID = txID
	reply.ChangeAddr, err = s.vm.FormatLocalAddress(changeAddr)
	return err
}<|MERGE_RESOLUTION|>--- conflicted
+++ resolved
@@ -618,11 +618,7 @@
 			return err
 		}
 		minter.Addrs = minterAddrsSet.List()
-<<<<<<< HEAD
-		utils.SortSliceSortable(minter.Addrs)
-=======
 		utils.Sort(minter.Addrs)
->>>>>>> b958ed70
 		initialState.Outs = append(initialState.Outs, minter)
 	}
 	initialState.Sort(s.vm.parser.Codec())
@@ -758,11 +754,7 @@
 			return err
 		}
 		minter.Addrs = minterAddrsSet.List()
-<<<<<<< HEAD
-		utils.SortSliceSortable(minter.Addrs)
-=======
 		utils.Sort(minter.Addrs)
->>>>>>> b958ed70
 		initialState.Outs = append(initialState.Outs, minter)
 	}
 	initialState.Sort(s.vm.parser.Codec())
