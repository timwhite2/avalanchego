// Copyright (C) 2019-2021, Ava Labs, Inc. All rights reserved.
// See the file LICENSE for licensing terms.

package config

import (
	"time"

	"github.com/ava-labs/avalanchego/chains"
	"github.com/ava-labs/avalanchego/ids"
	"github.com/ava-labs/avalanchego/snow/engine/common"
	"github.com/ava-labs/avalanchego/snow/uptime"
	"github.com/ava-labs/avalanchego/snow/validators"
	"github.com/ava-labs/avalanchego/utils/constants"
	"github.com/ava-labs/avalanchego/vms/platformvm/reward"
	"github.com/ava-labs/avalanchego/vms/platformvm/txs"
)

// Struct collecting all foundational parameters of PlatformVM
type Config struct {
	// The node's chain manager
	Chains chains.Manager

	// Node's validator set maps subnetID -> validators of the subnet
	Validators validators.Manager

	// Provides access to subnet tracking
	SubnetTracker common.SubnetTracker

	// Provides access to the uptime manager as a thread safe data structure
	UptimeLockedCalculator uptime.LockedCalculator

	// True if the node is being run with staking enabled
	StakingEnabled bool

	// Set of subnets that this node is validating
	WhitelistedSubnets ids.Set

	// Fee that must be burned by every create staker transaction
	AddStakerTxFee uint64

	// Fee that is burned by every non-state creating transaction
	TxFee uint64

	// Fee that must be burned by every state creating transaction before AP3
	CreateAssetTxFee uint64

	// Fee that must be burned by every subnet creating transaction after AP3
	CreateSubnetTxFee uint64

	// Fee that must be burned by every blockchain creating transaction after AP3
	CreateBlockchainTxFee uint64

	// The minimum amount of tokens one must bond to be a validator
	MinValidatorStake uint64

	// The maximum amount of tokens that can be bonded on a validator
	MaxValidatorStake uint64

	// Minimum stake, in nAVAX, that can be delegated on the primary network
	MinDelegatorStake uint64

	// Minimum fee that can be charged for delegation
	MinDelegationFee uint32

	// UptimePercentage is the minimum uptime required to be rewarded for staking
	UptimePercentage float64

	// Minimum amount of time to allow a staker to stake
	MinStakeDuration time.Duration

	// Maximum amount of time to allow a staker to stake
	MaxStakeDuration time.Duration

	// Config for the minting function
	RewardConfig reward.Config

	// Time of the AP3 network upgrade
	ApricotPhase3Time time.Time

	// Time of the AP4 network upgrade
	ApricotPhase4Time time.Time

	// Time of the AP5 network upgrade
	ApricotPhase5Time time.Time
<<<<<<< HEAD

	// Time of the Blueberry network upgrade
	BlueberryTime time.Time
=======
}

func (c *Config) GetCreateBlockchainTxFee(t time.Time) uint64 {
	if t.Before(c.ApricotPhase3Time) {
		return c.CreateAssetTxFee
	}
	return c.CreateBlockchainTxFee
}

func (c *Config) GetCreateSubnetTxFee(t time.Time) uint64 {
	if t.Before(c.ApricotPhase3Time) {
		return c.CreateAssetTxFee
	}
	return c.CreateSubnetTxFee
}

// Create the blockchain described in [tx], but only if this node is a member of
// the subnet that validates the chain
func (c *Config) CreateChain(chainID ids.ID, tx *txs.CreateChainTx) {
	if c.StakingEnabled && // Staking is enabled, so nodes might not validate all chains
		constants.PrimaryNetworkID != tx.SubnetID && // All nodes must validate the primary network
		!c.WhitelistedSubnets.Contains(tx.SubnetID) { // This node doesn't validate this blockchain
		return
	}

	chainParams := chains.ChainParameters{
		ID:          chainID,
		SubnetID:    tx.SubnetID,
		GenesisData: tx.GenesisData,
		VMAlias:     tx.VMID.String(),
	}
	for _, fxID := range tx.FxIDs {
		chainParams.FxAliases = append(chainParams.FxAliases, fxID.String())
	}
	c.Chains.CreateChain(chainParams)
>>>>>>> 547bdd34
}<|MERGE_RESOLUTION|>--- conflicted
+++ resolved
@@ -83,11 +83,9 @@
 
 	// Time of the AP5 network upgrade
 	ApricotPhase5Time time.Time
-<<<<<<< HEAD
 
 	// Time of the Blueberry network upgrade
 	BlueberryTime time.Time
-=======
 }
 
 func (c *Config) GetCreateBlockchainTxFee(t time.Time) uint64 {
@@ -123,5 +121,4 @@
 		chainParams.FxAliases = append(chainParams.FxAliases, fxID.String())
 	}
 	c.Chains.CreateChain(chainParams)
->>>>>>> 547bdd34
 }