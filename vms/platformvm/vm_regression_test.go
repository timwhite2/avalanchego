// Copyright (C) 2019-2023, Ava Labs, Inc. All rights reserved.
// See the file LICENSE for licensing terms.

package platformvm

import (
	"context"
	"errors"
	"testing"
	"time"

	"github.com/prometheus/client_golang/prometheus"

	"github.com/stretchr/testify/require"

	"github.com/ava-labs/avalanchego/chains"
	"github.com/ava-labs/avalanchego/chains/atomic"
	"github.com/ava-labs/avalanchego/database"
	"github.com/ava-labs/avalanchego/database/manager"
	"github.com/ava-labs/avalanchego/database/prefixdb"
	"github.com/ava-labs/avalanchego/ids"
	"github.com/ava-labs/avalanchego/snow/choices"
	"github.com/ava-labs/avalanchego/snow/consensus/snowman"
	"github.com/ava-labs/avalanchego/snow/engine/common"
	"github.com/ava-labs/avalanchego/snow/uptime"
	"github.com/ava-labs/avalanchego/snow/validators"
	"github.com/ava-labs/avalanchego/utils"
	"github.com/ava-labs/avalanchego/utils/constants"
	"github.com/ava-labs/avalanchego/utils/crypto/bls"
	"github.com/ava-labs/avalanchego/utils/crypto/secp256k1"
	"github.com/ava-labs/avalanchego/utils/timer/mockable"
	"github.com/ava-labs/avalanchego/version"
	"github.com/ava-labs/avalanchego/vms/components/avax"
	"github.com/ava-labs/avalanchego/vms/platformvm/blocks"
	"github.com/ava-labs/avalanchego/vms/platformvm/config"
	"github.com/ava-labs/avalanchego/vms/platformvm/metrics"
	"github.com/ava-labs/avalanchego/vms/platformvm/reward"
	"github.com/ava-labs/avalanchego/vms/platformvm/signer"
	"github.com/ava-labs/avalanchego/vms/platformvm/state"
	"github.com/ava-labs/avalanchego/vms/platformvm/txs"
	"github.com/ava-labs/avalanchego/vms/platformvm/txs/executor"
	"github.com/ava-labs/avalanchego/vms/platformvm/utxo"
	"github.com/ava-labs/avalanchego/vms/secp256k1fx"

	blockexecutor "github.com/ava-labs/avalanchego/vms/platformvm/blocks/executor"
)

func TestAddDelegatorTxOverDelegatedRegression(t *testing.T) {
	require := require.New(t)
<<<<<<< HEAD
	vm, _, _ := defaultVM(cortinaFork, false /*addSubnet*/)
=======
	vm, _, _ := defaultVM(t)
>>>>>>> 0e2ad851
	vm.ctx.Lock.Lock()
	defer func() {
		require.NoError(vm.Shutdown(context.Background()))
		vm.ctx.Lock.Unlock()
	}()

	validatorStartTime := vm.clock.Time().Add(executor.SyncBound).Add(1 * time.Second)
	validatorEndTime := validatorStartTime.Add(360 * 24 * time.Hour)

	nodeID := ids.GenerateTestNodeID()
	changeAddr := keys[0].PublicKey().Address()

	// create valid tx
	addValidatorTx, err := vm.txBuilder.NewAddValidatorTx(
		vm.MinValidatorStake,
		uint64(validatorStartTime.Unix()),
		uint64(validatorEndTime.Unix()),
		nodeID,
		changeAddr,
		reward.PercentDenominator,
		[]*secp256k1.PrivateKey{keys[0]},
		changeAddr,
	)
	require.NoError(err)

	// trigger block creation
	require.NoError(vm.Builder.AddUnverifiedTx(addValidatorTx))

	addValidatorBlock, err := vm.Builder.BuildBlock(context.Background())
	require.NoError(err)
	require.NoError(addValidatorBlock.Verify(context.Background()))
	require.NoError(addValidatorBlock.Accept(context.Background()))
	require.NoError(vm.SetPreference(context.Background(), vm.manager.LastAccepted()))

	vm.clock.Set(validatorStartTime)

	firstAdvanceTimeBlock, err := vm.Builder.BuildBlock(context.Background())
	require.NoError(err)
	require.NoError(firstAdvanceTimeBlock.Verify(context.Background()))
	require.NoError(firstAdvanceTimeBlock.Accept(context.Background()))
	require.NoError(vm.SetPreference(context.Background(), vm.manager.LastAccepted()))

	firstDelegatorStartTime := validatorStartTime.Add(executor.SyncBound).Add(1 * time.Second)
	firstDelegatorEndTime := firstDelegatorStartTime.Add(vm.MinStakeDuration)

	// create valid tx
	addFirstDelegatorTx, err := vm.txBuilder.NewAddDelegatorTx(
		4*vm.MinValidatorStake, // maximum amount of stake this delegator can provide
		uint64(firstDelegatorStartTime.Unix()),
		uint64(firstDelegatorEndTime.Unix()),
		nodeID,
		changeAddr,
		[]*secp256k1.PrivateKey{keys[0], keys[1]},
		changeAddr,
	)
	require.NoError(err)

	// trigger block creation
	require.NoError(vm.Builder.AddUnverifiedTx(addFirstDelegatorTx))

	addFirstDelegatorBlock, err := vm.Builder.BuildBlock(context.Background())
	require.NoError(err)
	require.NoError(addFirstDelegatorBlock.Verify(context.Background()))
	require.NoError(addFirstDelegatorBlock.Accept(context.Background()))
	require.NoError(vm.SetPreference(context.Background(), vm.manager.LastAccepted()))

	vm.clock.Set(firstDelegatorStartTime)

	secondAdvanceTimeBlock, err := vm.Builder.BuildBlock(context.Background())
	require.NoError(err)
	require.NoError(secondAdvanceTimeBlock.Verify(context.Background()))
	require.NoError(secondAdvanceTimeBlock.Accept(context.Background()))
	require.NoError(vm.SetPreference(context.Background(), vm.manager.LastAccepted()))

	secondDelegatorStartTime := firstDelegatorEndTime.Add(2 * time.Second)
	secondDelegatorEndTime := secondDelegatorStartTime.Add(vm.MinStakeDuration)

	vm.clock.Set(secondDelegatorStartTime.Add(-10 * executor.SyncBound))

	// create valid tx
	addSecondDelegatorTx, err := vm.txBuilder.NewAddDelegatorTx(
		vm.MinDelegatorStake,
		uint64(secondDelegatorStartTime.Unix()),
		uint64(secondDelegatorEndTime.Unix()),
		nodeID,
		changeAddr,
		[]*secp256k1.PrivateKey{keys[0], keys[1], keys[3]},
		changeAddr,
	)
	require.NoError(err)

	// trigger block creation
	require.NoError(vm.Builder.AddUnverifiedTx(addSecondDelegatorTx))

	addSecondDelegatorBlock, err := vm.Builder.BuildBlock(context.Background())
	require.NoError(err)
	require.NoError(addSecondDelegatorBlock.Verify(context.Background()))
	require.NoError(addSecondDelegatorBlock.Accept(context.Background()))
	require.NoError(vm.SetPreference(context.Background(), vm.manager.LastAccepted()))

	thirdDelegatorStartTime := firstDelegatorEndTime.Add(-time.Second)
	thirdDelegatorEndTime := thirdDelegatorStartTime.Add(vm.MinStakeDuration)

	// create valid tx
	addThirdDelegatorTx, err := vm.txBuilder.NewAddDelegatorTx(
		vm.MinDelegatorStake,
		uint64(thirdDelegatorStartTime.Unix()),
		uint64(thirdDelegatorEndTime.Unix()),
		nodeID,
		changeAddr,
		[]*secp256k1.PrivateKey{keys[0], keys[1], keys[4]},
		changeAddr,
	)
	require.NoError(err)

	// trigger block creation
	err = vm.Builder.AddUnverifiedTx(addThirdDelegatorTx)
	require.ErrorIs(err, executor.ErrOverDelegated)
}

func TestAddDelegatorTxHeapCorruption(t *testing.T) {
	validatorStartTime := latestForkTime.Add(executor.SyncBound).Add(1 * time.Second)
	validatorEndTime := validatorStartTime.Add(360 * 24 * time.Hour)
	validatorStake := defaultMaxValidatorStake / 5

	delegator1StartTime := validatorStartTime
	delegator1EndTime := delegator1StartTime.Add(3 * defaultMinStakingDuration)
	delegator1Stake := defaultMinValidatorStake

	delegator2StartTime := validatorStartTime.Add(1 * defaultMinStakingDuration)
	delegator2EndTime := delegator1StartTime.Add(6 * defaultMinStakingDuration)
	delegator2Stake := defaultMinValidatorStake

	delegator3StartTime := validatorStartTime.Add(2 * defaultMinStakingDuration)
	delegator3EndTime := delegator1StartTime.Add(4 * defaultMinStakingDuration)
	delegator3Stake := defaultMaxValidatorStake - validatorStake - 2*defaultMinValidatorStake

	delegator4StartTime := validatorStartTime.Add(5 * defaultMinStakingDuration)
	delegator4EndTime := delegator1StartTime.Add(7 * defaultMinStakingDuration)
	delegator4Stake := defaultMaxValidatorStake - validatorStake - defaultMinValidatorStake

	tests := []struct {
		name    string
		ap3Time time.Time
	}{
		{
			name:    "pre-upgrade is no longer restrictive",
			ap3Time: validatorEndTime,
		},
		{
			name:    "post-upgrade calculate max stake correctly",
			ap3Time: defaultGenesisTime,
		},
	}

	for _, test := range tests {
		t.Run(test.name, func(t *testing.T) {
			require := require.New(t)

<<<<<<< HEAD
			vm, _, _ := defaultVM(apricotPhase3, false /*addSubnet*/)
=======
			vm, _, _ := defaultVM(t)
>>>>>>> 0e2ad851
			vm.ApricotPhase3Time = test.ap3Time

			vm.ctx.Lock.Lock()
			defer func() {
				require.NoError(vm.Shutdown(context.Background()))

				vm.ctx.Lock.Unlock()
			}()

			key, err := testKeyFactory.NewPrivateKey()
			require.NoError(err)

			id := key.PublicKey().Address()
			changeAddr := keys[0].PublicKey().Address()

			// create valid tx
			addValidatorTx, err := vm.txBuilder.NewAddValidatorTx(
				validatorStake,
				uint64(validatorStartTime.Unix()),
				uint64(validatorEndTime.Unix()),
				ids.NodeID(id),
				id,
				reward.PercentDenominator,
				[]*secp256k1.PrivateKey{keys[0], keys[1]},
				changeAddr,
			)
			require.NoError(err)

			// issue the add validator tx
			require.NoError(vm.Builder.AddUnverifiedTx(addValidatorTx))

			// trigger block creation for the validator tx
			addValidatorBlock, err := vm.Builder.BuildBlock(context.Background())
			require.NoError(err)
			require.NoError(addValidatorBlock.Verify(context.Background()))
			require.NoError(addValidatorBlock.Accept(context.Background()))
			require.NoError(vm.SetPreference(context.Background(), vm.manager.LastAccepted()))

			// create valid tx
			addFirstDelegatorTx, err := vm.txBuilder.NewAddDelegatorTx(
				delegator1Stake,
				uint64(delegator1StartTime.Unix()),
				uint64(delegator1EndTime.Unix()),
				ids.NodeID(id),
				keys[0].PublicKey().Address(),
				[]*secp256k1.PrivateKey{keys[0], keys[1]},
				changeAddr,
			)
			require.NoError(err)

			// issue the first add delegator tx
			require.NoError(vm.Builder.AddUnverifiedTx(addFirstDelegatorTx))

			// trigger block creation for the first add delegator tx
			addFirstDelegatorBlock, err := vm.Builder.BuildBlock(context.Background())
			require.NoError(err)
			require.NoError(addFirstDelegatorBlock.Verify(context.Background()))
			require.NoError(addFirstDelegatorBlock.Accept(context.Background()))
			require.NoError(vm.SetPreference(context.Background(), vm.manager.LastAccepted()))

			// create valid tx
			addSecondDelegatorTx, err := vm.txBuilder.NewAddDelegatorTx(
				delegator2Stake,
				uint64(delegator2StartTime.Unix()),
				uint64(delegator2EndTime.Unix()),
				ids.NodeID(id),
				keys[0].PublicKey().Address(),
				[]*secp256k1.PrivateKey{keys[0], keys[1]},
				changeAddr,
			)
			require.NoError(err)

			// issue the second add delegator tx
			require.NoError(vm.Builder.AddUnverifiedTx(addSecondDelegatorTx))

			// trigger block creation for the second add delegator tx
			addSecondDelegatorBlock, err := vm.Builder.BuildBlock(context.Background())
			require.NoError(err)
			require.NoError(addSecondDelegatorBlock.Verify(context.Background()))
			require.NoError(addSecondDelegatorBlock.Accept(context.Background()))
			require.NoError(vm.SetPreference(context.Background(), vm.manager.LastAccepted()))

			// create valid tx
			addThirdDelegatorTx, err := vm.txBuilder.NewAddDelegatorTx(
				delegator3Stake,
				uint64(delegator3StartTime.Unix()),
				uint64(delegator3EndTime.Unix()),
				ids.NodeID(id),
				keys[0].PublicKey().Address(),
				[]*secp256k1.PrivateKey{keys[0], keys[1]},
				changeAddr,
			)
			require.NoError(err)

			// issue the third add delegator tx
			require.NoError(vm.Builder.AddUnverifiedTx(addThirdDelegatorTx))

			// trigger block creation for the third add delegator tx
			addThirdDelegatorBlock, err := vm.Builder.BuildBlock(context.Background())
			require.NoError(err)
			require.NoError(addThirdDelegatorBlock.Verify(context.Background()))
			require.NoError(addThirdDelegatorBlock.Accept(context.Background()))
			require.NoError(vm.SetPreference(context.Background(), vm.manager.LastAccepted()))

			// create valid tx
			addFourthDelegatorTx, err := vm.txBuilder.NewAddDelegatorTx(
				delegator4Stake,
				uint64(delegator4StartTime.Unix()),
				uint64(delegator4EndTime.Unix()),
				ids.NodeID(id),
				keys[0].PublicKey().Address(),
				[]*secp256k1.PrivateKey{keys[0], keys[1]},
				changeAddr,
			)
			require.NoError(err)

			// issue the fourth add delegator tx
			require.NoError(vm.Builder.AddUnverifiedTx(addFourthDelegatorTx))

			// trigger block creation for the fourth add delegator tx
			addFourthDelegatorBlock, err := vm.Builder.BuildBlock(context.Background())
			require.NoError(err)
			require.NoError(addFourthDelegatorBlock.Verify(context.Background()))
			require.NoError(addFourthDelegatorBlock.Accept(context.Background()))
			require.NoError(vm.SetPreference(context.Background(), vm.manager.LastAccepted()))
		})
	}
}

// Test that calling Verify on a block with an unverified parent doesn't cause a
// panic.
func TestUnverifiedParentPanicRegression(t *testing.T) {
	require := require.New(t)
	_, genesisBytes := defaultGenesis(t)

	baseDBManager := manager.NewMemDB(version.Semantic1_0_0)
	atomicDB := prefixdb.New([]byte{1}, baseDBManager.Current().Database)

	vdrs := validators.NewManager()
	primaryVdrs := validators.NewSet()
	_ = vdrs.Add(constants.PrimaryNetworkID, primaryVdrs)
	vm := &VM{Config: config.Config{
		Chains:                 chains.TestManager,
		Validators:             vdrs,
		UptimeLockedCalculator: uptime.NewLockedCalculator(),
		MinStakeDuration:       defaultMinStakingDuration,
		MaxStakeDuration:       defaultMaxStakingDuration,
		RewardConfig:           defaultRewardConfig,
		BanffTime:              latestForkTime,
		CortinaTime:            mockable.MaxTime,
		ContinuousStakingTime:  mockable.MaxTime,
	}}

	ctx := defaultContext(t)
	ctx.Lock.Lock()
	defer func() {
		require.NoError(vm.Shutdown(context.Background()))
		ctx.Lock.Unlock()
	}()

	msgChan := make(chan common.Message, 1)
	require.NoError(vm.Initialize(
		context.Background(),
		ctx,
		baseDBManager,
		genesisBytes,
		nil,
		nil,
		msgChan,
		nil,
		nil,
	))

	m := atomic.NewMemory(atomicDB)
	vm.ctx.SharedMemory = m.NewSharedMemory(ctx.ChainID)

	// set time to post Banff fork
	vm.clock.Set(latestForkTime.Add(time.Second))
	vm.state.SetTimestamp(latestForkTime.Add(time.Second))

	key0 := keys[0]
	key1 := keys[1]
	addr0 := key0.PublicKey().Address()
	addr1 := key1.PublicKey().Address()

	addSubnetTx0, err := vm.txBuilder.NewCreateSubnetTx(
		1,
		[]ids.ShortID{addr0},
		[]*secp256k1.PrivateKey{key0},
		addr0,
	)
	require.NoError(err)

	addSubnetTx1, err := vm.txBuilder.NewCreateSubnetTx(
		1,
		[]ids.ShortID{addr1},
		[]*secp256k1.PrivateKey{key1},
		addr1,
	)
	require.NoError(err)

	addSubnetTx2, err := vm.txBuilder.NewCreateSubnetTx(
		1,
		[]ids.ShortID{addr1},
		[]*secp256k1.PrivateKey{key1},
		addr0,
	)
	require.NoError(err)

	preferred, err := vm.Builder.Preferred()
	require.NoError(err)

	preferredChainTime := preferred.Timestamp()
	preferredID := preferred.ID()
	preferredHeight := preferred.Height()

	statelessStandardBlk, err := blocks.NewBanffStandardBlock(
		preferredChainTime,
		preferredID,
		preferredHeight+1,
		[]*txs.Tx{addSubnetTx0},
	)
	require.NoError(err)
	addSubnetBlk0 := vm.manager.NewBlock(statelessStandardBlk)

	statelessStandardBlk, err = blocks.NewBanffStandardBlock(
		preferredChainTime,
		preferredID,
		preferredHeight+1,
		[]*txs.Tx{addSubnetTx1},
	)
	require.NoError(err)
	addSubnetBlk1 := vm.manager.NewBlock(statelessStandardBlk)

	statelessStandardBlk, err = blocks.NewBanffStandardBlock(
		preferredChainTime,
		addSubnetBlk1.ID(),
		preferredHeight+2,
		[]*txs.Tx{addSubnetTx2},
	)
	require.NoError(err)
	addSubnetBlk2 := vm.manager.NewBlock(statelessStandardBlk)

	_, err = vm.ParseBlock(context.Background(), addSubnetBlk0.Bytes())
	require.NoError(err)

	_, err = vm.ParseBlock(context.Background(), addSubnetBlk1.Bytes())
	require.NoError(err)

	_, err = vm.ParseBlock(context.Background(), addSubnetBlk2.Bytes())
	require.NoError(err)

	require.NoError(addSubnetBlk0.Verify(context.Background()))
	require.NoError(addSubnetBlk0.Accept(context.Background()))

	// Doesn't matter what verify returns as long as it's not panicking.
	_ = addSubnetBlk2.Verify(context.Background())
}

func TestRejectedStateRegressionInvalidValidatorTimestamp(t *testing.T) {
	require := require.New(t)

<<<<<<< HEAD
	vm, baseDB, mutableSharedMemory := defaultVM(cortinaFork, false /*addSubnet*/)
=======
	vm, baseDB, mutableSharedMemory := defaultVM(t)
>>>>>>> 0e2ad851
	vm.ctx.Lock.Lock()
	defer func() {
		require.NoError(vm.Shutdown(context.Background()))

		vm.ctx.Lock.Unlock()
	}()

	newValidatorStartTime := vm.clock.Time().Add(executor.SyncBound).Add(1 * time.Second)
	newValidatorEndTime := newValidatorStartTime.Add(defaultMinStakingDuration)

	key, err := testKeyFactory.NewPrivateKey()
	require.NoError(err)

	nodeID := ids.NodeID(key.PublicKey().Address())

	// Create the tx to add a new validator
	addValidatorTx, err := vm.txBuilder.NewAddValidatorTx(
		vm.MinValidatorStake,
		uint64(newValidatorStartTime.Unix()),
		uint64(newValidatorEndTime.Unix()),
		nodeID,
		ids.ShortID(nodeID),
		reward.PercentDenominator,
		[]*secp256k1.PrivateKey{keys[0]},
		ids.ShortEmpty,
	)
	require.NoError(err)

	// Create the standard block to add the new validator
	preferred, err := vm.Builder.Preferred()
	require.NoError(err)

	preferredChainTime := preferred.Timestamp()
	preferredID := preferred.ID()
	preferredHeight := preferred.Height()

	statelessBlk, err := blocks.NewBanffStandardBlock(
		preferredChainTime,
		preferredID,
		preferredHeight+1,
		[]*txs.Tx{addValidatorTx},
	)
	require.NoError(err)

	addValidatorStandardBlk := vm.manager.NewBlock(statelessBlk)
	require.NoError(addValidatorStandardBlk.Verify(context.Background()))

	// Verify that the new validator now in pending validator set
	{
		onAccept, found := vm.manager.GetState(addValidatorStandardBlk.ID())
		require.True(found)

		_, err := onAccept.GetPendingValidator(constants.PrimaryNetworkID, nodeID)
		require.NoError(err)
	}

	// Create the UTXO that will be added to shared memory
	utxo := &avax.UTXO{
		UTXOID: avax.UTXOID{
			TxID: ids.GenerateTestID(),
		},
		Asset: avax.Asset{
			ID: vm.ctx.AVAXAssetID,
		},
		Out: &secp256k1fx.TransferOutput{
			Amt:          vm.TxFee,
			OutputOwners: secp256k1fx.OutputOwners{},
		},
	}

	// Create the import tx that will fail verification
	unsignedImportTx := &txs.ImportTx{
		BaseTx: txs.BaseTx{BaseTx: avax.BaseTx{
			NetworkID:    vm.ctx.NetworkID,
			BlockchainID: vm.ctx.ChainID,
		}},
		SourceChain: vm.ctx.XChainID,
		ImportedInputs: []*avax.TransferableInput{
			{
				UTXOID: utxo.UTXOID,
				Asset:  utxo.Asset,
				In: &secp256k1fx.TransferInput{
					Amt: vm.TxFee,
				},
			},
		},
	}
	signedImportTx := &txs.Tx{Unsigned: unsignedImportTx}
	require.NoError(signedImportTx.Sign(txs.Codec, [][]*secp256k1.PrivateKey{
		{}, // There is one input, with no required signers
	}))

	// Create the standard block that will fail verification, and then be
	// re-verified.
	preferredChainTime = addValidatorStandardBlk.Timestamp()
	preferredID = addValidatorStandardBlk.ID()
	preferredHeight = addValidatorStandardBlk.Height()

	statelessImportBlk, err := blocks.NewBanffStandardBlock(
		preferredChainTime,
		preferredID,
		preferredHeight+1,
		[]*txs.Tx{signedImportTx},
	)
	require.NoError(err)

	importBlk := vm.manager.NewBlock(statelessImportBlk)

	// Because the shared memory UTXO hasn't been populated, this block is
	// currently invalid.
	err = importBlk.Verify(context.Background())
	require.ErrorIs(err, database.ErrNotFound)

	// Because we no longer ever reject a block in verification, the status
	// should remain as processing.
	importBlkStatus := importBlk.Status()
	require.Equal(choices.Processing, importBlkStatus)

	// Populate the shared memory UTXO.
	m := atomic.NewMemory(prefixdb.New([]byte{5}, baseDB))

	mutableSharedMemory.SharedMemory = m.NewSharedMemory(vm.ctx.ChainID)
	peerSharedMemory := m.NewSharedMemory(vm.ctx.XChainID)

	utxoBytes, err := txs.Codec.Marshal(txs.Version, utxo)
	require.NoError(err)

	inputID := utxo.InputID()
	require.NoError(peerSharedMemory.Apply(
		map[ids.ID]*atomic.Requests{
			vm.ctx.ChainID: {
				PutRequests: []*atomic.Element{
					{
						Key:   inputID[:],
						Value: utxoBytes,
					},
				},
			},
		},
	))

	// Because the shared memory UTXO has now been populated, the block should
	// pass verification.
	require.NoError(importBlk.Verify(context.Background()))

	// The status shouldn't have been changed during a successful verification.
	importBlkStatus = importBlk.Status()
	require.Equal(choices.Processing, importBlkStatus)

	// Move chain time ahead to bring the new validator from the pending
	// validator set into the current validator set.
	vm.clock.Set(newValidatorStartTime)

	// Create the proposal block that should have moved the new validator from
	// the pending validator set into the current validator set.
	preferredID = importBlk.ID()
	preferredHeight = importBlk.Height()

	statelessAdvanceTimeStandardBlk, err := blocks.NewBanffStandardBlock(
		newValidatorStartTime,
		preferredID,
		preferredHeight+1,
		nil,
	)
	require.NoError(err)

	advanceTimeStandardBlk := vm.manager.NewBlock(statelessAdvanceTimeStandardBlk)
	require.NoError(advanceTimeStandardBlk.Verify(context.Background()))

	// Accept all the blocks
	allBlocks := []snowman.Block{
		addValidatorStandardBlk,
		importBlk,
		advanceTimeStandardBlk,
	}
	for _, blk := range allBlocks {
		require.NoError(blk.Accept(context.Background()))

		status := blk.Status()
		require.Equal(choices.Accepted, status)
	}

	// Force a reload of the state from the database.
	vm.Config.Validators = validators.NewManager()
	vm.Config.Validators.Add(constants.PrimaryNetworkID, validators.NewSet())
	is, err := state.New(
		vm.dbManager.Current().Database,
		nil,
		prometheus.NewRegistry(),
		&vm.Config,
		vm.ctx,
		metrics.Noop,
		reward.NewCalculator(vm.Config.RewardConfig),
		&utils.Atomic[bool]{},
	)
	require.NoError(err)
	vm.state = is

	// Verify that new validator is now in the current validator set.
	{
		_, err := vm.state.GetCurrentValidator(constants.PrimaryNetworkID, nodeID)
		require.NoError(err)

		_, err = vm.state.GetPendingValidator(constants.PrimaryNetworkID, nodeID)
		require.ErrorIs(err, database.ErrNotFound)

		currentTimestamp := vm.state.GetTimestamp()
		require.Equal(newValidatorStartTime.Unix(), currentTimestamp.Unix())
	}
}

func TestRejectedStateRegressionInvalidValidatorReward(t *testing.T) {
	require := require.New(t)

<<<<<<< HEAD
	vm, baseDB, mutableSharedMemory := defaultVM(cortinaFork, false /*addSubnet*/)
=======
	vm, baseDB, mutableSharedMemory := defaultVM(t)
>>>>>>> 0e2ad851
	vm.ctx.Lock.Lock()
	defer func() {
		require.NoError(vm.Shutdown(context.Background()))

		vm.ctx.Lock.Unlock()
	}()

	vm.state.SetCurrentSupply(constants.PrimaryNetworkID, defaultRewardConfig.SupplyCap/2)

	newValidatorStartTime0 := vm.clock.Time().Add(executor.SyncBound).Add(1 * time.Second)
	newValidatorEndTime0 := newValidatorStartTime0.Add(defaultMaxStakingDuration)

	nodeID0 := ids.NodeID(ids.GenerateTestShortID())

	// Create the tx to add the first new validator
	addValidatorTx0, err := vm.txBuilder.NewAddValidatorTx(
		vm.MaxValidatorStake,
		uint64(newValidatorStartTime0.Unix()),
		uint64(newValidatorEndTime0.Unix()),
		nodeID0,
		ids.ShortID(nodeID0),
		reward.PercentDenominator,
		[]*secp256k1.PrivateKey{keys[0]},
		ids.ShortEmpty,
	)
	require.NoError(err)

	// Create the standard block to add the first new validator
	preferred, err := vm.Builder.Preferred()
	require.NoError(err)

	preferredChainTime := preferred.Timestamp()
	preferredID := preferred.ID()
	preferredHeight := preferred.Height()

	statelessAddValidatorStandardBlk0, err := blocks.NewBanffStandardBlock(
		preferredChainTime,
		preferredID,
		preferredHeight+1,
		[]*txs.Tx{addValidatorTx0},
	)
	require.NoError(err)

	addValidatorStandardBlk0 := vm.manager.NewBlock(statelessAddValidatorStandardBlk0)
	require.NoError(addValidatorStandardBlk0.Verify(context.Background()))

	// Verify that first new validator now in pending validator set
	{
		onAccept, ok := vm.manager.GetState(addValidatorStandardBlk0.ID())
		require.True(ok)

		_, err := onAccept.GetPendingValidator(constants.PrimaryNetworkID, nodeID0)
		require.NoError(err)
	}

	// Move chain time to bring the first new validator from the pending
	// validator set into the current validator set.
	vm.clock.Set(newValidatorStartTime0)

	// Create the proposal block that moves the first new validator from the
	// pending validator set into the current validator set.
	preferredID = addValidatorStandardBlk0.ID()
	preferredHeight = addValidatorStandardBlk0.Height()

	statelessAdvanceTimeStandardBlk0, err := blocks.NewBanffStandardBlock(
		newValidatorStartTime0,
		preferredID,
		preferredHeight+1,
		nil,
	)
	require.NoError(err)

	advanceTimeStandardBlk0 := vm.manager.NewBlock(statelessAdvanceTimeStandardBlk0)
	require.NoError(advanceTimeStandardBlk0.Verify(context.Background()))

	// Verify that the first new validator is now in the current validator set.
	{
		onAccept, ok := vm.manager.GetState(advanceTimeStandardBlk0.ID())
		require.True(ok)

		_, err := onAccept.GetCurrentValidator(constants.PrimaryNetworkID, nodeID0)
		require.NoError(err)

		_, err = onAccept.GetPendingValidator(constants.PrimaryNetworkID, nodeID0)
		require.ErrorIs(err, database.ErrNotFound)

		currentTimestamp := onAccept.GetTimestamp()
		require.Equal(newValidatorStartTime0.Unix(), currentTimestamp.Unix())
	}

	// Create the UTXO that will be added to shared memory
	utxo := &avax.UTXO{
		UTXOID: avax.UTXOID{
			TxID: ids.GenerateTestID(),
		},
		Asset: avax.Asset{
			ID: vm.ctx.AVAXAssetID,
		},
		Out: &secp256k1fx.TransferOutput{
			Amt:          vm.TxFee,
			OutputOwners: secp256k1fx.OutputOwners{},
		},
	}

	// Create the import tx that will fail verification
	unsignedImportTx := &txs.ImportTx{
		BaseTx: txs.BaseTx{BaseTx: avax.BaseTx{
			NetworkID:    vm.ctx.NetworkID,
			BlockchainID: vm.ctx.ChainID,
		}},
		SourceChain: vm.ctx.XChainID,
		ImportedInputs: []*avax.TransferableInput{
			{
				UTXOID: utxo.UTXOID,
				Asset:  utxo.Asset,
				In: &secp256k1fx.TransferInput{
					Amt: vm.TxFee,
				},
			},
		},
	}
	signedImportTx := &txs.Tx{Unsigned: unsignedImportTx}
	require.NoError(signedImportTx.Sign(txs.Codec, [][]*secp256k1.PrivateKey{
		{}, // There is one input, with no required signers
	}))

	// Create the standard block that will fail verification, and then be
	// re-verified.
	preferredChainTime = advanceTimeStandardBlk0.Timestamp()
	preferredID = advanceTimeStandardBlk0.ID()
	preferredHeight = advanceTimeStandardBlk0.Height()

	statelessImportBlk, err := blocks.NewBanffStandardBlock(
		preferredChainTime,
		preferredID,
		preferredHeight+1,
		[]*txs.Tx{signedImportTx},
	)
	require.NoError(err)

	importBlk := vm.manager.NewBlock(statelessImportBlk)
	// Because the shared memory UTXO hasn't been populated, this block is
	// currently invalid.
	err = importBlk.Verify(context.Background())
	require.ErrorIs(err, database.ErrNotFound)

	// Because we no longer ever reject a block in verification, the status
	// should remain as processing.
	importBlkStatus := importBlk.Status()
	require.Equal(choices.Processing, importBlkStatus)

	// Populate the shared memory UTXO.
	m := atomic.NewMemory(prefixdb.New([]byte{5}, baseDB))

	mutableSharedMemory.SharedMemory = m.NewSharedMemory(vm.ctx.ChainID)
	peerSharedMemory := m.NewSharedMemory(vm.ctx.XChainID)

	utxoBytes, err := txs.Codec.Marshal(txs.Version, utxo)
	require.NoError(err)

	inputID := utxo.InputID()
	require.NoError(peerSharedMemory.Apply(
		map[ids.ID]*atomic.Requests{
			vm.ctx.ChainID: {
				PutRequests: []*atomic.Element{
					{
						Key:   inputID[:],
						Value: utxoBytes,
					},
				},
			},
		},
	))

	// Because the shared memory UTXO has now been populated, the block should
	// pass verification.
	require.NoError(importBlk.Verify(context.Background()))

	// The status shouldn't have been changed during a successful verification.
	importBlkStatus = importBlk.Status()
	require.Equal(choices.Processing, importBlkStatus)

	newValidatorStartTime1 := newValidatorStartTime0.Add(executor.SyncBound).Add(1 * time.Second)
	newValidatorEndTime1 := newValidatorStartTime1.Add(defaultMaxStakingDuration)

	nodeID1 := ids.NodeID(ids.GenerateTestShortID())

	// Create the tx to add the second new validator
	addValidatorTx1, err := vm.txBuilder.NewAddValidatorTx(
		vm.MaxValidatorStake,
		uint64(newValidatorStartTime1.Unix()),
		uint64(newValidatorEndTime1.Unix()),
		nodeID1,
		ids.ShortID(nodeID1),
		reward.PercentDenominator,
		[]*secp256k1.PrivateKey{keys[1]},
		ids.ShortEmpty,
	)
	require.NoError(err)

	// Create the standard block to add the second new validator
	preferredChainTime = importBlk.Timestamp()
	preferredID = importBlk.ID()
	preferredHeight = importBlk.Height()

	statelessAddValidatorStandardBlk1, err := blocks.NewBanffStandardBlock(
		preferredChainTime,
		preferredID,
		preferredHeight+1,
		[]*txs.Tx{addValidatorTx1},
	)
	require.NoError(err)

	addValidatorStandardBlk1 := vm.manager.NewBlock(statelessAddValidatorStandardBlk1)

	require.NoError(addValidatorStandardBlk1.Verify(context.Background()))

	// Verify that the second new validator now in pending validator set
	{
		onAccept, ok := vm.manager.GetState(addValidatorStandardBlk1.ID())
		require.True(ok)

		_, err := onAccept.GetPendingValidator(constants.PrimaryNetworkID, nodeID1)
		require.NoError(err)
	}

	// Move chain time to bring the second new validator from the pending
	// validator set into the current validator set.
	vm.clock.Set(newValidatorStartTime1)

	// Create the proposal block that moves the second new validator from the
	// pending validator set into the current validator set.
	preferredID = addValidatorStandardBlk1.ID()
	preferredHeight = addValidatorStandardBlk1.Height()

	statelessAdvanceTimeStandardBlk1, err := blocks.NewBanffStandardBlock(
		newValidatorStartTime1,
		preferredID,
		preferredHeight+1,
		nil,
	)
	require.NoError(err)

	advanceTimeStandardBlk1 := vm.manager.NewBlock(statelessAdvanceTimeStandardBlk1)
	require.NoError(advanceTimeStandardBlk1.Verify(context.Background()))

	// Verify that the second new validator is now in the current validator set.
	{
		onAccept, ok := vm.manager.GetState(advanceTimeStandardBlk1.ID())
		require.True(ok)

		_, err := onAccept.GetCurrentValidator(constants.PrimaryNetworkID, nodeID1)
		require.NoError(err)

		_, err = onAccept.GetPendingValidator(constants.PrimaryNetworkID, nodeID1)
		require.ErrorIs(err, database.ErrNotFound)

		currentTimestamp := onAccept.GetTimestamp()
		require.Equal(newValidatorStartTime1.Unix(), currentTimestamp.Unix())
	}

	// Accept all the blocks
	allBlocks := []snowman.Block{
		addValidatorStandardBlk0,
		advanceTimeStandardBlk0,
		importBlk,
		addValidatorStandardBlk1,
		advanceTimeStandardBlk1,
	}
	for _, blk := range allBlocks {
		require.NoError(blk.Accept(context.Background()))

		status := blk.Status()
		require.Equal(choices.Accepted, status)
	}

	// Force a reload of the state from the database.
	vm.Config.Validators = validators.NewManager()
	vm.Config.Validators.Add(constants.PrimaryNetworkID, validators.NewSet())
	is, err := state.New(
		vm.dbManager.Current().Database,
		nil,
		prometheus.NewRegistry(),
		&vm.Config,
		vm.ctx,
		metrics.Noop,
		reward.NewCalculator(vm.Config.RewardConfig),
		&utils.Atomic[bool]{},
	)
	require.NoError(err)
	vm.state = is

	// Verify that validators are in the current validator set with the correct
	// reward calculated.
	{
		staker0, err := vm.state.GetCurrentValidator(constants.PrimaryNetworkID, nodeID0)
		require.NoError(err)
		require.Equal(uint64(60000000), staker0.PotentialReward)

		staker1, err := vm.state.GetCurrentValidator(constants.PrimaryNetworkID, nodeID1)
		require.NoError(err)
		require.Equal(uint64(59999999), staker1.PotentialReward)

		_, err = vm.state.GetPendingValidator(constants.PrimaryNetworkID, nodeID0)
		require.ErrorIs(err, database.ErrNotFound)

		_, err = vm.state.GetPendingValidator(constants.PrimaryNetworkID, nodeID1)
		require.ErrorIs(err, database.ErrNotFound)

		currentTimestamp := vm.state.GetTimestamp()
		require.Equal(newValidatorStartTime1.Unix(), currentTimestamp.Unix())
	}
}

func TestValidatorSetAtCacheOverwriteRegression(t *testing.T) {
	require := require.New(t)

<<<<<<< HEAD
	vm, _, _ := defaultVM(cortinaFork, true /*addSubnet*/)
=======
	vm, _, _ := defaultVM(t)
>>>>>>> 0e2ad851
	vm.ctx.Lock.Lock()
	defer func() {
		require.NoError(vm.Shutdown(context.Background()))

		vm.ctx.Lock.Unlock()
	}()

	nodeID0 := ids.NodeID(keys[0].PublicKey().Address())
	nodeID1 := ids.NodeID(keys[1].PublicKey().Address())
	nodeID2 := ids.NodeID(keys[2].PublicKey().Address())
	nodeID3 := ids.NodeID(keys[3].PublicKey().Address())
	nodeID4 := ids.NodeID(keys[4].PublicKey().Address())

	currentHeight, err := vm.GetCurrentHeight(context.Background())
	require.NoError(err)
	require.Equal(uint64(1), currentHeight)

	expectedValidators1 := map[ids.NodeID]uint64{
		nodeID0: defaultWeight,
		nodeID1: defaultWeight,
		nodeID2: defaultWeight,
		nodeID3: defaultWeight,
		nodeID4: defaultWeight,
	}
	validators, err := vm.GetValidatorSet(context.Background(), 1, constants.PrimaryNetworkID)
	require.NoError(err)
	for nodeID, weight := range expectedValidators1 {
		require.Equal(weight, validators[nodeID].Weight)
	}

	newValidatorStartTime0 := vm.clock.Time().Add(executor.SyncBound).Add(1 * time.Second)
	newValidatorEndTime0 := newValidatorStartTime0.Add(defaultMaxStakingDuration)

	nodeID5 := ids.GenerateTestNodeID()

	// Create the tx to add the first new validator
	addValidatorTx0, err := vm.txBuilder.NewAddValidatorTx(
		vm.MaxValidatorStake,
		uint64(newValidatorStartTime0.Unix()),
		uint64(newValidatorEndTime0.Unix()),
		nodeID5,
		ids.GenerateTestShortID(),
		reward.PercentDenominator,
		[]*secp256k1.PrivateKey{keys[0]},
		ids.GenerateTestShortID(),
	)
	require.NoError(err)

	// Create the standard block to add the first new validator
	preferred, err := vm.Builder.Preferred()
	require.NoError(err)

	preferredChainTime := preferred.Timestamp()
	preferredID := preferred.ID()
	preferredHeight := preferred.Height()

	statelessStandardBlk, err := blocks.NewBanffStandardBlock(
		preferredChainTime,
		preferredID,
		preferredHeight+1,
		[]*txs.Tx{addValidatorTx0},
	)
	require.NoError(err)
	addValidatorProposalBlk0 := vm.manager.NewBlock(statelessStandardBlk)
	require.NoError(addValidatorProposalBlk0.Verify(context.Background()))
	require.NoError(addValidatorProposalBlk0.Accept(context.Background()))
	require.NoError(vm.SetPreference(context.Background(), vm.manager.LastAccepted()))

	currentHeight, err = vm.GetCurrentHeight(context.Background())
	require.NoError(err)
	require.Equal(uint64(2), currentHeight)

	for i := uint64(1); i <= 2; i++ {
		validators, err = vm.GetValidatorSet(context.Background(), i, constants.PrimaryNetworkID)
		require.NoError(err)
		for nodeID, weight := range expectedValidators1 {
			require.Equal(weight, validators[nodeID].Weight)
		}
	}

	// Advance chain time to move the first new validator from the pending
	// validator set into the current validator set.
	vm.clock.Set(newValidatorStartTime0)

	// Create the standard block that moves the first new validator from the
	// pending validator set into the current validator set.
	preferred, err = vm.Builder.Preferred()
	require.NoError(err)
	preferredID = preferred.ID()
	preferredHeight = preferred.Height()

	statelessStandardBlk, err = blocks.NewBanffStandardBlock(
		newValidatorStartTime0,
		preferredID,
		preferredHeight+1,
		nil,
	)
	require.NoError(err)
	advanceTimeProposalBlk0 := vm.manager.NewBlock(statelessStandardBlk)
	require.NoError(advanceTimeProposalBlk0.Verify(context.Background()))
	require.NoError(advanceTimeProposalBlk0.Accept(context.Background()))
	require.NoError(vm.SetPreference(context.Background(), vm.manager.LastAccepted()))

	currentHeight, err = vm.GetCurrentHeight(context.Background())
	require.NoError(err)
	require.Equal(uint64(3), currentHeight)

	for i := uint64(1); i <= 2; i++ {
		validators, err = vm.GetValidatorSet(context.Background(), i, constants.PrimaryNetworkID)
		require.NoError(err)
		for nodeID, weight := range expectedValidators1 {
			require.Equal(weight, validators[nodeID].Weight)
		}
	}

	expectedValidators2 := map[ids.NodeID]uint64{
		nodeID0: defaultWeight,
		nodeID1: defaultWeight,
		nodeID2: defaultWeight,
		nodeID3: defaultWeight,
		nodeID4: defaultWeight,
		nodeID5: vm.MaxValidatorStake,
	}
	validators, err = vm.GetValidatorSet(context.Background(), 3, constants.PrimaryNetworkID)
	require.NoError(err)
	for nodeID, weight := range expectedValidators2 {
		require.Equal(weight, validators[nodeID].Weight)
	}
}

func TestAddDelegatorTxAddBeforeRemove(t *testing.T) {
	require := require.New(t)

	validatorStartTime := latestForkTime.Add(executor.SyncBound).Add(1 * time.Second)
	validatorEndTime := validatorStartTime.Add(360 * 24 * time.Hour)
	validatorStake := defaultMaxValidatorStake / 5

	delegator1StartTime := validatorStartTime
	delegator1EndTime := delegator1StartTime.Add(3 * defaultMinStakingDuration)
	delegator1Stake := defaultMaxValidatorStake - validatorStake

	delegator2StartTime := delegator1EndTime
	delegator2EndTime := delegator2StartTime.Add(3 * defaultMinStakingDuration)
	delegator2Stake := defaultMaxValidatorStake - validatorStake

<<<<<<< HEAD
	vm, _, _ := defaultVM(cortinaFork, false /*addSubnet*/)
=======
	vm, _, _ := defaultVM(t)
>>>>>>> 0e2ad851

	vm.ctx.Lock.Lock()
	defer func() {
		require.NoError(vm.Shutdown(context.Background()))

		vm.ctx.Lock.Unlock()
	}()

	key, err := testKeyFactory.NewPrivateKey()
	require.NoError(err)

	id := key.PublicKey().Address()
	changeAddr := keys[0].PublicKey().Address()

	// create valid tx
	addValidatorTx, err := vm.txBuilder.NewAddValidatorTx(
		validatorStake,
		uint64(validatorStartTime.Unix()),
		uint64(validatorEndTime.Unix()),
		ids.NodeID(id),
		id,
		reward.PercentDenominator,
		[]*secp256k1.PrivateKey{keys[0], keys[1]},
		changeAddr,
	)
	require.NoError(err)

	// issue the add validator tx
	require.NoError(vm.Builder.AddUnverifiedTx(addValidatorTx))

	// trigger block creation for the validator tx
	addValidatorBlock, err := vm.Builder.BuildBlock(context.Background())
	require.NoError(err)
	require.NoError(addValidatorBlock.Verify(context.Background()))
	require.NoError(addValidatorBlock.Accept(context.Background()))
	require.NoError(vm.SetPreference(context.Background(), vm.manager.LastAccepted()))

	// create valid tx
	addFirstDelegatorTx, err := vm.txBuilder.NewAddDelegatorTx(
		delegator1Stake,
		uint64(delegator1StartTime.Unix()),
		uint64(delegator1EndTime.Unix()),
		ids.NodeID(id),
		keys[0].PublicKey().Address(),
		[]*secp256k1.PrivateKey{keys[0], keys[1]},
		changeAddr,
	)
	require.NoError(err)

	// issue the first add delegator tx
	require.NoError(vm.Builder.AddUnverifiedTx(addFirstDelegatorTx))

	// trigger block creation for the first add delegator tx
	addFirstDelegatorBlock, err := vm.Builder.BuildBlock(context.Background())
	require.NoError(err)
	require.NoError(addFirstDelegatorBlock.Verify(context.Background()))
	require.NoError(addFirstDelegatorBlock.Accept(context.Background()))
	require.NoError(vm.SetPreference(context.Background(), vm.manager.LastAccepted()))

	// create valid tx
	addSecondDelegatorTx, err := vm.txBuilder.NewAddDelegatorTx(
		delegator2Stake,
		uint64(delegator2StartTime.Unix()),
		uint64(delegator2EndTime.Unix()),
		ids.NodeID(id),
		keys[0].PublicKey().Address(),
		[]*secp256k1.PrivateKey{keys[0], keys[1]},
		changeAddr,
	)
	require.NoError(err)

	// attempting to issue the second add delegator tx should fail because the
	// total stake weight would go over the limit.
	err = vm.Builder.AddUnverifiedTx(addSecondDelegatorTx)
	require.ErrorIs(err, executor.ErrOverDelegated)
}

func TestRemovePermissionedValidatorDuringPendingToCurrentTransitionNotTracked(t *testing.T) {
	require := require.New(t)

	validatorStartTime := latestForkTime.Add(executor.SyncBound).Add(1 * time.Second)
	validatorEndTime := validatorStartTime.Add(360 * 24 * time.Hour)

<<<<<<< HEAD
	vm, _, _ := defaultVM(cortinaFork, false /*addSubnet*/)
=======
	vm, _, _ := defaultVM(t)
>>>>>>> 0e2ad851

	vm.ctx.Lock.Lock()
	defer func() {
		require.NoError(vm.Shutdown(context.Background()))

		vm.ctx.Lock.Unlock()
	}()

	key, err := testKeyFactory.NewPrivateKey()
	require.NoError(err)

	id := key.PublicKey().Address()
	changeAddr := keys[0].PublicKey().Address()

	addValidatorTx, err := vm.txBuilder.NewAddValidatorTx(
		defaultMaxValidatorStake,
		uint64(validatorStartTime.Unix()),
		uint64(validatorEndTime.Unix()),
		ids.NodeID(id),
		id,
		reward.PercentDenominator,
		[]*secp256k1.PrivateKey{keys[0], keys[1]},
		changeAddr,
	)
	require.NoError(err)

	require.NoError(vm.Builder.AddUnverifiedTx(addValidatorTx))

	// trigger block creation for the validator tx
	addValidatorBlock, err := vm.Builder.BuildBlock(context.Background())
	require.NoError(err)
	require.NoError(addValidatorBlock.Verify(context.Background()))
	require.NoError(addValidatorBlock.Accept(context.Background()))
	require.NoError(vm.SetPreference(context.Background(), vm.manager.LastAccepted()))

	createSubnetTx, err := vm.txBuilder.NewCreateSubnetTx(
		1,
		[]ids.ShortID{changeAddr},
		[]*secp256k1.PrivateKey{keys[0], keys[1]},
		changeAddr,
	)
	require.NoError(err)

	require.NoError(vm.Builder.AddUnverifiedTx(createSubnetTx))

	// trigger block creation for the subnet tx
	createSubnetBlock, err := vm.Builder.BuildBlock(context.Background())
	require.NoError(err)
	require.NoError(createSubnetBlock.Verify(context.Background()))
	require.NoError(createSubnetBlock.Accept(context.Background()))
	require.NoError(vm.SetPreference(context.Background(), vm.manager.LastAccepted()))

	addSubnetValidatorTx, err := vm.txBuilder.NewAddSubnetValidatorTx(
		defaultMaxValidatorStake,
		uint64(validatorStartTime.Unix()),
		uint64(validatorEndTime.Unix()),
		ids.NodeID(id),
		createSubnetTx.ID(),
		[]*secp256k1.PrivateKey{keys[0], keys[1]},
		changeAddr,
	)
	require.NoError(err)

	require.NoError(vm.Builder.AddUnverifiedTx(addSubnetValidatorTx))

	// trigger block creation for the validator tx
	addSubnetValidatorBlock, err := vm.Builder.BuildBlock(context.Background())
	require.NoError(err)
	require.NoError(addSubnetValidatorBlock.Verify(context.Background()))
	require.NoError(addSubnetValidatorBlock.Accept(context.Background()))
	require.NoError(vm.SetPreference(context.Background(), vm.manager.LastAccepted()))

	emptyValidatorSet, err := vm.GetValidatorSet(
		context.Background(),
		addSubnetValidatorBlock.Height(),
		createSubnetTx.ID(),
	)
	require.NoError(err)
	require.Empty(emptyValidatorSet)

	removeSubnetValidatorTx, err := vm.txBuilder.NewRemoveSubnetValidatorTx(
		ids.NodeID(id),
		createSubnetTx.ID(),
		[]*secp256k1.PrivateKey{keys[0], keys[1]},
		changeAddr,
	)
	require.NoError(err)

	// Set the clock so that the validator will be moved from the pending
	// validator set into the current validator set.
	vm.clock.Set(validatorStartTime)

	require.NoError(vm.Builder.AddUnverifiedTx(removeSubnetValidatorTx))

	// trigger block creation for the validator tx
	removeSubnetValidatorBlock, err := vm.Builder.BuildBlock(context.Background())
	require.NoError(err)
	require.NoError(removeSubnetValidatorBlock.Verify(context.Background()))
	require.NoError(removeSubnetValidatorBlock.Accept(context.Background()))
	require.NoError(vm.SetPreference(context.Background(), vm.manager.LastAccepted()))

	emptyValidatorSet, err = vm.GetValidatorSet(
		context.Background(),
		addSubnetValidatorBlock.Height(),
		createSubnetTx.ID(),
	)
	require.NoError(err)
	require.Empty(emptyValidatorSet)
}

func TestRemovePermissionedValidatorDuringPendingToCurrentTransitionTracked(t *testing.T) {
	require := require.New(t)

	validatorStartTime := latestForkTime.Add(executor.SyncBound).Add(1 * time.Second)
	validatorEndTime := validatorStartTime.Add(360 * 24 * time.Hour)

<<<<<<< HEAD
	vm, _, _ := defaultVM(cortinaFork, false /*addSubnet*/)
=======
	vm, _, _ := defaultVM(t)
>>>>>>> 0e2ad851

	vm.ctx.Lock.Lock()
	defer func() {
		require.NoError(vm.Shutdown(context.Background()))

		vm.ctx.Lock.Unlock()
	}()

	key, err := testKeyFactory.NewPrivateKey()
	require.NoError(err)

	id := key.PublicKey().Address()
	changeAddr := keys[0].PublicKey().Address()

	addValidatorTx, err := vm.txBuilder.NewAddValidatorTx(
		defaultMaxValidatorStake,
		uint64(validatorStartTime.Unix()),
		uint64(validatorEndTime.Unix()),
		ids.NodeID(id),
		id,
		reward.PercentDenominator,
		[]*secp256k1.PrivateKey{keys[0], keys[1]},
		changeAddr,
	)
	require.NoError(err)

	require.NoError(vm.Builder.AddUnverifiedTx(addValidatorTx))

	// trigger block creation for the validator tx
	addValidatorBlock, err := vm.Builder.BuildBlock(context.Background())
	require.NoError(err)
	require.NoError(addValidatorBlock.Verify(context.Background()))
	require.NoError(addValidatorBlock.Accept(context.Background()))
	require.NoError(vm.SetPreference(context.Background(), vm.manager.LastAccepted()))

	createSubnetTx, err := vm.txBuilder.NewCreateSubnetTx(
		1,
		[]ids.ShortID{changeAddr},
		[]*secp256k1.PrivateKey{keys[0], keys[1]},
		changeAddr,
	)
	require.NoError(err)

	require.NoError(vm.Builder.AddUnverifiedTx(createSubnetTx))

	// trigger block creation for the subnet tx
	createSubnetBlock, err := vm.Builder.BuildBlock(context.Background())
	require.NoError(err)
	require.NoError(createSubnetBlock.Verify(context.Background()))
	require.NoError(createSubnetBlock.Accept(context.Background()))
	require.NoError(vm.SetPreference(context.Background(), vm.manager.LastAccepted()))

	vm.TrackedSubnets.Add(createSubnetTx.ID())
	subnetValidators := validators.NewSet()
	require.NoError(vm.state.ValidatorSet(createSubnetTx.ID(), subnetValidators))

	require.True(vm.Validators.Add(createSubnetTx.ID(), subnetValidators))

	addSubnetValidatorTx, err := vm.txBuilder.NewAddSubnetValidatorTx(
		defaultMaxValidatorStake,
		uint64(validatorStartTime.Unix()),
		uint64(validatorEndTime.Unix()),
		ids.NodeID(id),
		createSubnetTx.ID(),
		[]*secp256k1.PrivateKey{keys[0], keys[1]},
		changeAddr,
	)
	require.NoError(err)

	require.NoError(vm.Builder.AddUnverifiedTx(addSubnetValidatorTx))

	// trigger block creation for the validator tx
	addSubnetValidatorBlock, err := vm.Builder.BuildBlock(context.Background())
	require.NoError(err)
	require.NoError(addSubnetValidatorBlock.Verify(context.Background()))
	require.NoError(addSubnetValidatorBlock.Accept(context.Background()))
	require.NoError(vm.SetPreference(context.Background(), vm.manager.LastAccepted()))

	removeSubnetValidatorTx, err := vm.txBuilder.NewRemoveSubnetValidatorTx(
		ids.NodeID(id),
		createSubnetTx.ID(),
		[]*secp256k1.PrivateKey{keys[0], keys[1]},
		changeAddr,
	)
	require.NoError(err)

	// Set the clock so that the validator will be moved from the pending
	// validator set into the current validator set.
	vm.clock.Set(validatorStartTime)

	require.NoError(vm.Builder.AddUnverifiedTx(removeSubnetValidatorTx))

	// trigger block creation for the validator tx
	removeSubnetValidatorBlock, err := vm.Builder.BuildBlock(context.Background())
	require.NoError(err)
	require.NoError(removeSubnetValidatorBlock.Verify(context.Background()))
	require.NoError(removeSubnetValidatorBlock.Accept(context.Background()))
	require.NoError(vm.SetPreference(context.Background(), vm.manager.LastAccepted()))
}

// GetValidatorSet must return the BLS keys for a given validator correctly when
// queried at a previous height, even in case it has currently expired
func TestSubnetValidatorBLSKeyDiffAfterExpiry(t *testing.T) {
	// setup
	require := require.New(t)
<<<<<<< HEAD
	vm, _, _ := defaultVM(cortinaFork, true /*addSubnet*/)
=======
	vm, _, _ := defaultVM(t)
>>>>>>> 0e2ad851
	vm.ctx.Lock.Lock()
	defer func() {
		require.NoError(vm.Shutdown(context.Background()))

		vm.ctx.Lock.Unlock()
	}()
	subnetID := testSubnet1.TxID

	// setup time
	currentTime := defaultGenesisTime
	vm.clock.Set(currentTime)
	vm.state.SetTimestamp(currentTime)

	// A subnet validator stakes and then stops; also its primary network counterpart stops staking
	var (
		primaryStartTime   = currentTime.Add(executor.SyncBound)
		subnetStartTime    = primaryStartTime.Add(executor.SyncBound)
		subnetEndTime      = subnetStartTime.Add(defaultMinStakingDuration)
		primaryEndTime     = subnetEndTime.Add(time.Second)
		primaryReStartTime = primaryEndTime.Add(executor.SyncBound)
		primaryReEndTime   = primaryReStartTime.Add(defaultMinStakingDuration)
	)

	// insert primary network validator
	var (
		nodeID = ids.GenerateTestNodeID()
		addr   = keys[0].PublicKey().Address()
	)
	sk1, err := bls.NewSecretKey()
	require.NoError(err)

	// build primary network validator with BLS key
	utxoHandler := utxo.NewHandler(vm.ctx, &vm.clock, vm.fx)
	ins, unstakedOuts, stakedOuts, signers, err := utxoHandler.Spend(
		vm.state,
		keys,
		vm.MinValidatorStake,
		vm.Config.AddPrimaryNetworkValidatorFee,
		addr, // change Addresss
	)
	require.NoError(err)

	uPrimaryTx := &txs.AddPermissionlessValidatorTx{
		BaseTx: txs.BaseTx{BaseTx: avax.BaseTx{
			NetworkID:    vm.ctx.NetworkID,
			BlockchainID: vm.ctx.ChainID,
			Ins:          ins,
			Outs:         unstakedOuts,
		}},
		Validator: txs.Validator{
			NodeID: nodeID,
			Start:  uint64(primaryStartTime.Unix()),
			End:    uint64(primaryEndTime.Unix()),
			Wght:   vm.MinValidatorStake,
		},
		Subnet:    constants.PrimaryNetworkID,
		Signer:    signer.NewProofOfPossession(sk1),
		StakeOuts: stakedOuts,
		ValidatorRewardsOwner: &secp256k1fx.OutputOwners{
			Locktime:  0,
			Threshold: 1,
			Addrs: []ids.ShortID{
				addr,
			},
		},
		DelegatorRewardsOwner: &secp256k1fx.OutputOwners{
			Locktime:  0,
			Threshold: 1,
			Addrs: []ids.ShortID{
				addr,
			},
		},
		DelegationShares: reward.PercentDenominator,
	}
	primaryTx, err := txs.NewSigned(uPrimaryTx, txs.Codec, signers)
	require.NoError(err)
	require.NoError(primaryTx.SyntacticVerify(vm.ctx))

	require.NoError(vm.Builder.AddUnverifiedTx(primaryTx))
	require.NoError(buildAndAcceptStandardBlock(vm))

	// move time ahead, promoting primary validator to current
	currentTime = primaryStartTime
	vm.clock.Set(currentTime)
	vm.state.SetTimestamp(currentTime)
	require.NoError(buildAndAcceptStandardBlock(vm))

	_, err = vm.state.GetCurrentValidator(constants.PrimaryNetworkID, nodeID)
	require.NoError(err)

	primaryStartHeight, err := vm.GetCurrentHeight(context.Background())
	require.NoError(err)

	// insert the subnet validator
	subnetTx, err := vm.txBuilder.NewAddSubnetValidatorTx(
		1,                              // Weight
		uint64(subnetStartTime.Unix()), // Start time
		uint64(subnetEndTime.Unix()),   // end time
		nodeID,                         // Node ID
		subnetID,
		[]*secp256k1.PrivateKey{keys[0], keys[1]},
		addr,
	)
	require.NoError(err)

	require.NoError(vm.Builder.AddUnverifiedTx(subnetTx))
	require.NoError(buildAndAcceptStandardBlock(vm))

	// move time ahead, promoting the subnet validator to current
	currentTime = subnetStartTime
	vm.clock.Set(currentTime)
	vm.state.SetTimestamp(currentTime)
	require.NoError(buildAndAcceptStandardBlock(vm))

	_, err = vm.state.GetCurrentValidator(subnetID, nodeID)
	require.NoError(err)

	subnetStartHeight, err := vm.GetCurrentHeight(context.Background())
	require.NoError(err)

	// move time ahead, terminating the subnet validator
	currentTime = subnetEndTime
	vm.clock.Set(currentTime)
	vm.state.SetTimestamp(currentTime)
	require.NoError(buildAndAcceptStandardBlock(vm))

	_, err = vm.state.GetCurrentValidator(subnetID, nodeID)
	require.ErrorIs(err, database.ErrNotFound)

	subnetEndHeight, err := vm.GetCurrentHeight(context.Background())
	require.NoError(err)

	// move time ahead, terminating primary network validator
	currentTime = primaryEndTime
	vm.clock.Set(currentTime)
	vm.state.SetTimestamp(currentTime)

	blk, err := vm.Builder.BuildBlock(context.Background()) // must be a proposal block rewarding the primary validator
	require.NoError(err)
	require.NoError(blk.Verify(context.Background()))

	proposalBlk := blk.(snowman.OracleBlock)
	options, err := proposalBlk.Options(context.Background())
	require.NoError(err)

	commit := options[0].(*blockexecutor.Block)
	require.IsType(&blocks.BanffCommitBlock{}, commit.Block)

	require.NoError(blk.Accept(context.Background()))
	require.NoError(commit.Verify(context.Background()))
	require.NoError(commit.Accept(context.Background()))
	require.NoError(vm.SetPreference(context.Background(), vm.manager.LastAccepted()))

	_, err = vm.state.GetCurrentValidator(constants.PrimaryNetworkID, nodeID)
	require.ErrorIs(err, database.ErrNotFound)

	primaryEndHeight, err := vm.GetCurrentHeight(context.Background())
	require.NoError(err)

	// reinsert primary validator with a different BLS key
	sk2, err := bls.NewSecretKey()
	require.NoError(err)
	require.NotEqual(sk1, sk2)

	ins, unstakedOuts, stakedOuts, signers, err = utxoHandler.Spend(
		vm.state,
		keys,
		vm.MinValidatorStake,
		vm.Config.AddPrimaryNetworkValidatorFee,
		addr, // change Addresss
	)
	require.NoError(err)

	uPrimaryRestartTx := &txs.AddPermissionlessValidatorTx{
		BaseTx: txs.BaseTx{BaseTx: avax.BaseTx{
			NetworkID:    vm.ctx.NetworkID,
			BlockchainID: vm.ctx.ChainID,
			Ins:          ins,
			Outs:         unstakedOuts,
		}},
		Validator: txs.Validator{
			NodeID: nodeID,
			Start:  uint64(primaryReStartTime.Unix()),
			End:    uint64(primaryReEndTime.Unix()),
			Wght:   vm.MinValidatorStake,
		},
		Subnet:    constants.PrimaryNetworkID,
		Signer:    signer.NewProofOfPossession(sk2),
		StakeOuts: stakedOuts,
		ValidatorRewardsOwner: &secp256k1fx.OutputOwners{
			Locktime:  0,
			Threshold: 1,
			Addrs: []ids.ShortID{
				addr,
			},
		},
		DelegatorRewardsOwner: &secp256k1fx.OutputOwners{
			Locktime:  0,
			Threshold: 1,
			Addrs: []ids.ShortID{
				addr,
			},
		},
		DelegationShares: reward.PercentDenominator,
	}
	primaryRestartTx, err := txs.NewSigned(uPrimaryRestartTx, txs.Codec, signers)
	require.NoError(err)
	require.NoError(uPrimaryRestartTx.SyntacticVerify(vm.ctx))

	require.NoError(vm.Builder.AddUnverifiedTx(primaryRestartTx))
	require.NoError(buildAndAcceptStandardBlock(vm))

	// move time ahead, promoting restarted primary validator to current
	currentTime = primaryReStartTime
	vm.clock.Set(currentTime)
	vm.state.SetTimestamp(currentTime)
	require.NoError(buildAndAcceptStandardBlock(vm))

	_, err = vm.state.GetCurrentValidator(constants.PrimaryNetworkID, nodeID)
	require.NoError(err)

	primaryRestartHeight, err := vm.GetCurrentHeight(context.Background())
	require.NoError(err)

	// Show that validators are rebuilt with the right BLS key
	for height := primaryStartHeight; height < primaryEndHeight; height++ {
		require.NoError(checkValidatorBlsKeyIsSet(
			vm.State,
			nodeID,
			constants.PrimaryNetworkID,
			height,
			uPrimaryTx.Signer.Key()),
		)
	}
	for height := primaryEndHeight; height < primaryRestartHeight; height++ {
		require.ErrorIs(checkValidatorBlsKeyIsSet(
			vm.State,
			nodeID,
			constants.PrimaryNetworkID,
			primaryEndHeight,
			uPrimaryTx.Signer.Key()),
			database.ErrNotFound,
		)
	}
	require.NoError(checkValidatorBlsKeyIsSet(
		vm.State,
		nodeID,
		constants.PrimaryNetworkID,
		primaryRestartHeight,
		uPrimaryRestartTx.Signer.Key()),
	)

	for height := subnetStartHeight; height < subnetEndHeight; height++ {
		require.NoError(checkValidatorBlsKeyIsSet(
			vm.State,
			nodeID,
			subnetID,
			height,
			uPrimaryTx.Signer.Key()),
		)
	}

	for height := subnetEndHeight; height <= primaryRestartHeight; height++ {
		require.ErrorIs(checkValidatorBlsKeyIsSet(
			vm.State,
			nodeID,
			subnetID,
			primaryEndHeight,
			uPrimaryTx.Signer.Key()),
			database.ErrNotFound,
		)
	}
}

func TestPrimaryNetworkValidatorPopulatedToEmptyBLSKeyDiff(t *testing.T) {
	// A primary network validator has an empty BLS key. Then it restakes adding
	// the BLS key. Querying the validator set back when BLS key was empty must
	// return an empty BLS key.

	// setup
	require := require.New(t)
<<<<<<< HEAD
	vm, _, _ := defaultVM(cortinaFork, true /*addSubnet*/)
=======
	vm, _, _ := defaultVM(t)
>>>>>>> 0e2ad851
	vm.ctx.Lock.Lock()
	defer func() {
		require.NoError(vm.Shutdown(context.Background()))

		vm.ctx.Lock.Unlock()
	}()

	// setup time
	currentTime := defaultGenesisTime
	vm.clock.Set(currentTime)
	vm.state.SetTimestamp(currentTime)

	// A primary network validator stake twice
	var (
		primaryStartTime1 = currentTime.Add(executor.SyncBound)
		primaryEndTime1   = primaryStartTime1.Add(defaultMinStakingDuration)
		primaryStartTime2 = primaryEndTime1.Add(executor.SyncBound)
		primaryEndTime2   = primaryStartTime2.Add(defaultMinStakingDuration)
	)

	// Add a primary network validator with no BLS key
	nodeID := ids.GenerateTestNodeID()
	addr := keys[0].PublicKey().Address()
	primaryTx1, err := vm.txBuilder.NewAddValidatorTx(
		vm.MinValidatorStake,
		uint64(primaryStartTime1.Unix()),
		uint64(primaryEndTime1.Unix()),
		nodeID,
		addr,
		reward.PercentDenominator,
		[]*secp256k1.PrivateKey{keys[0]},
		addr,
	)
	require.NoError(err)

	require.NoError(vm.Builder.AddUnverifiedTx(primaryTx1))
	require.NoError(buildAndAcceptStandardBlock(vm))

	// move time ahead, promoting primary validator to current
	currentTime = primaryStartTime1
	vm.clock.Set(currentTime)
	vm.state.SetTimestamp(currentTime)
	require.NoError(buildAndAcceptStandardBlock(vm))

	_, err = vm.state.GetCurrentValidator(constants.PrimaryNetworkID, nodeID)
	require.NoError(err)

	primaryStartHeight, err := vm.GetCurrentHeight(context.Background())
	require.NoError(err)

	// move time ahead, terminating primary network validator
	currentTime = primaryEndTime1
	vm.clock.Set(currentTime)
	vm.state.SetTimestamp(currentTime)

	blk, err := vm.Builder.BuildBlock(context.Background()) // must be a proposal block rewarding the primary validator
	require.NoError(err)
	require.NoError(blk.Verify(context.Background()))

	proposalBlk := blk.(snowman.OracleBlock)
	options, err := proposalBlk.Options(context.Background())
	require.NoError(err)

	commit := options[0].(*blockexecutor.Block)
	require.IsType(&blocks.BanffCommitBlock{}, commit.Block)

	require.NoError(blk.Accept(context.Background()))
	require.NoError(commit.Verify(context.Background()))
	require.NoError(commit.Accept(context.Background()))
	require.NoError(vm.SetPreference(context.Background(), vm.manager.LastAccepted()))

	_, err = vm.state.GetCurrentValidator(constants.PrimaryNetworkID, nodeID)
	require.ErrorIs(err, database.ErrNotFound)

	primaryEndHeight, err := vm.GetCurrentHeight(context.Background())
	require.NoError(err)

	// reinsert primary validator with a different BLS key
	sk2, err := bls.NewSecretKey()
	require.NoError(err)

	utxoHandler := utxo.NewHandler(vm.ctx, &vm.clock, vm.fx)
	ins, unstakedOuts, stakedOuts, signers, err := utxoHandler.Spend(
		vm.state,
		keys,
		vm.MinValidatorStake,
		vm.Config.AddPrimaryNetworkValidatorFee,
		addr, // change Addresss
	)
	require.NoError(err)

	uPrimaryRestartTx := &txs.AddPermissionlessValidatorTx{
		BaseTx: txs.BaseTx{BaseTx: avax.BaseTx{
			NetworkID:    vm.ctx.NetworkID,
			BlockchainID: vm.ctx.ChainID,
			Ins:          ins,
			Outs:         unstakedOuts,
		}},
		Validator: txs.Validator{
			NodeID: nodeID,
			Start:  uint64(primaryStartTime2.Unix()),
			End:    uint64(primaryEndTime2.Unix()),
			Wght:   vm.MinValidatorStake,
		},
		Subnet:    constants.PrimaryNetworkID,
		Signer:    signer.NewProofOfPossession(sk2),
		StakeOuts: stakedOuts,
		ValidatorRewardsOwner: &secp256k1fx.OutputOwners{
			Locktime:  0,
			Threshold: 1,
			Addrs: []ids.ShortID{
				addr,
			},
		},
		DelegatorRewardsOwner: &secp256k1fx.OutputOwners{
			Locktime:  0,
			Threshold: 1,
			Addrs: []ids.ShortID{
				addr,
			},
		},
		DelegationShares: reward.PercentDenominator,
	}
	primaryRestartTx, err := txs.NewSigned(uPrimaryRestartTx, txs.Codec, signers)
	require.NoError(err)
	require.NoError(uPrimaryRestartTx.SyntacticVerify(vm.ctx))

	require.NoError(vm.Builder.AddUnverifiedTx(primaryRestartTx))
	require.NoError(buildAndAcceptStandardBlock(vm))

	// move time ahead, promoting restarted primary validator to current
	currentTime = primaryStartTime2
	vm.clock.Set(currentTime)
	vm.state.SetTimestamp(currentTime)
	require.NoError(buildAndAcceptStandardBlock(vm))

	_, err = vm.state.GetCurrentValidator(constants.PrimaryNetworkID, nodeID)
	require.NoError(err)

	emptySigner := &signer.Empty{}
	for height := primaryStartHeight; height < primaryEndHeight; height++ {
		require.NoError(checkValidatorBlsKeyIsSet(
			vm.State,
			nodeID,
			constants.PrimaryNetworkID,
			height,
			emptySigner.Key()),
		)
	}
}

func TestSubnetValidatorPopulatedToEmptyBLSKeyDiff(t *testing.T) {
	// A primary network validator has an empty BLS key and a subnet validator.
	// Primary network validator terminates its first staking cycle and it
	// restakes adding the BLS key. Querying the validator set back when BLS key
	// was empty must return an empty BLS key for the subnet validator

	// setup
	require := require.New(t)
<<<<<<< HEAD
	vm, _, _ := defaultVM(cortinaFork, true /*addSubnet*/)
=======
	vm, _, _ := defaultVM(t)
>>>>>>> 0e2ad851
	vm.ctx.Lock.Lock()
	defer func() {
		require.NoError(vm.Shutdown(context.Background()))

		vm.ctx.Lock.Unlock()
	}()
	subnetID := testSubnet1.TxID

	// setup time
	currentTime := defaultGenesisTime
	vm.clock.Set(currentTime)
	vm.state.SetTimestamp(currentTime)

	// A primary network validator stake twice
	var (
		primaryStartTime1 = currentTime.Add(executor.SyncBound)
		subnetStartTime   = primaryStartTime1.Add(executor.SyncBound)
		subnetEndTime     = subnetStartTime.Add(defaultMinStakingDuration)
		primaryEndTime1   = subnetEndTime.Add(time.Second)
		primaryStartTime2 = primaryEndTime1.Add(executor.SyncBound)
		primaryEndTime2   = primaryStartTime2.Add(defaultMinStakingDuration)
	)

	// Add a primary network validator with no BLS key
	nodeID := ids.GenerateTestNodeID()
	addr := keys[0].PublicKey().Address()
	primaryTx1, err := vm.txBuilder.NewAddValidatorTx(
		vm.MinValidatorStake,
		uint64(primaryStartTime1.Unix()),
		uint64(primaryEndTime1.Unix()),
		nodeID,
		addr,
		reward.PercentDenominator,
		[]*secp256k1.PrivateKey{keys[0]},
		addr,
	)
	require.NoError(err)

	require.NoError(vm.Builder.AddUnverifiedTx(primaryTx1))
	require.NoError(buildAndAcceptStandardBlock(vm))

	// move time ahead, promoting primary validator to current
	currentTime = primaryStartTime1
	vm.clock.Set(currentTime)
	vm.state.SetTimestamp(currentTime)
	require.NoError(buildAndAcceptStandardBlock(vm))

	_, err = vm.state.GetCurrentValidator(constants.PrimaryNetworkID, nodeID)
	require.NoError(err)

	primaryStartHeight, err := vm.GetCurrentHeight(context.Background())
	require.NoError(err)

	// insert the subnet validator
	subnetTx, err := vm.txBuilder.NewAddSubnetValidatorTx(
		1,                              // Weight
		uint64(subnetStartTime.Unix()), // Start time
		uint64(subnetEndTime.Unix()),   // end time
		nodeID,                         // Node ID
		subnetID,
		[]*secp256k1.PrivateKey{keys[0], keys[1]},
		addr,
	)
	require.NoError(err)

	require.NoError(vm.Builder.AddUnverifiedTx(subnetTx))
	require.NoError(buildAndAcceptStandardBlock(vm))

	// move time ahead, promoting the subnet validator to current
	currentTime = subnetStartTime
	vm.clock.Set(currentTime)
	vm.state.SetTimestamp(currentTime)
	require.NoError(buildAndAcceptStandardBlock(vm))

	_, err = vm.state.GetCurrentValidator(subnetID, nodeID)
	require.NoError(err)

	subnetStartHeight, err := vm.GetCurrentHeight(context.Background())
	require.NoError(err)

	// move time ahead, terminating the subnet validator
	currentTime = subnetEndTime
	vm.clock.Set(currentTime)
	vm.state.SetTimestamp(currentTime)
	require.NoError(buildAndAcceptStandardBlock(vm))

	_, err = vm.state.GetCurrentValidator(subnetID, nodeID)
	require.ErrorIs(err, database.ErrNotFound)

	subnetEndHeight, err := vm.GetCurrentHeight(context.Background())
	require.NoError(err)

	// move time ahead, terminating primary network validator
	currentTime = primaryEndTime1
	vm.clock.Set(currentTime)
	vm.state.SetTimestamp(currentTime)

	blk, err := vm.Builder.BuildBlock(context.Background()) // must be a proposal block rewarding the primary validator
	require.NoError(err)
	require.NoError(blk.Verify(context.Background()))

	proposalBlk := blk.(snowman.OracleBlock)
	options, err := proposalBlk.Options(context.Background())
	require.NoError(err)

	commit := options[0].(*blockexecutor.Block)
	require.IsType(&blocks.BanffCommitBlock{}, commit.Block)

	require.NoError(blk.Accept(context.Background()))
	require.NoError(commit.Verify(context.Background()))
	require.NoError(commit.Accept(context.Background()))
	require.NoError(vm.SetPreference(context.Background(), vm.manager.LastAccepted()))

	_, err = vm.state.GetCurrentValidator(constants.PrimaryNetworkID, nodeID)
	require.ErrorIs(err, database.ErrNotFound)

	primaryEndHeight, err := vm.GetCurrentHeight(context.Background())
	require.NoError(err)

	// reinsert primary validator with a different BLS key
	sk2, err := bls.NewSecretKey()
	require.NoError(err)

	utxoHandler := utxo.NewHandler(vm.ctx, &vm.clock, vm.fx)
	ins, unstakedOuts, stakedOuts, signers, err := utxoHandler.Spend(
		vm.state,
		keys,
		vm.MinValidatorStake,
		vm.Config.AddPrimaryNetworkValidatorFee,
		addr, // change Addresss
	)
	require.NoError(err)

	uPrimaryRestartTx := &txs.AddPermissionlessValidatorTx{
		BaseTx: txs.BaseTx{BaseTx: avax.BaseTx{
			NetworkID:    vm.ctx.NetworkID,
			BlockchainID: vm.ctx.ChainID,
			Ins:          ins,
			Outs:         unstakedOuts,
		}},
		Validator: txs.Validator{
			NodeID: nodeID,
			Start:  uint64(primaryStartTime2.Unix()),
			End:    uint64(primaryEndTime2.Unix()),
			Wght:   vm.MinValidatorStake,
		},
		Subnet:    constants.PrimaryNetworkID,
		Signer:    signer.NewProofOfPossession(sk2),
		StakeOuts: stakedOuts,
		ValidatorRewardsOwner: &secp256k1fx.OutputOwners{
			Locktime:  0,
			Threshold: 1,
			Addrs: []ids.ShortID{
				addr,
			},
		},
		DelegatorRewardsOwner: &secp256k1fx.OutputOwners{
			Locktime:  0,
			Threshold: 1,
			Addrs: []ids.ShortID{
				addr,
			},
		},
		DelegationShares: reward.PercentDenominator,
	}
	primaryRestartTx, err := txs.NewSigned(uPrimaryRestartTx, txs.Codec, signers)
	require.NoError(err)
	require.NoError(uPrimaryRestartTx.SyntacticVerify(vm.ctx))

	require.NoError(vm.Builder.AddUnverifiedTx(primaryRestartTx))
	require.NoError(buildAndAcceptStandardBlock(vm))

	// move time ahead, promoting restarted primary validator to current
	currentTime = primaryStartTime2
	vm.clock.Set(currentTime)
	vm.state.SetTimestamp(currentTime)

	require.NoError(buildAndAcceptStandardBlock(vm))
	_, err = vm.state.GetCurrentValidator(constants.PrimaryNetworkID, nodeID)
	require.NoError(err)

	emptySigner := &signer.Empty{}
	for height := primaryStartHeight; height < primaryEndHeight; height++ {
		require.NoError(checkValidatorBlsKeyIsSet(
			vm.State,
			nodeID,
			constants.PrimaryNetworkID,
			height,
			emptySigner.Key()),
		)
	}
	for height := subnetStartHeight; height < subnetEndHeight; height++ {
		require.NoError(checkValidatorBlsKeyIsSet(
			vm.State,
			nodeID,
			subnetID,
			height,
			emptySigner.Key()),
		)
	}
}

func buildAndAcceptStandardBlock(vm *VM) error {
	blk, err := vm.Builder.BuildBlock(context.Background())
	if err != nil {
		return err
	}

	if err := blk.Verify(context.Background()); err != nil {
		return err
	}

	if err := blk.Accept(context.Background()); err != nil {
		return err
	}

	return vm.SetPreference(context.Background(), vm.manager.LastAccepted())
}

func checkValidatorBlsKeyIsSet(
	valState validators.State,
	nodeID ids.NodeID,
	subnetID ids.ID,
	height uint64,
	expectedBlsKey *bls.PublicKey,
) error {
	vals, err := valState.GetValidatorSet(context.Background(), height, subnetID)
	if err != nil {
		return err
	}

	val, found := vals[nodeID]
	if !found {
		return database.ErrNotFound
	}
	if val.PublicKey != expectedBlsKey {
		return errors.New("unexpected BLS key")
	}

	return nil
}<|MERGE_RESOLUTION|>--- conflicted
+++ resolved
@@ -47,11 +47,7 @@
 
 func TestAddDelegatorTxOverDelegatedRegression(t *testing.T) {
 	require := require.New(t)
-<<<<<<< HEAD
-	vm, _, _ := defaultVM(cortinaFork, false /*addSubnet*/)
-=======
-	vm, _, _ := defaultVM(t)
->>>>>>> 0e2ad851
+	vm, _, _ := defaultVM(t, cortinaFork, false /*addSubnet*/)
 	vm.ctx.Lock.Lock()
 	defer func() {
 		require.NoError(vm.Shutdown(context.Background()))
@@ -211,11 +207,7 @@
 		t.Run(test.name, func(t *testing.T) {
 			require := require.New(t)
 
-<<<<<<< HEAD
-			vm, _, _ := defaultVM(apricotPhase3, false /*addSubnet*/)
-=======
-			vm, _, _ := defaultVM(t)
->>>>>>> 0e2ad851
+			vm, _, _ := defaultVM(t, apricotPhase3, false /*addSubnet*/)
 			vm.ApricotPhase3Time = test.ap3Time
 
 			vm.ctx.Lock.Lock()
@@ -478,11 +470,7 @@
 func TestRejectedStateRegressionInvalidValidatorTimestamp(t *testing.T) {
 	require := require.New(t)
 
-<<<<<<< HEAD
-	vm, baseDB, mutableSharedMemory := defaultVM(cortinaFork, false /*addSubnet*/)
-=======
-	vm, baseDB, mutableSharedMemory := defaultVM(t)
->>>>>>> 0e2ad851
+	vm, baseDB, mutableSharedMemory := defaultVM(t, cortinaFork, false /*addSubnet*/)
 	vm.ctx.Lock.Lock()
 	defer func() {
 		require.NoError(vm.Shutdown(context.Background()))
@@ -697,11 +685,7 @@
 func TestRejectedStateRegressionInvalidValidatorReward(t *testing.T) {
 	require := require.New(t)
 
-<<<<<<< HEAD
-	vm, baseDB, mutableSharedMemory := defaultVM(cortinaFork, false /*addSubnet*/)
-=======
-	vm, baseDB, mutableSharedMemory := defaultVM(t)
->>>>>>> 0e2ad851
+	vm, baseDB, mutableSharedMemory := defaultVM(t, cortinaFork, false /*addSubnet*/)
 	vm.ctx.Lock.Lock()
 	defer func() {
 		require.NoError(vm.Shutdown(context.Background()))
@@ -1019,11 +1003,7 @@
 func TestValidatorSetAtCacheOverwriteRegression(t *testing.T) {
 	require := require.New(t)
 
-<<<<<<< HEAD
-	vm, _, _ := defaultVM(cortinaFork, true /*addSubnet*/)
-=======
-	vm, _, _ := defaultVM(t)
->>>>>>> 0e2ad851
+	vm, _, _ := defaultVM(t, cortinaFork, true /*addSubnet*/)
 	vm.ctx.Lock.Lock()
 	defer func() {
 		require.NoError(vm.Shutdown(context.Background()))
@@ -1169,11 +1149,7 @@
 	delegator2EndTime := delegator2StartTime.Add(3 * defaultMinStakingDuration)
 	delegator2Stake := defaultMaxValidatorStake - validatorStake
 
-<<<<<<< HEAD
-	vm, _, _ := defaultVM(cortinaFork, false /*addSubnet*/)
-=======
-	vm, _, _ := defaultVM(t)
->>>>>>> 0e2ad851
+	vm, _, _ := defaultVM(t, cortinaFork, false /*addSubnet*/)
 
 	vm.ctx.Lock.Lock()
 	defer func() {
@@ -1257,11 +1233,7 @@
 	validatorStartTime := latestForkTime.Add(executor.SyncBound).Add(1 * time.Second)
 	validatorEndTime := validatorStartTime.Add(360 * 24 * time.Hour)
 
-<<<<<<< HEAD
-	vm, _, _ := defaultVM(cortinaFork, false /*addSubnet*/)
-=======
-	vm, _, _ := defaultVM(t)
->>>>>>> 0e2ad851
+	vm, _, _ := defaultVM(t, cortinaFork, false /*addSubnet*/)
 
 	vm.ctx.Lock.Lock()
 	defer func() {
@@ -1378,11 +1350,7 @@
 	validatorStartTime := latestForkTime.Add(executor.SyncBound).Add(1 * time.Second)
 	validatorEndTime := validatorStartTime.Add(360 * 24 * time.Hour)
 
-<<<<<<< HEAD
-	vm, _, _ := defaultVM(cortinaFork, false /*addSubnet*/)
-=======
-	vm, _, _ := defaultVM(t)
->>>>>>> 0e2ad851
+	vm, _, _ := defaultVM(t, cortinaFork, false /*addSubnet*/)
 
 	vm.ctx.Lock.Lock()
 	defer func() {
@@ -1488,11 +1456,7 @@
 func TestSubnetValidatorBLSKeyDiffAfterExpiry(t *testing.T) {
 	// setup
 	require := require.New(t)
-<<<<<<< HEAD
-	vm, _, _ := defaultVM(cortinaFork, true /*addSubnet*/)
-=======
-	vm, _, _ := defaultVM(t)
->>>>>>> 0e2ad851
+	vm, _, _ := defaultVM(t, cortinaFork, true /*addSubnet*/)
 	vm.ctx.Lock.Lock()
 	defer func() {
 		require.NoError(vm.Shutdown(context.Background()))
@@ -1774,11 +1738,7 @@
 
 	// setup
 	require := require.New(t)
-<<<<<<< HEAD
-	vm, _, _ := defaultVM(cortinaFork, true /*addSubnet*/)
-=======
-	vm, _, _ := defaultVM(t)
->>>>>>> 0e2ad851
+	vm, _, _ := defaultVM(t, cortinaFork, true /*addSubnet*/)
 	vm.ctx.Lock.Lock()
 	defer func() {
 		require.NoError(vm.Shutdown(context.Background()))
@@ -1938,11 +1898,7 @@
 
 	// setup
 	require := require.New(t)
-<<<<<<< HEAD
-	vm, _, _ := defaultVM(cortinaFork, true /*addSubnet*/)
-=======
-	vm, _, _ := defaultVM(t)
->>>>>>> 0e2ad851
+	vm, _, _ := defaultVM(t, cortinaFork, true /*addSubnet*/)
 	vm.ctx.Lock.Lock()
 	defer func() {
 		require.NoError(vm.Shutdown(context.Background()))
