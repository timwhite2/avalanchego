--- conflicted
+++ resolved
@@ -148,50 +148,11 @@
 
 	nodeID := keys[0].PublicKey().Address()
 
-<<<<<<< HEAD
-	// Case: Proposed validator currently validating primary network
-	// but stops validating subnet after stops validating primary network
-	// (note that keys[0] is a genesis validator)
-	if tx, err := vm.txBuilder.NewAddSubnetValidatorTx(
-		defaultWeight,
-		uint64(defaultValidateStartTime.Unix()),
-		uint64(defaultValidateEndTime.Unix())+1,
-		ids.NodeID(nodeID),
-		testSubnet1.ID(),
-		[]*crypto.PrivateKeySECP256K1R{testSubnet1ControlKeys[0], testSubnet1ControlKeys[1]},
-		ids.ShortEmpty, // change addr
-	); err != nil {
-		t.Fatal(err)
-	} else if statefulTx, err := MakeStatefulTx(tx); err != nil {
-		t.Fatalf("couldn't make stateful tx: %s", err)
-	} else if _, _, err := statefulTx.(StatefulProposalTx).Execute(vm, vm.internalState, tx); err == nil {
-		t.Fatal("should have failed because validator stops validating primary network earlier than subnet")
-	}
-
-	// Case: Proposed validator currently validating primary network
-	// and proposed subnet validation period is subset of
-	// primary network validation period
-	// (note that keys[0] is a genesis validator)
-	if tx, err := vm.txBuilder.NewAddSubnetValidatorTx(
-		defaultWeight,
-		uint64(defaultValidateStartTime.Unix()+1),
-		uint64(defaultValidateEndTime.Unix()),
-		ids.NodeID(nodeID),
-		testSubnet1.ID(),
-		[]*crypto.PrivateKeySECP256K1R{testSubnet1ControlKeys[0], testSubnet1ControlKeys[1]},
-		ids.ShortEmpty, // change addr
-	); err != nil {
-		t.Fatal(err)
-	} else if statefulTx, err := MakeStatefulTx(tx); err != nil {
-		t.Fatalf("couldn't make stateful tx: %s", err)
-	} else if _, _, err = statefulTx.(StatefulProposalTx).Execute(vm, vm.internalState, tx); err != nil {
-		t.Fatal(err)
-=======
 	{
 		// Case: Proposed validator currently validating primary network
 		// but stops validating subnet after stops validating primary network
 		// (note that keys[0] is a genesis validator)
-		tx, err := vm.newAddSubnetValidatorTx(
+		tx, err := vm.txBuilder.NewAddSubnetValidatorTx(
 			defaultWeight,
 			uint64(defaultValidateStartTime.Unix()),
 			uint64(defaultValidateEndTime.Unix())+1,
@@ -220,7 +181,7 @@
 		// and proposed subnet validation period is subset of
 		// primary network validation period
 		// (note that keys[0] is a genesis validator)
-		tx, err := vm.newAddSubnetValidatorTx(
+		tx, err := vm.txBuilder.NewAddSubnetValidatorTx(
 			defaultWeight,
 			uint64(defaultValidateStartTime.Unix()+1),
 			uint64(defaultValidateEndTime.Unix()),
@@ -242,7 +203,6 @@
 		if err != nil {
 			t.Fatal(err)
 		}
->>>>>>> 149c5473
 	}
 
 	// Add a validator to pending validator set of primary network
@@ -271,26 +231,9 @@
 		t.Fatal(err)
 	}
 
-<<<<<<< HEAD
-	// Case: Proposed validator isn't in pending or current validator sets
-	if tx, err := vm.txBuilder.NewAddSubnetValidatorTx(
-		defaultWeight,
-		uint64(DSStartTime.Unix()), // start validating subnet before primary network
-		uint64(DSEndTime.Unix()),
-		pendingDSValidatorID,
-		testSubnet1.ID(),
-		[]*crypto.PrivateKeySECP256K1R{testSubnet1ControlKeys[0], testSubnet1ControlKeys[1]},
-		ids.ShortEmpty, // change addr
-	); err != nil {
-		t.Fatal(err)
-	} else if statefulTx, err := MakeStatefulTx(tx); err != nil {
-		t.Fatalf("couldn't make stateful tx: %s", err)
-	} else if _, _, err = statefulTx.(StatefulProposalTx).Execute(vm, vm.internalState, tx); err == nil {
-		t.Fatal("should have failed because validator not in the current or pending validator sets of the primary network")
-=======
 	{
 		// Case: Proposed validator isn't in pending or current validator sets
-		tx, err := vm.newAddSubnetValidatorTx(
+		tx, err := vm.txBuilder.NewAddSubnetValidatorTx(
 			defaultWeight,
 			uint64(DSStartTime.Unix()), // start validating subnet before primary network
 			uint64(DSEndTime.Unix()),
@@ -312,7 +255,6 @@
 		if err == nil {
 			t.Fatal("should have failed because validator not in the current or pending validator sets of the primary network")
 		}
->>>>>>> 149c5473
 	}
 
 	vm.internalState.AddCurrentStaker(addDSTx, 0)
@@ -326,66 +268,10 @@
 
 	// Node with ID key.PublicKey().Address() now a pending validator for primary network
 
-<<<<<<< HEAD
-	// Case: Proposed validator is pending validator of primary network
-	// but starts validating subnet before primary network
-	if tx, err := vm.txBuilder.NewAddSubnetValidatorTx(
-		defaultWeight,
-		uint64(DSStartTime.Unix())-1, // start validating subnet before primary network
-		uint64(DSEndTime.Unix()),
-		pendingDSValidatorID,
-		testSubnet1.ID(),
-		[]*crypto.PrivateKeySECP256K1R{testSubnet1ControlKeys[0], testSubnet1ControlKeys[1]},
-		ids.ShortEmpty, // change addr
-	); err != nil {
-		t.Fatal(err)
-	} else if statefulTx, err := MakeStatefulTx(tx); err != nil {
-		t.Fatalf("couldn't make stateful tx: %s", err)
-	} else if _, _, err := statefulTx.(StatefulProposalTx).Execute(vm, vm.internalState, tx); err == nil {
-		t.Fatal("should have failed because validator starts validating primary " +
-			"network before starting to validate primary network")
-	}
-
-	// Case: Proposed validator is pending validator of primary network
-	// but stops validating subnet after primary network
-	if tx, err := vm.txBuilder.NewAddSubnetValidatorTx(
-		defaultWeight,
-		uint64(DSStartTime.Unix()),
-		uint64(DSEndTime.Unix())+1, // stop validating subnet after stopping validating primary network
-		pendingDSValidatorID,
-		testSubnet1.ID(),
-		[]*crypto.PrivateKeySECP256K1R{testSubnet1ControlKeys[0], testSubnet1ControlKeys[1]},
-		ids.ShortEmpty, // change addr
-	); err != nil {
-		t.Fatal(err)
-	} else if statefulTx, err := MakeStatefulTx(tx); err != nil {
-		t.Fatalf("couldn't make stateful tx: %s", err)
-	} else if _, _, err = statefulTx.(StatefulProposalTx).Execute(vm, vm.internalState, tx); err == nil {
-		t.Fatal("should have failed because validator stops validating primary " +
-			"network after stops validating primary network")
-	}
-
-	// Case: Proposed validator is pending validator of primary network
-	// and period validating subnet is subset of time validating primary network
-	if tx, err := vm.txBuilder.NewAddSubnetValidatorTx(
-		defaultWeight,
-		uint64(DSStartTime.Unix()), // same start time as for primary network
-		uint64(DSEndTime.Unix()),   // same end time as for primary network
-		pendingDSValidatorID,
-		testSubnet1.ID(),
-		[]*crypto.PrivateKeySECP256K1R{testSubnet1ControlKeys[0], testSubnet1ControlKeys[1]},
-		ids.ShortEmpty, // change addr
-	); err != nil {
-		t.Fatal(err)
-	} else if statefulTx, err := MakeStatefulTx(tx); err != nil {
-		t.Fatalf("couldn't make stateful tx: %s", err)
-	} else if _, _, err := statefulTx.(StatefulProposalTx).Execute(vm, vm.internalState, tx); err != nil {
-		t.Fatalf("should have passed verification")
-=======
 	{
 		// Case: Proposed validator is pending validator of primary network
 		// but starts validating subnet before primary network
-		tx, err := vm.newAddSubnetValidatorTx(
+		tx, err := vm.txBuilder.NewAddSubnetValidatorTx(
 			defaultWeight,
 			uint64(DSStartTime.Unix())-1, // start validating subnet before primary network
 			uint64(DSEndTime.Unix()),
@@ -412,7 +298,7 @@
 	{
 		// Case: Proposed validator is pending validator of primary network
 		// but stops validating subnet after primary network
-		tx, err := vm.newAddSubnetValidatorTx(
+		tx, err := vm.txBuilder.NewAddSubnetValidatorTx(
 			defaultWeight,
 			uint64(DSStartTime.Unix()),
 			uint64(DSEndTime.Unix())+1, // stop validating subnet after stopping validating primary network
@@ -439,7 +325,7 @@
 	{
 		// Case: Proposed validator is pending validator of primary network and
 		// period validating subnet is subset of time validating primary network
-		tx, err := vm.newAddSubnetValidatorTx(
+		tx, err := vm.txBuilder.NewAddSubnetValidatorTx(
 			defaultWeight,
 			uint64(DSStartTime.Unix()), // same start time as for primary network
 			uint64(DSEndTime.Unix()),   // same end time as for primary network
@@ -461,7 +347,6 @@
 		if err != nil {
 			t.Fatal(err)
 		}
->>>>>>> 149c5473
 	}
 
 	// Case: Proposed validator start validating at/before current timestamp
@@ -469,24 +354,8 @@
 	newTimestamp := defaultGenesisTime.Add(2 * time.Second)
 	vm.internalState.SetTimestamp(newTimestamp)
 
-<<<<<<< HEAD
-	if tx, err := vm.txBuilder.NewAddSubnetValidatorTx(
-		defaultWeight,               // weight
-		uint64(newTimestamp.Unix()), // start time
-		uint64(newTimestamp.Add(defaultMinStakingDuration).Unix()), // end time
-		ids.NodeID(nodeID), // node ID
-		testSubnet1.ID(),   // subnet ID
-		[]*crypto.PrivateKeySECP256K1R{testSubnet1ControlKeys[0], testSubnet1ControlKeys[1]},
-		ids.ShortEmpty, // change addr
-	); err != nil {
-		t.Fatal(err)
-	} else if statefulTx, err := MakeStatefulTx(tx); err != nil {
-		t.Fatalf("couldn't make stateful tx: %s", err)
-	} else if _, _, err := statefulTx.(StatefulProposalTx).Execute(vm, vm.internalState, tx); err == nil {
-		t.Fatal("should have failed verification because starts validating at current timestamp")
-=======
-	{
-		tx, err := vm.newAddSubnetValidatorTx(
+	{
+		tx, err := vm.txBuilder.NewAddSubnetValidatorTx(
 			defaultWeight,               // weight
 			uint64(newTimestamp.Unix()), // start time
 			uint64(newTimestamp.Add(defaultMinStakingDuration).Unix()), // end time
@@ -508,7 +377,6 @@
 		if err == nil {
 			t.Fatal("should have failed verification because starts validating at current timestamp")
 		}
->>>>>>> 149c5473
 	}
 
 	// reset the timestamp
@@ -538,24 +406,9 @@
 		t.Fatal(err)
 	}
 
-<<<<<<< HEAD
-	// Node with ID nodeIDKey.PublicKey().Address() now validating subnet with ID testSubnet1.ID
-	duplicateSubnetTx, err := vm.txBuilder.NewAddSubnetValidatorTx(
-		defaultWeight,                           // weight
-		uint64(defaultValidateStartTime.Unix()), // start time
-		uint64(defaultValidateEndTime.Unix()),   // end time
-		ids.NodeID(nodeID),                      // node ID
-		testSubnet1.ID(),                        // subnet ID
-		[]*crypto.PrivateKeySECP256K1R{testSubnet1ControlKeys[0], testSubnet1ControlKeys[1]},
-		ids.ShortEmpty, // change addr
-	)
-	if err != nil {
-		t.Fatal(err)
-	}
-=======
 	{
 		// Node with ID nodeIDKey.PublicKey().Address() now validating subnet with ID testSubnet1.ID
-		duplicateSubnetTx, err := vm.newAddSubnetValidatorTx(
+		duplicateSubnetTx, err := vm.txBuilder.NewAddSubnetValidatorTx(
 			defaultWeight,                           // weight
 			uint64(defaultValidateStartTime.Unix()), // start time
 			uint64(defaultValidateEndTime.Unix()),   // end time
@@ -567,7 +420,6 @@
 		if err != nil {
 			t.Fatal(err)
 		}
->>>>>>> 149c5473
 
 		executor := proposalTxExecutor{
 			vm:          vm,
@@ -588,24 +440,9 @@
 		t.Fatal(err)
 	}
 
-<<<<<<< HEAD
-	// Case: Too many signatures
-	tx, err := vm.txBuilder.NewAddSubnetValidatorTx(
-		defaultWeight,                     // weight
-		uint64(defaultGenesisTime.Unix()), // start time
-		uint64(defaultGenesisTime.Add(defaultMinStakingDuration).Unix())+1, // end time
-		ids.NodeID(nodeID), // node ID
-		testSubnet1.ID(),   // subnet ID
-		[]*crypto.PrivateKeySECP256K1R{testSubnet1ControlKeys[0], testSubnet1ControlKeys[1], testSubnet1ControlKeys[2]},
-		ids.ShortEmpty, // change addr
-	)
-	if err != nil {
-		t.Fatal(err)
-	}
-=======
 	{
 		// Case: Too many signatures
-		tx, err := vm.newAddSubnetValidatorTx(
+		tx, err := vm.txBuilder.NewAddSubnetValidatorTx(
 			defaultWeight,                     // weight
 			uint64(defaultGenesisTime.Unix()), // start time
 			uint64(defaultGenesisTime.Add(defaultMinStakingDuration).Unix())+1, // end time
@@ -617,7 +454,6 @@
 		if err != nil {
 			t.Fatal(err)
 		}
->>>>>>> 149c5473
 
 		executor := proposalTxExecutor{
 			vm:          vm,
@@ -630,25 +466,9 @@
 		}
 	}
 
-<<<<<<< HEAD
-	// Case: Too few signatures
-	tx, err = vm.txBuilder.NewAddSubnetValidatorTx(
-		defaultWeight,                     // weight
-		uint64(defaultGenesisTime.Unix()), // start time
-		uint64(defaultGenesisTime.Add(defaultMinStakingDuration).Unix()), // end time
-		ids.NodeID(nodeID), // node ID
-		testSubnet1.ID(),   // subnet ID
-		[]*crypto.PrivateKeySECP256K1R{testSubnet1ControlKeys[0], testSubnet1ControlKeys[2]},
-		ids.ShortEmpty, // change addr
-	)
-	if err != nil {
-		t.Fatal(err)
-	}
-	// Remove a signature
-=======
 	{
 		// Case: Too few signatures
-		tx, err := vm.newAddSubnetValidatorTx(
+		tx, err := vm.txBuilder.NewAddSubnetValidatorTx(
 			defaultWeight,                     // weight
 			uint64(defaultGenesisTime.Unix()), // start time
 			uint64(defaultGenesisTime.Add(defaultMinStakingDuration).Unix()), // end time
@@ -660,7 +480,6 @@
 		if err != nil {
 			t.Fatal(err)
 		}
->>>>>>> 149c5473
 
 		// Remove a signature
 		addSubnetValidatorTx := tx.Unsigned.(*txs.AddSubnetValidatorTx)
@@ -680,51 +499,9 @@
 		}
 	}
 
-<<<<<<< HEAD
-	// Case: Control Signature from invalid key (keys[3] is not a control key)
-	tx, err = vm.txBuilder.NewAddSubnetValidatorTx(
-		defaultWeight,                     // weight
-		uint64(defaultGenesisTime.Unix()), // start time
-		uint64(defaultGenesisTime.Add(defaultMinStakingDuration).Unix()), // end time
-		ids.NodeID(nodeID), // node ID
-		testSubnet1.ID(),   // subnet ID
-		[]*crypto.PrivateKeySECP256K1R{testSubnet1ControlKeys[0], keys[1]},
-		ids.ShortEmpty, // change addr
-	)
-	if err != nil {
-		t.Fatal(err)
-	}
-	// Replace a valid signature with one from keys[3]
-	sig, err := keys[3].SignHash(hashing.ComputeHash256(tx.Unsigned.UnsignedBytes()))
-	if err != nil {
-		t.Fatal(err)
-	}
-	copy(tx.Creds[0].(*secp256k1fx.Credential).Sigs[0][:], sig)
-	statefulTx, err = MakeStatefulTx(tx)
-	if err != nil {
-		t.Fatalf("couldn't make stateful tx: %s", err)
-	}
-	if _, _, err = statefulTx.(StatefulProposalTx).Execute(vm, vm.internalState, tx); err == nil {
-		t.Fatal("should have failed verification because a control sig is invalid")
-	}
-
-	// Case: Proposed validator in pending validator set for subnet
-	// First, add validator to pending validator set of subnet
-	tx, err = vm.txBuilder.NewAddSubnetValidatorTx(
-		defaultWeight,                       // weight
-		uint64(defaultGenesisTime.Unix())+1, // start time
-		uint64(defaultGenesisTime.Add(defaultMinStakingDuration).Unix())+1, // end time
-		ids.NodeID(nodeID), // node ID
-		testSubnet1.ID(),   // subnet ID
-		[]*crypto.PrivateKeySECP256K1R{testSubnet1ControlKeys[0], testSubnet1ControlKeys[1]},
-		ids.ShortEmpty, // change addr
-	)
-	if err != nil {
-		t.Fatal(err)
-=======
 	{
 		// Case: Control Signature from invalid key (keys[3] is not a control key)
-		tx, err := vm.newAddSubnetValidatorTx(
+		tx, err := vm.txBuilder.NewAddSubnetValidatorTx(
 			defaultWeight,                     // weight
 			uint64(defaultGenesisTime.Unix()), // start time
 			uint64(defaultGenesisTime.Add(defaultMinStakingDuration).Unix()), // end time
@@ -752,13 +529,12 @@
 		if err == nil {
 			t.Fatal("should have failed verification because a control sig is invalid")
 		}
->>>>>>> 149c5473
 	}
 
 	{
 		// Case: Proposed validator in pending validator set for subnet
 		// First, add validator to pending validator set of subnet
-		tx, err := vm.newAddSubnetValidatorTx(
+		tx, err := vm.txBuilder.NewAddSubnetValidatorTx(
 			defaultWeight,                       // weight
 			uint64(defaultGenesisTime.Unix())+1, // start time
 			uint64(defaultGenesisTime.Add(defaultMinStakingDuration).Unix())+1, // end time
