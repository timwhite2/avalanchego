--- conflicted
+++ resolved
@@ -18,13 +18,10 @@
 	"github.com/ava-labs/avalanchego/database/manager"
 	"github.com/ava-labs/avalanchego/database/versiondb"
 	"github.com/ava-labs/avalanchego/ids"
-<<<<<<< HEAD
 	"github.com/ava-labs/avalanchego/utils/timer/mockable"
-=======
 	"github.com/ava-labs/avalanchego/version"
 	"github.com/ava-labs/avalanchego/vms/platformvm/signer"
 	"github.com/ava-labs/avalanchego/vms/platformvm/status"
->>>>>>> cebad8a9
 	"github.com/ava-labs/avalanchego/vms/platformvm/txs"
 )
 
@@ -228,7 +225,13 @@
 	sys := sut.(*sysUnderTest)
 
 	stakerTx := sTx.Unsigned.(txs.StakerTx)
-	currentVal, err := NewCurrentStaker(sTx.ID(), stakerTx, dummyStartTime, uint64(1000))
+	currentVal, err := NewCurrentStaker(
+		sTx.ID(),
+		stakerTx,
+		dummyStartTime,
+		mockable.MaxTime,
+		uint64(1000),
+	)
 	if err != nil {
 		return sys // state checks later on should spot missing validator
 	}
@@ -242,7 +245,13 @@
 func (v *putCurrentValidatorCommand) NextState(cmdState commands.State) commands.State {
 	sTx := (*txs.Tx)(v)
 	stakerTx := sTx.Unsigned.(txs.StakerTx)
-	currentVal, err := NewCurrentStaker(sTx.ID(), stakerTx, dummyStartTime, uint64(1000))
+	currentVal, err := NewCurrentStaker(
+		sTx.ID(),
+		stakerTx,
+		dummyStartTime,
+		mockable.MaxTime,
+		uint64(1000),
+	)
 	if err != nil {
 		return cmdState // state checks later on should spot missing validator
 	}
@@ -267,7 +276,7 @@
 		stakerTx.NodeID(),
 		v.TxID,
 		stakerTx.CurrentPriority(),
-		stakerTx.Duration(),
+		stakerTx.StakingPeriod(),
 	)
 }
 
@@ -339,15 +348,9 @@
 	}
 
 	// 4. shift staker times and update the staker
-<<<<<<< HEAD
 	updatedValidator := *validator
-	ShiftValidatorAheadInPlace(&updatedValidator)
+	ShiftStakerAheadInPlace(&updatedValidator, updatedValidator.NextTime)
 	return chain.UpdateCurrentValidator(&updatedValidator)
-=======
-	updatedStaker := *staker
-	ShiftStakerAheadInPlace(&updatedStaker, updatedStaker.EndTime)
-	return chain.UpdateCurrentValidator(&updatedStaker)
->>>>>>> cebad8a9
 }
 
 func (*shiftCurrentValidatorCommand) NextState(cmdState commands.State) commands.State {
@@ -385,15 +388,9 @@
 	}
 	stakerIt.Release()
 
-<<<<<<< HEAD
 	updatedValidator := *validator
-	ShiftValidatorAheadInPlace(&updatedValidator)
+	ShiftStakerAheadInPlace(&updatedValidator, updatedValidator.NextTime)
 	return model.UpdateCurrentValidator(&updatedValidator)
-=======
-	updatedStaker := *staker
-	ShiftStakerAheadInPlace(&updatedStaker, updatedStaker.EndTime)
-	return model.UpdateCurrentValidator(&updatedStaker)
->>>>>>> cebad8a9
 }
 
 func (*shiftCurrentValidatorCommand) PreCondition(commands.State) bool {
@@ -805,7 +802,14 @@
 		return fmt.Errorf("failed signing tx, %w", err)
 	}
 
-	delegator, err := NewCurrentStaker(signedTx.ID(), signedTx.Unsigned.(txs.Staker), dummyStartTime, uint64(1000))
+	stakerTx := signedTx.Unsigned.(txs.Staker)
+	delegator, err := NewCurrentStaker(
+		signedTx.ID(),
+		stakerTx,
+		dummyStartTime,
+		mockable.MaxTime,
+		uint64(1000),
+	)
 	if err != nil {
 		return fmt.Errorf("failed generating staker, %w", err)
 	}
@@ -865,7 +869,14 @@
 		return fmt.Errorf("failed signing tx, %w", err)
 	}
 
-	delegator, err := NewCurrentStaker(signedTx.ID(), signedTx.Unsigned.(txs.Staker), dummyStartTime, uint64(1000))
+	stakerTx := signedTx.Unsigned.(txs.Staker)
+	delegator, err := NewCurrentStaker(
+		signedTx.ID(),
+		stakerTx,
+		dummyStartTime,
+		mockable.MaxTime,
+		uint64(1000),
+	)
 	if err != nil {
 		return fmt.Errorf("failed generating staker, %w", err)
 	}
@@ -889,7 +900,7 @@
 		stakerTx.NodeID(),
 		v.TxID,
 		stakerTx.CurrentPriority(),
-		stakerTx.Duration(),
+		stakerTx.StakingPeriod(),
 	)
 }
 
@@ -1076,11 +1087,7 @@
 
 	// 3. Shift delegator times and update the staker
 	updatedDelegator := *delegator
-<<<<<<< HEAD
-	ShiftDelegatorAheadInPlace(&updatedDelegator, mockable.MaxTime)
-=======
-	ShiftStakerAheadInPlace(&updatedDelegator, updatedDelegator.EndTime)
->>>>>>> cebad8a9
+	ShiftStakerAheadInPlace(&updatedDelegator, updatedDelegator.NextTime)
 	return chain.UpdateCurrentDelegator(&updatedDelegator)
 }
 
@@ -1119,11 +1126,7 @@
 	stakerIt.Release()
 
 	updatedDelegator := *delegator
-<<<<<<< HEAD
-	ShiftDelegatorAheadInPlace(&updatedDelegator, mockable.MaxTime)
-=======
-	ShiftStakerAheadInPlace(&updatedDelegator, updatedDelegator.EndTime)
->>>>>>> cebad8a9
+	ShiftStakerAheadInPlace(&updatedDelegator, updatedDelegator.NextTime)
 	return model.UpdateCurrentDelegator(&updatedDelegator)
 }
 
