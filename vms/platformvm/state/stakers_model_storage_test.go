// Copyright (C) 2019-2023, Ava Labs, Inc. All rights reserved.
// See the file LICENSE for licensing terms.

package state

import (
	"fmt"
	"math"
	"reflect"
	"sync/atomic"
	"testing"

	"github.com/ava-labs/avalanchego/ids"
	"github.com/ava-labs/avalanchego/vms/platformvm/txs"
	"github.com/leanovate/gopter"
	"github.com/leanovate/gopter/commands"
	"github.com/leanovate/gopter/gen"
)

var (
	_ Versions         = (*sysUnderTest)(nil)
	_ commands.Command = (*putCurrentValidatorCommand)(nil)
	_ commands.Command = (*updateCurrentValidatorCommand)(nil)
	_ commands.Command = (*deleteCurrentValidatorCommand)(nil)
	_ commands.Command = (*putCurrentDelegatorCommand)(nil)
	_ commands.Command = (*updateCurrentDelegatorCommand)(nil)
	_ commands.Command = (*deleteCurrentDelegatorCommand)(nil)
	_ commands.Command = (*addTopDiffCommand)(nil)
	_ commands.Command = (*applyBottomDiffCommand)(nil)
	_ commands.Command = (*commitBottomStateCommand)(nil)
)

// TestStateAndDiffComparisonToStorageModel verifies that a production-like
// system made of a stack of Diffs built on top of a State conforms to
// our stakersStorageModel. It achieves this by:
//  1. randomly generating a sequence of stakers writes as well as
//     some persistence operations (commit/diff apply),
//  2. applying the sequence to both our stakersStorageModel and the production-like system.
//  3. checking that both stakersStorageModel and the production-like system have
//     the same state after each operation.

func TestStateAndDiffComparisonToStorageModel(t *testing.T) {
	properties := gopter.NewProperties(nil)

	// to reproduce a given scenario do something like this:
	// parameters := gopter.DefaultTestParametersWithSeed(1680853360138133268)
	// properties := gopter.NewProperties(parameters)

	properties.Property("state comparison to storage model", commands.Prop(stakersCommands))
	properties.TestingRun(t)
}

type sysUnderTest struct {
	diffBlkIDSeed uint64
	baseState     State
	sortedDiffIDs []ids.ID
	diffsMap      map[ids.ID]Diff
}

func newSysUnderTest(baseState State) *sysUnderTest {
	sys := &sysUnderTest{
		baseState:     baseState,
		diffsMap:      map[ids.ID]Diff{},
		sortedDiffIDs: []ids.ID{},
	}
	return sys
}

func (s *sysUnderTest) GetState(blkID ids.ID) (Chain, bool) {
	if state, found := s.diffsMap[blkID]; found {
		return state, found
	}
	return s.baseState, blkID == s.baseState.GetLastAccepted()
}

func (s *sysUnderTest) addDiffOnTop() {
	newTopBlkID := ids.Empty.Prefix(atomic.AddUint64(&s.diffBlkIDSeed, 1))
	var topBlkID ids.ID
	if len(s.sortedDiffIDs) == 0 {
		topBlkID = s.baseState.GetLastAccepted()
	} else {
		topBlkID = s.sortedDiffIDs[len(s.sortedDiffIDs)-1]
	}
	newTopDiff, err := NewDiff(topBlkID, s)
	if err != nil {
		panic(err)
	}
	s.sortedDiffIDs = append(s.sortedDiffIDs, newTopBlkID)
	s.diffsMap[newTopBlkID] = newTopDiff
}

// getTopChainState returns top diff or baseState
func (s *sysUnderTest) getTopChainState() Chain {
	var topChainStateID ids.ID
	if len(s.sortedDiffIDs) != 0 {
		topChainStateID = s.sortedDiffIDs[len(s.sortedDiffIDs)-1]
	} else {
		topChainStateID = s.baseState.GetLastAccepted()
	}

	topChainState, _ := s.GetState(topChainStateID)
	return topChainState
}

// flushBottomDiff applies bottom diff if available
func (s *sysUnderTest) flushBottomDiff() bool {
	if len(s.sortedDiffIDs) == 0 {
		return false
	}
	bottomDiffID := s.sortedDiffIDs[0]
	diffToApply := s.diffsMap[bottomDiffID]

	err := diffToApply.Apply(s.baseState)
	if err != nil {
		panic(err)
	}
	s.baseState.SetLastAccepted(bottomDiffID)

	s.sortedDiffIDs = s.sortedDiffIDs[1:]
	delete(s.diffsMap, bottomDiffID)
	return true
}

// stakersCommands creates/destroy the system under test and generates
// commands and initial states (stakersStorageModel)
var stakersCommands = &commands.ProtoCommands{
	NewSystemUnderTestFunc: func(initialState commands.State) commands.SystemUnderTest {
		model := initialState.(*stakersStorageModel)
		baseState, err := buildChainState(nil)
		if err != nil {
			panic(err)
		}

		// fillup baseState with model initial content
		for _, staker := range model.currentValidators {
			baseState.PutCurrentValidator(staker)
		}
		for _, delegators := range model.currentDelegators {
			for _, staker := range delegators {
				baseState.PutCurrentDelegator(staker)
			}
		}
		for _, staker := range model.pendingValidators {
			baseState.PutPendingValidator(staker)
		}
		for _, delegators := range model.currentDelegators {
			for _, staker := range delegators {
				baseState.PutPendingDelegator(staker)
			}
		}

		return newSysUnderTest(baseState)
	},
	DestroySystemUnderTestFunc: func(sut commands.SystemUnderTest) {
		// retrieve base state and close it
		sys := sut.(*sysUnderTest)
		err := sys.baseState.Close()
		if err != nil {
			panic(err)
		}
	},
	// Note: using gen.Const(newStakersStorageModel()) would not recreated model
	// among calls. Hence just use a dummy generated with sole purpose of recreating model
	InitialStateGen: gen.IntRange(1, 2).Map(
		func(int) *stakersStorageModel {
			return newStakersStorageModel()
		},
	),

	InitialPreConditionFunc: func(state commands.State) bool {
		return true // nothing to do for now
	},
	GenCommandFunc: func(state commands.State) gopter.Gen {
		return gen.OneGenOf(
			genPutCurrentValidatorCommand,
			genUpdateCurrentValidatorCommand,
			genDeleteCurrentValidatorCommand,

			genPutCurrentDelegatorCommand,
			genUpdateCurrentDelegatorCommand,
			genDeleteCurrentDelegatorCommand,

			genAddTopDiffCommand,
			genApplyBottomDiffCommand,
			genCommitBottomStateCommand,
		)
	},
}

// PutCurrentValidator section
type putCurrentValidatorCommand Staker

func (v *putCurrentValidatorCommand) Run(sut commands.SystemUnderTest) commands.Result {
	staker := (*Staker)(v)
	sys := sut.(*sysUnderTest)
	topChainState := sys.getTopChainState()
	topChainState.PutCurrentValidator(staker)
	return sys
}

func (v *putCurrentValidatorCommand) NextState(cmdState commands.State) commands.State {
	staker := (*Staker)(v)
	cmdState.(*stakersStorageModel).PutCurrentValidator(staker)
	return cmdState
}

func (*putCurrentValidatorCommand) PreCondition(commands.State) bool {
	// We allow inserting the same validator twice
	return true
}

func (*putCurrentValidatorCommand) PostCondition(cmdState commands.State, res commands.Result) *gopter.PropResult {
	model := cmdState.(*stakersStorageModel)
	sys := res.(*sysUnderTest)

	if checkSystemAndModelContent(model, sys) {
		return &gopter.PropResult{Status: gopter.PropTrue}
	}

	return &gopter.PropResult{Status: gopter.PropFalse}
}

func (v *putCurrentValidatorCommand) String() string {
	return fmt.Sprintf("PutCurrentValidator(subnetID: %v, nodeID: %v, txID: %v, priority: %v, unixStartTime: %v, duration: %v)",
		v.SubnetID, v.NodeID, v.TxID, v.Priority, v.StartTime, v.EndTime.Sub(v.StartTime))
}

var genPutCurrentValidatorCommand = stakerGenerator(currentValidator, nil, nil, math.MaxUint64).Map(
	func(staker Staker) commands.Command {
		cmd := (*putCurrentValidatorCommand)(&staker)
		return cmd
	},
)

// UpdateCurrentValidator section
type updateCurrentValidatorCommand struct{}

func (*updateCurrentValidatorCommand) Run(sut commands.SystemUnderTest) commands.Result {
	sys := sut.(*sysUnderTest)
	err := updateCurrentValidatorInSystem(sys)
	if err != nil {
		panic(err)
	}
	return sys
}

func updateCurrentValidatorInSystem(sys *sysUnderTest) error {
	// 1. check if there is a staker, already inserted. If not return
	// 2. Add diff layer on top (to test update across diff layers)
	// 3. query the staker
<<<<<<< HEAD
	// 4. Shift staker times and update the staker
=======
	// 4. shift staker times and update the staker
>>>>>>> 98d1d537

	chain := sys.getTopChainState()

	// 1. check if there is a staker, already inserted. If not return
	stakerIt, err := chain.GetCurrentStakerIterator()
	if err != nil {
		return err
	}

	var (
		found  bool
		staker *Staker
	)
	for !found && stakerIt.Next() {
		staker = stakerIt.Value()
		if staker.Priority == txs.SubnetPermissionedValidatorCurrentPriority ||
			staker.Priority == txs.SubnetPermissionlessValidatorCurrentPriority ||
			staker.Priority == txs.PrimaryNetworkValidatorCurrentPriority {
			found = true
			break
		}
	}
	if !found {
		stakerIt.Release()
		return nil // no current validator to update
	}
	stakerIt.Release()

	// 2. Add diff layer on top
	sys.addDiffOnTop()
	chain = sys.getTopChainState()

	// 3. query the staker
	staker, err = chain.GetCurrentValidator(staker.SubnetID, staker.NodeID)
	if err != nil {
		return err
	}

<<<<<<< HEAD
	// 4. Shift staker times and update the staker
=======
	// 4. shift staker times and update the staker
>>>>>>> 98d1d537
	updatedStaker := *staker
	ShiftStakerAheadInPlace(&updatedStaker)
	return chain.UpdateCurrentValidator(&updatedStaker)
}

func (*updateCurrentValidatorCommand) NextState(cmdState commands.State) commands.State {
	model := cmdState.(*stakersStorageModel)

	err := updateCurrentValidatorInModel(model)
	if err != nil {
		panic(err)
	}
	return cmdState
}

func updateCurrentValidatorInModel(model *stakersStorageModel) error {
	stakerIt, err := model.GetCurrentStakerIterator()
	if err != nil {
		return err
	}

	var (
		found  bool
		staker *Staker
	)
	for !found && stakerIt.Next() {
		staker = stakerIt.Value()
		if staker.Priority == txs.SubnetPermissionedValidatorCurrentPriority ||
			staker.Priority == txs.SubnetPermissionlessValidatorCurrentPriority ||
			staker.Priority == txs.PrimaryNetworkValidatorCurrentPriority {
			found = true
			break
		}
	}
	if !found {
		stakerIt.Release()
		return nil // no current validator to update
	}
	stakerIt.Release()

	updatedStaker := *staker
	ShiftStakerAheadInPlace(&updatedStaker)
	return model.UpdateCurrentValidator(&updatedStaker)
}

func (*updateCurrentValidatorCommand) PreCondition(commands.State) bool {
	return true
}

func (*updateCurrentValidatorCommand) PostCondition(cmdState commands.State, res commands.Result) *gopter.PropResult {
	model := cmdState.(*stakersStorageModel)
	sys := res.(*sysUnderTest)

	if checkSystemAndModelContent(model, sys) {
		return &gopter.PropResult{Status: gopter.PropTrue}
	}

	return &gopter.PropResult{Status: gopter.PropFalse}
}

func (*updateCurrentValidatorCommand) String() string {
	return "updateCurrentValidatorCommand"
}

var genUpdateCurrentValidatorCommand = gen.IntRange(1, 2).Map(
	func(int) commands.Command {
		return &updateCurrentValidatorCommand{}
	},
)

// DeleteCurrentValidator section
type deleteCurrentValidatorCommand struct{}

func (*deleteCurrentValidatorCommand) Run(sut commands.SystemUnderTest) commands.Result {
	// delete first validator, if any
	sys := sut.(*sysUnderTest)
	topDiff := sys.getTopChainState()

	stakerIt, err := topDiff.GetCurrentStakerIterator()
	if err != nil {
		panic(err)
	}

	var (
		found     = false
		validator *Staker
	)
	for !found && stakerIt.Next() {
		validator = stakerIt.Value()
		if validator.Priority == txs.SubnetPermissionedValidatorCurrentPriority ||
			validator.Priority == txs.SubnetPermissionlessValidatorCurrentPriority ||
			validator.Priority == txs.PrimaryNetworkValidatorCurrentPriority {
			found = true
			break
		}
	}
	if !found {
		stakerIt.Release()
		return sys // no current validator to delete
	}
	stakerIt.Release() // release before modifying stakers collection

	topDiff.DeleteCurrentValidator(validator)
	return sys // returns sys to allow comparison with state in PostCondition
}

func (*deleteCurrentValidatorCommand) NextState(cmdState commands.State) commands.State {
	model := cmdState.(*stakersStorageModel)
	stakerIt, err := model.GetCurrentStakerIterator()
	if err != nil {
		return err
	}

	var (
		found     = false
		validator *Staker
	)
	for !found && stakerIt.Next() {
		validator = stakerIt.Value()
		if validator.Priority == txs.SubnetPermissionedValidatorCurrentPriority ||
			validator.Priority == txs.SubnetPermissionlessValidatorCurrentPriority ||
			validator.Priority == txs.PrimaryNetworkValidatorCurrentPriority {
			found = true
			break
		}
	}
	if !found {
		stakerIt.Release()
		return cmdState // no current validator to add delegator to
	}
	stakerIt.Release() // release before modifying stakers collection

	model.DeleteCurrentValidator(validator)
	return cmdState
}

func (*deleteCurrentValidatorCommand) PreCondition(commands.State) bool {
	return true
}

func (*deleteCurrentValidatorCommand) PostCondition(cmdState commands.State, res commands.Result) *gopter.PropResult {
	model := cmdState.(*stakersStorageModel)
	sys := res.(*sysUnderTest)

	if checkSystemAndModelContent(model, sys) {
		return &gopter.PropResult{Status: gopter.PropTrue}
	}

	return &gopter.PropResult{Status: gopter.PropFalse}
}

func (*deleteCurrentValidatorCommand) String() string {
	return "DeleteCurrentValidator"
}

var genDeleteCurrentValidatorCommand = gen.IntRange(1, 2).Map(
	func(int) commands.Command {
		return &deleteCurrentValidatorCommand{}
	},
)

// PutCurrentDelegator section
type putCurrentDelegatorCommand Staker

func (v *putCurrentDelegatorCommand) Run(sut commands.SystemUnderTest) commands.Result {
	candidateDelegator := (*Staker)(v)
	sys := sut.(*sysUnderTest)
	err := addCurrentDelegatorInSystem(sys, candidateDelegator)
	if err != nil {
		panic(err)
	}
	return sys
}

func addCurrentDelegatorInSystem(sys *sysUnderTest, candidateDelegator *Staker) error {
	// 1. check if there is a current validator, already inserted. If not return
	// 2. Update candidateDelegator attributes to make it delegator of selected validator
	// 3. Add delegator to picked validator
	chain := sys.getTopChainState()

	// 1. check if there is a current validator. If not, nothing to do
	stakerIt, err := chain.GetCurrentStakerIterator()
	if err != nil {
		return err
	}

	var (
		found     = false
		validator *Staker
	)
	for !found && stakerIt.Next() {
		validator = stakerIt.Value()
		if validator.Priority == txs.SubnetPermissionedValidatorCurrentPriority ||
			validator.Priority == txs.SubnetPermissionlessValidatorCurrentPriority ||
			validator.Priority == txs.PrimaryNetworkValidatorCurrentPriority {
			found = true
			break
		}
	}
	if !found {
		stakerIt.Release()
		return nil // no current validator to add delegator to
	}
	stakerIt.Release() // release before modifying stakers collection

	// 2. Add a delegator to it
	delegator := candidateDelegator
	delegator.SubnetID = validator.SubnetID
	delegator.NodeID = validator.NodeID

	chain.PutCurrentDelegator(delegator)
	return nil
}

func (v *putCurrentDelegatorCommand) NextState(cmdState commands.State) commands.State {
	candidateDelegator := (*Staker)(v)
	model := cmdState.(*stakersStorageModel)
	err := addCurrentDelegatorInModel(model, candidateDelegator)
	if err != nil {
		panic(err)
	}
	return cmdState
}

func addCurrentDelegatorInModel(model *stakersStorageModel, candidateDelegator *Staker) error {
	// 1. check if there is a current validator, already inserted. If not return
	// 2. Update candidateDelegator attributes to make it delegator of selected validator
	// 3. Add delegator to picked validator

	// 1. check if there is a current validator. If not, nothing to do
	stakerIt, err := model.GetCurrentStakerIterator()
	if err != nil {
		return err
	}

	var (
		found     = false
		validator *Staker
	)
	for !found && stakerIt.Next() {
		validator = stakerIt.Value()
		if validator.Priority == txs.SubnetPermissionedValidatorCurrentPriority ||
			validator.Priority == txs.SubnetPermissionlessValidatorCurrentPriority ||
			validator.Priority == txs.PrimaryNetworkValidatorCurrentPriority {
			found = true
			break
		}
	}
	if !found {
		stakerIt.Release()
		return nil // no current validator to add delegator to
	}
	stakerIt.Release() // release before modifying stakers collection

	// 2. Add a delegator to it
	delegator := candidateDelegator
	delegator.SubnetID = validator.SubnetID
	delegator.NodeID = validator.NodeID

	model.PutCurrentDelegator(delegator)
	return nil
}

func (*putCurrentDelegatorCommand) PreCondition(commands.State) bool {
	return true
}

func (*putCurrentDelegatorCommand) PostCondition(cmdState commands.State, res commands.Result) *gopter.PropResult {
	model := cmdState.(*stakersStorageModel)
	sys := res.(*sysUnderTest)

	if checkSystemAndModelContent(model, sys) {
		return &gopter.PropResult{Status: gopter.PropTrue}
	}

	return &gopter.PropResult{Status: gopter.PropFalse}
}

func (v *putCurrentDelegatorCommand) String() string {
	return fmt.Sprintf("PutCurrentDelegator(subnetID: %v, nodeID: %v, txID: %v, priority: %v, unixStartTime: %v, duration: %v)",
		v.SubnetID, v.NodeID, v.TxID, v.Priority, v.StartTime, v.EndTime.Sub(v.StartTime))
}

var genPutCurrentDelegatorCommand = stakerGenerator(currentDelegator, nil, nil, 1000).Map(
	func(staker Staker) commands.Command {
		cmd := (*putCurrentDelegatorCommand)(&staker)
		return cmd
	},
)

// UpdateCurrentDelegator section
type updateCurrentDelegatorCommand struct{}

func (*updateCurrentDelegatorCommand) Run(sut commands.SystemUnderTest) commands.Result {
	sys := sut.(*sysUnderTest)
	err := updateCurrentDelegatorInSystem(sys)
	if err != nil {
		panic(err)
	}
	return sys
}

func updateCurrentDelegatorInSystem(sys *sysUnderTest) error {
	// 1. check if there is a staker, already inserted. If not return
<<<<<<< HEAD
	// 2.  Add diff layer on top (to test update across diff layers)
=======
	// 2. Add diff layer on top (to test update across diff layers)
>>>>>>> 98d1d537
	// 3. Shift staker times and update the staker

	chain := sys.getTopChainState()

	// 1. check if there is a delegator, already inserted. If not return
	stakerIt, err := chain.GetCurrentStakerIterator()
	if err != nil {
		return err
	}

	var (
		found     = false
		delegator *Staker
	)
	for !found && stakerIt.Next() {
		delegator = stakerIt.Value()
		if delegator.Priority == txs.SubnetPermissionlessDelegatorCurrentPriority ||
			delegator.Priority == txs.PrimaryNetworkDelegatorCurrentPriority {
			found = true
			break
		}
	}
	if !found {
		stakerIt.Release()
		return nil // no current validator to update
	}
	stakerIt.Release()

	// 2. Add diff layer on top
	sys.addDiffOnTop()
	chain = sys.getTopChainState()

	// 3. Shift delegator times and update the staker
	updatedDelegator := *delegator
	ShiftStakerAheadInPlace(&updatedDelegator)
	return chain.UpdateCurrentDelegator(&updatedDelegator)
}

func (*updateCurrentDelegatorCommand) NextState(cmdState commands.State) commands.State {
	model := cmdState.(*stakersStorageModel)

	err := updateCurrentDelegatorInModel(model)
	if err != nil {
		panic(err)
	}
	return cmdState
}

func updateCurrentDelegatorInModel(model *stakersStorageModel) error {
	stakerIt, err := model.GetCurrentStakerIterator()
	if err != nil {
		return err
	}

	var (
		found     = false
		delegator *Staker
	)
	for !found && stakerIt.Next() {
		delegator = stakerIt.Value()
		if delegator.Priority == txs.SubnetPermissionlessDelegatorCurrentPriority ||
			delegator.Priority == txs.PrimaryNetworkDelegatorCurrentPriority {
			found = true
			break
		}
	}
	if !found {
		stakerIt.Release()
		return nil // no current validator to update
	}
	stakerIt.Release()

	updatedDelegator := *delegator
	ShiftStakerAheadInPlace(&updatedDelegator)
	return model.UpdateCurrentDelegator(&updatedDelegator)
}

func (*updateCurrentDelegatorCommand) PreCondition(commands.State) bool {
	return true
}

func (*updateCurrentDelegatorCommand) PostCondition(cmdState commands.State, res commands.Result) *gopter.PropResult {
	model := cmdState.(*stakersStorageModel)
	sys := res.(*sysUnderTest)

	if checkSystemAndModelContent(model, sys) {
		return &gopter.PropResult{Status: gopter.PropTrue}
	}

	return &gopter.PropResult{Status: gopter.PropFalse}
}

func (*updateCurrentDelegatorCommand) String() string {
	return "updateCurrentDelegator"
}

var genUpdateCurrentDelegatorCommand = gen.IntRange(1, 2).Map(
	func(int) commands.Command {
		return &updateCurrentDelegatorCommand{}
	},
)

// DeleteCurrentDelegator section
type deleteCurrentDelegatorCommand struct{}

func (*deleteCurrentDelegatorCommand) Run(sut commands.SystemUnderTest) commands.Result {
	sys := sut.(*sysUnderTest)
	_, err := deleteCurrentDelegator(sys)
	if err != nil {
		panic(err)
	}
	return sys // returns sys to allow comparison with state in PostCondition
}

func deleteCurrentDelegator(sys *sysUnderTest) (bool, error) {
	// delete first validator, if any
	topDiff := sys.getTopChainState()

	stakerIt, err := topDiff.GetCurrentStakerIterator()
	if err != nil {
		return false, err
	}

	var (
		found     = false
		delegator *Staker
	)
	for !found && stakerIt.Next() {
		delegator = stakerIt.Value()
		if delegator.Priority == txs.SubnetPermissionlessDelegatorCurrentPriority ||
			delegator.Priority == txs.PrimaryNetworkDelegatorCurrentPriority {
			found = true
			break
		}
	}
	if !found {
		stakerIt.Release()
		return false, nil // no current validator to delete
	}
	stakerIt.Release() // release before modifying stakers collection

	topDiff.DeleteCurrentDelegator(delegator)
	return true, nil
}

func (*deleteCurrentDelegatorCommand) NextState(cmdState commands.State) commands.State {
	model := cmdState.(*stakersStorageModel)
	stakerIt, err := model.GetCurrentStakerIterator()
	if err != nil {
		return err
	}

	var (
		found     = false
		delegator *Staker
	)
	for !found && stakerIt.Next() {
		delegator = stakerIt.Value()
		if delegator.Priority == txs.SubnetPermissionlessDelegatorCurrentPriority ||
			delegator.Priority == txs.PrimaryNetworkDelegatorCurrentPriority {
			found = true
			break
		}
	}
	if !found {
		stakerIt.Release()
		return cmdState // no current validator to add delegator to
	}
	stakerIt.Release() // release before modifying stakers collection

	model.DeleteCurrentDelegator(delegator)
	return cmdState
}

func (*deleteCurrentDelegatorCommand) PreCondition(commands.State) bool {
	return true
}

func (*deleteCurrentDelegatorCommand) PostCondition(cmdState commands.State, res commands.Result) *gopter.PropResult {
	model := cmdState.(*stakersStorageModel)
	sys := res.(*sysUnderTest)

	if checkSystemAndModelContent(model, sys) {
		return &gopter.PropResult{Status: gopter.PropTrue}
	}

	return &gopter.PropResult{Status: gopter.PropFalse}
}

func (*deleteCurrentDelegatorCommand) String() string {
	return "DeleteCurrentDelegator"
}

var genDeleteCurrentDelegatorCommand = gen.IntRange(1, 2).Map(
	func(int) commands.Command {
		return &deleteCurrentDelegatorCommand{}
	},
)

// addTopDiffCommand section
type addTopDiffCommand struct{}

func (*addTopDiffCommand) Run(sut commands.SystemUnderTest) commands.Result {
	sys := sut.(*sysUnderTest)
	sys.addDiffOnTop()
	return sys
}

func (*addTopDiffCommand) NextState(cmdState commands.State) commands.State {
	return cmdState // model has no diffs
}

func (*addTopDiffCommand) PreCondition(commands.State) bool {
	return true
}

func (*addTopDiffCommand) PostCondition(cmdState commands.State, res commands.Result) *gopter.PropResult {
	model := cmdState.(*stakersStorageModel)
	sys := res.(*sysUnderTest)

	if checkSystemAndModelContent(model, sys) {
		return &gopter.PropResult{Status: gopter.PropTrue}
	}

	return &gopter.PropResult{Status: gopter.PropFalse}
}

func (*addTopDiffCommand) String() string {
	return "AddTopDiffCommand"
}

var genAddTopDiffCommand = gen.IntRange(1, 2).Map(
	func(int) commands.Command {
		return &addTopDiffCommand{}
	},
)

// applyBottomDiffCommand section
type applyBottomDiffCommand struct{}

func (*applyBottomDiffCommand) Run(sut commands.SystemUnderTest) commands.Result {
	sys := sut.(*sysUnderTest)
	_ = sys.flushBottomDiff()
	return sys
}

func (*applyBottomDiffCommand) NextState(cmdState commands.State) commands.State {
	return cmdState // model has no diffs
}

func (*applyBottomDiffCommand) PreCondition(commands.State) bool {
	return true
}

func (*applyBottomDiffCommand) PostCondition(cmdState commands.State, res commands.Result) *gopter.PropResult {
	model := cmdState.(*stakersStorageModel)
	sys := res.(*sysUnderTest)

	if checkSystemAndModelContent(model, sys) {
		return &gopter.PropResult{Status: gopter.PropTrue}
	}

	return &gopter.PropResult{Status: gopter.PropFalse}
}

func (*applyBottomDiffCommand) String() string {
	return "ApplyBottomDiffCommand"
}

var genApplyBottomDiffCommand = gen.IntRange(1, 2).Map(
	func(int) commands.Command {
		return &applyBottomDiffCommand{}
	},
)

// commitBottomStateCommand section
type commitBottomStateCommand struct{}

func (*commitBottomStateCommand) Run(sut commands.SystemUnderTest) commands.Result {
	sys := sut.(*sysUnderTest)
	err := sys.baseState.Commit()
	if err != nil {
		panic(err)
	}
	return sys
}

func (*commitBottomStateCommand) NextState(cmdState commands.State) commands.State {
	return cmdState // model has no diffs
}

func (*commitBottomStateCommand) PreCondition(commands.State) bool {
	return true
}

func (*commitBottomStateCommand) PostCondition(cmdState commands.State, res commands.Result) *gopter.PropResult {
	model := cmdState.(*stakersStorageModel)
	sys := res.(*sysUnderTest)

	if checkSystemAndModelContent(model, sys) {
		return &gopter.PropResult{Status: gopter.PropTrue}
	}

	return &gopter.PropResult{Status: gopter.PropFalse}
}

func (*commitBottomStateCommand) String() string {
	return "CommitBottomStateCommand"
}

var genCommitBottomStateCommand = gen.IntRange(1, 2).Map(
	func(int) commands.Command {
		return &commitBottomStateCommand{}
	},
)

func checkSystemAndModelContent(model *stakersStorageModel, sys *sysUnderTest) bool {
	// top view content must always match model content
	topDiff := sys.getTopChainState()

	modelIt, err := model.GetCurrentStakerIterator()
	if err != nil {
		return false
	}
	sysIt, err := topDiff.GetCurrentStakerIterator()
	if err != nil {
		return false
	}

	modelStakers := make([]*Staker, 0)
	for modelIt.Next() {
		modelStakers = append(modelStakers, modelIt.Value())
	}
	modelIt.Release()

	sysStakers := make([]*Staker, 0)
	for sysIt.Next() {
		sysStakers = append(sysStakers, sysIt.Value())
	}
	sysIt.Release()

	if len(modelStakers) != len(sysStakers) {
		return false
	}

	for idx, modelStaker := range modelStakers {
		sysStaker := sysStakers[idx]
		if modelStaker == nil || sysStaker == nil || !reflect.DeepEqual(modelStaker, sysStaker) {
			return false
		}
	}

	return true
}<|MERGE_RESOLUTION|>--- conflicted
+++ resolved
@@ -248,11 +248,7 @@
 	// 1. check if there is a staker, already inserted. If not return
 	// 2. Add diff layer on top (to test update across diff layers)
 	// 3. query the staker
-<<<<<<< HEAD
-	// 4. Shift staker times and update the staker
-=======
 	// 4. shift staker times and update the staker
->>>>>>> 98d1d537
 
 	chain := sys.getTopChainState()
 
@@ -291,11 +287,7 @@
 		return err
 	}
 
-<<<<<<< HEAD
-	// 4. Shift staker times and update the staker
-=======
 	// 4. shift staker times and update the staker
->>>>>>> 98d1d537
 	updatedStaker := *staker
 	ShiftStakerAheadInPlace(&updatedStaker)
 	return chain.UpdateCurrentValidator(&updatedStaker)
@@ -600,11 +592,7 @@
 
 func updateCurrentDelegatorInSystem(sys *sysUnderTest) error {
 	// 1. check if there is a staker, already inserted. If not return
-<<<<<<< HEAD
-	// 2.  Add diff layer on top (to test update across diff layers)
-=======
 	// 2. Add diff layer on top (to test update across diff layers)
->>>>>>> 98d1d537
 	// 3. Shift staker times and update the staker
 
 	chain := sys.getTopChainState()
