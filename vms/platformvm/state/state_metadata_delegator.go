// Copyright (C) 2019-2023, Ava Labs, Inc. All rights reserved.
// See the file LICENSE for licensing terms.

package state

import "github.com/ava-labs/avalanchego/database"

type delegatorMetadata struct {
	PotentialReward uint64 `v0:"true"` // originally not parsed via codec but using ad-hoc utility
<<<<<<< HEAD
	StakerStartTime int64  `v1:"true"`
	StakerEndTime   int64  `v1:"true"`
=======

	StakerStartTime     int64  `v1:"true"`
	StakerStakingPeriod int64  `v1:"true"`
	UpdatedWeight       uint64 `v1:"true"`
>>>>>>> cebad8a9
}

func parseDelegatorMetadata(bytes []byte, metadata *delegatorMetadata) error {
	switch len(bytes) {
	case database.Uint64Size:
		// only potential reward was stored
		var err error
		metadata.PotentialReward, err = database.ParseUInt64(bytes)
		if err != nil {
			return err
		}

	default:
		_, err := stakersMetadataCodec.Unmarshal(bytes, metadata)
		if err != nil {
			return err
		}
	}
	return nil
}<|MERGE_RESOLUTION|>--- conflicted
+++ resolved
@@ -7,15 +7,11 @@
 
 type delegatorMetadata struct {
 	PotentialReward uint64 `v0:"true"` // originally not parsed via codec but using ad-hoc utility
-<<<<<<< HEAD
-	StakerStartTime int64  `v1:"true"`
-	StakerEndTime   int64  `v1:"true"`
-=======
 
 	StakerStartTime     int64  `v1:"true"`
 	StakerStakingPeriod int64  `v1:"true"`
+	StakerEndTime       int64  `v1:"true"`
 	UpdatedWeight       uint64 `v1:"true"`
->>>>>>> cebad8a9
 }
 
 func parseDelegatorMetadata(bytes []byte, metadata *delegatorMetadata) error {
