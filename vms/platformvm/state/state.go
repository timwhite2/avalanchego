// Copyright (C) 2019-2021, Ava Labs, Inc. All rights reserved.
// See the file LICENSE for licensing terms.

package state

import (
	"errors"
	"fmt"
	"time"

	"github.com/prometheus/client_golang/prometheus"

	"github.com/ava-labs/avalanchego/cache"
	"github.com/ava-labs/avalanchego/cache/metercacher"
	"github.com/ava-labs/avalanchego/database"
	"github.com/ava-labs/avalanchego/database/linkeddb"
	"github.com/ava-labs/avalanchego/database/prefixdb"
	"github.com/ava-labs/avalanchego/database/versiondb"
	"github.com/ava-labs/avalanchego/ids"
	"github.com/ava-labs/avalanchego/snow"
	"github.com/ava-labs/avalanchego/snow/choices"
	"github.com/ava-labs/avalanchego/snow/uptime"
	"github.com/ava-labs/avalanchego/utils/constants"
	"github.com/ava-labs/avalanchego/utils/hashing"
	"github.com/ava-labs/avalanchego/utils/math"
	"github.com/ava-labs/avalanchego/utils/wrappers"
	"github.com/ava-labs/avalanchego/vms/components/avax"
	"github.com/ava-labs/avalanchego/vms/platformvm/blocks/stateless"
	"github.com/ava-labs/avalanchego/vms/platformvm/config"
	"github.com/ava-labs/avalanchego/vms/platformvm/genesis"
	"github.com/ava-labs/avalanchego/vms/platformvm/reward"
	"github.com/ava-labs/avalanchego/vms/platformvm/status"
	"github.com/ava-labs/avalanchego/vms/platformvm/txs"
)

const (
	validatorDiffsCacheSize = 2048
	blockCacheSize          = 2048
	txCacheSize             = 2048
	rewardUTXOsCacheSize    = 2048
	chainCacheSize          = 2048
	chainDBCacheSize        = 2048
)

var (
	_ State = &state{}

	blockPrefix = []byte("block")

	ErrDelegatorSubset = errors.New("delegator's time range must be a subset of the validator's time range")

	errDSValidatorSubset = errors.New("all subnets' staking period must be a subset of the primary network")
	errStartTimeTooEarly = errors.New("start time is before the current chain time")
	errStartAfterEndTime = errors.New("start time is after the end time")

	validatorsPrefix      = []byte("validators")
	currentPrefix         = []byte("current")
	pendingPrefix         = []byte("pending")
	validatorPrefix       = []byte("validator")
	delegatorPrefix       = []byte("delegator")
	subnetValidatorPrefix = []byte("subnetValidator")
	validatorDiffsPrefix  = []byte("validatorDiffs")
	txPrefix              = []byte("tx")
	rewardUTXOsPrefix     = []byte("rewardUTXOs")
	utxoPrefix            = []byte("utxo")
	subnetPrefix          = []byte("subnet")
	chainPrefix           = []byte("chain")
	singletonPrefix       = []byte("singleton")

	timestampKey     = []byte("timestamp")
	currentSupplyKey = []byte("current supply")
	lastAcceptedKey  = []byte("last accepted")
	initializedKey   = []byte("initialized")
)

// Chain collects all methods to manage the state of the chain for block
// execution.
type Chain interface {
	Stakers
	UTXOAdder
	UTXOGetter
	UTXODeleter

	GetTimestamp() time.Time
	SetTimestamp(tm time.Time)
	GetCurrentSupply() uint64
	SetCurrentSupply(cs uint64)

	GetRewardUTXOs(txID ids.ID) ([]*avax.UTXO, error)
	AddRewardUTXO(txID ids.ID, utxo *avax.UTXO)
	GetSubnets() ([]*txs.Tx, error)
	AddSubnet(createSubnetTx *txs.Tx)
	GetChains(subnetID ids.ID) ([]*txs.Tx, error)
	AddChain(createChainTx *txs.Tx)
	GetTx(txID ids.ID) (*txs.Tx, status.Status, error)
	AddTx(tx *txs.Tx, status status.Status)
}

type LastAccepteder interface {
	GetLastAccepted() ids.ID
	SetLastAccepted(blkID ids.ID)
}

type BlockState interface {
<<<<<<< HEAD
	// TODO rename to GetBlock?
	GetStatelessBlock(blockID ids.ID) (stateless.CommonBlockIntf, choices.Status, error)
	// TODO rename to AddBlock?
	AddStatelessBlock(block stateless.CommonBlockIntf, status choices.Status)
=======
	GetStatelessBlock(blockID ids.ID) (stateless.Block, choices.Status, error)
	AddStatelessBlock(block stateless.Block, status choices.Status)
>>>>>>> baacf706
}

type State interface {
	LastAccepteder
	Chain
	BlockState
	uptime.State
	avax.UTXOReader

	AddCurrentStaker(tx *txs.Tx, potentialReward uint64)
	DeleteCurrentStaker(tx *txs.Tx)
	AddPendingStaker(tx *txs.Tx)
	DeletePendingStaker(tx *txs.Tx)
	GetValidatorWeightDiffs(height uint64, subnetID ids.ID) (map[ids.NodeID]*ValidatorWeightDiff, error)

	// Return the maximum amount of stake on a node (including delegations) at
	// any given time between [startTime] and [endTime] given that:
	// * The amount of stake on the node right now is [currentStake]
	// * The delegations currently on this node are [current]
	// * [current] is sorted in order of increasing delegation end time.
	// * The stake delegated in [current] are already included in [currentStake]
	// * [startTime] is in the future, and [endTime] > [startTime]
	// * The delegations that will be on this node in the future are [pending]
	// * The start time of all delegations in [pending] are in the future
	// * [pending] is sorted in order of increasing delegation start time
	MaxStakeAmount(
		subnetID ids.ID,
		nodeID ids.NodeID,
		startTime time.Time,
		endTime time.Time,
	) (uint64, error)

	// Load pulls data previously stored on disk that is expected to be in
	// memory.
	// TODO remove Load from this interface.
	Load() error

	SetHeight(height uint64)

	// Discard uncommitted changes to the database.
	Abort()

	// Commit changes to the base database.
	Commit() error

	// Returns a batch of unwritten changes that,
	// when written, will be commit to the base database.
	CommitBatch() (database.Batch, error)

	Close() error
}

type state struct {
	cfg        *config.Config
	ctx        *snow.Context
	localStake prometheus.Gauge
	totalStake prometheus.Gauge
	rewards    reward.Calculator

	baseDB *versiondb.Database

	stakers
	currentHeight uint64

	addedBlocks map[ids.ID]stateBlk // map of blockID -> Block
	blockCache  cache.Cacher        // cache of blockID -> Block, if the entry is nil, it is not in the database
	blockDB     database.Database

	addedCurrentStakers   []*ValidatorReward
	deletedCurrentStakers []*txs.Tx
	addedPendingStakers   []*txs.Tx
	deletedPendingStakers []*txs.Tx
	uptimes               map[ids.NodeID]*currentValidatorState // nodeID -> uptimes
	updatedUptimes        map[ids.NodeID]struct{}               // nodeID -> nil

	validatorsDB                 database.Database
	currentValidatorsDB          database.Database
	currentValidatorBaseDB       database.Database
	currentValidatorList         linkeddb.LinkedDB
	currentDelegatorBaseDB       database.Database
	currentDelegatorList         linkeddb.LinkedDB
	currentSubnetValidatorBaseDB database.Database
	currentSubnetValidatorList   linkeddb.LinkedDB
	pendingValidatorsDB          database.Database
	pendingValidatorBaseDB       database.Database
	pendingValidatorList         linkeddb.LinkedDB
	pendingDelegatorBaseDB       database.Database
	pendingDelegatorList         linkeddb.LinkedDB
	pendingSubnetValidatorBaseDB database.Database
	pendingSubnetValidatorList   linkeddb.LinkedDB

	validatorDiffsCache cache.Cacher // cache of heightWithSubnet -> map[ids.ShortID]*ValidatorWeightDiff
	validatorDiffsDB    database.Database

	addedTxs map[ids.ID]*txAndStatus // map of txID -> {*txs.Tx, Status}
	txCache  cache.Cacher            // cache of txID -> {*txs.Tx, Status} if the entry is nil, it is not in the database
	txDB     database.Database

	addedRewardUTXOs map[ids.ID][]*avax.UTXO // map of txID -> []*UTXO
	rewardUTXOsCache cache.Cacher            // cache of txID -> []*UTXO
	rewardUTXODB     database.Database

	modifiedUTXOs map[ids.ID]*avax.UTXO // map of modified UTXOID -> *UTXO if the UTXO is nil, it has been removed
	utxoDB        database.Database
	utxoState     avax.UTXOState

	cachedSubnets []*txs.Tx // nil if the subnets haven't been loaded
	addedSubnets  []*txs.Tx
	subnetBaseDB  database.Database
	subnetDB      linkeddb.LinkedDB

	addedChains  map[ids.ID][]*txs.Tx // maps subnetID -> the newly added chains to the subnet
	chainCache   cache.Cacher         // cache of subnetID -> the chains after all local modifications []*txs.Tx
	chainDBCache cache.Cacher         // cache of subnetID -> linkedDB
	chainDB      database.Database

	originalTimestamp, timestamp         time.Time
	originalCurrentSupply, currentSupply uint64
	// [lastAccepted] is the most recently accepted block.
	// Returned by GetLastAccepted().
	lastAccepted ids.ID
	// [persistedLastAccepted] is the most recently accepted block
	// that was written to the database.
	persistedLastAccepted ids.ID
	singletonDB           database.Database
}

type ValidatorWeightDiff struct {
	Decrease bool   `serialize:"true"`
	Amount   uint64 `serialize:"true"`
}

type heightWithSubnet struct {
	Height   uint64 `serialize:"true"`
	SubnetID ids.ID `serialize:"true"`
}

type txBytesAndStatus struct {
	Tx     []byte        `serialize:"true"`
	Status status.Status `serialize:"true"`
}

type stateBlk struct {
	Blk    stateless.CommonBlockIntf
	Bytes  []byte         `serialize:"true"`
	Status choices.Status `serialize:"true"`
}

type currentValidatorState struct {
	txID        ids.ID
	lastUpdated time.Time

	UpDuration      time.Duration `serialize:"true"`
	LastUpdated     uint64        `serialize:"true"` // Unix time in seconds
	PotentialReward uint64        `serialize:"true"`
}

func New(
	db database.Database,
	genesisBytes []byte,
	metrics prometheus.Registerer,
	cfg *config.Config,
	ctx *snow.Context,
	localStake prometheus.Gauge,
	totalStake prometheus.Gauge,
	rewards reward.Calculator,
) (State, error) {
	blockCache, err := metercacher.New(
		"block_cache",
		metrics,
		&cache.LRU{Size: blockCacheSize},
	)
	if err != nil {
		return nil, err
	}

	baseDB := versiondb.New(db)

	validatorsDB := prefixdb.New(validatorsPrefix, baseDB)

	currentValidatorsDB := prefixdb.New(currentPrefix, validatorsDB)
	currentValidatorBaseDB := prefixdb.New(validatorPrefix, currentValidatorsDB)
	currentDelegatorBaseDB := prefixdb.New(delegatorPrefix, currentValidatorsDB)
	currentSubnetValidatorBaseDB := prefixdb.New(subnetValidatorPrefix, currentValidatorsDB)

	pendingValidatorsDB := prefixdb.New(pendingPrefix, validatorsDB)
	pendingValidatorBaseDB := prefixdb.New(validatorPrefix, pendingValidatorsDB)
	pendingDelegatorBaseDB := prefixdb.New(delegatorPrefix, pendingValidatorsDB)
	pendingSubnetValidatorBaseDB := prefixdb.New(subnetValidatorPrefix, pendingValidatorsDB)

	validatorDiffsDB := prefixdb.New(validatorDiffsPrefix, validatorsDB)

	validatorDiffsCache, err := metercacher.New(
		"validator_diffs_cache",
		metrics,
		&cache.LRU{Size: validatorDiffsCacheSize},
	)
	if err != nil {
		return nil, err
	}

	txCache, err := metercacher.New(
		"tx_cache",
		metrics,
		&cache.LRU{Size: txCacheSize},
	)
	if err != nil {
		return nil, err
	}

	rewardUTXODB := prefixdb.New(rewardUTXOsPrefix, baseDB)
	rewardUTXOsCache, err := metercacher.New(
		"reward_utxos_cache",
		metrics,
		&cache.LRU{Size: rewardUTXOsCacheSize},
	)
	if err != nil {
		return nil, err
	}

	utxoDB := prefixdb.New(utxoPrefix, baseDB)
	utxoState, err := avax.NewMeteredUTXOState(utxoDB, genesis.Codec, metrics)
	if err != nil {
		return nil, err
	}

	subnetBaseDB := prefixdb.New(subnetPrefix, baseDB)

	chainCache, err := metercacher.New(
		"chain_cache",
		metrics,
		&cache.LRU{Size: chainCacheSize},
	)
	if err != nil {
		return nil, err
	}

	chainDBCache, err := metercacher.New(
		"chain_db_cache",
		metrics,
		&cache.LRU{Size: chainDBCacheSize},
	)
	if err != nil {
		return nil, err
	}

	s := &state{
		cfg:        cfg,
		ctx:        ctx,
		localStake: localStake,
		totalStake: totalStake,
		rewards:    rewards,
		baseDB:     baseDB,

		addedBlocks: make(map[ids.ID]stateBlk),
		blockCache:  blockCache,
		blockDB:     prefixdb.New(blockPrefix, baseDB),

		uptimes:        make(map[ids.NodeID]*currentValidatorState),
		updatedUptimes: make(map[ids.NodeID]struct{}),

		validatorsDB:                 validatorsDB,
		currentValidatorsDB:          currentValidatorsDB,
		currentValidatorBaseDB:       currentValidatorBaseDB,
		currentValidatorList:         linkeddb.NewDefault(currentValidatorBaseDB),
		currentDelegatorBaseDB:       currentDelegatorBaseDB,
		currentDelegatorList:         linkeddb.NewDefault(currentDelegatorBaseDB),
		currentSubnetValidatorBaseDB: currentSubnetValidatorBaseDB,
		currentSubnetValidatorList:   linkeddb.NewDefault(currentSubnetValidatorBaseDB),
		pendingValidatorsDB:          pendingValidatorsDB,
		pendingValidatorBaseDB:       pendingValidatorBaseDB,
		pendingValidatorList:         linkeddb.NewDefault(pendingValidatorBaseDB),
		pendingDelegatorBaseDB:       pendingDelegatorBaseDB,
		pendingDelegatorList:         linkeddb.NewDefault(pendingDelegatorBaseDB),
		pendingSubnetValidatorBaseDB: pendingSubnetValidatorBaseDB,
		pendingSubnetValidatorList:   linkeddb.NewDefault(pendingSubnetValidatorBaseDB),
		validatorDiffsDB:             validatorDiffsDB,
		validatorDiffsCache:          validatorDiffsCache,

		addedTxs: make(map[ids.ID]*txAndStatus),
		txDB:     prefixdb.New(txPrefix, baseDB),
		txCache:  txCache,

		addedRewardUTXOs: make(map[ids.ID][]*avax.UTXO),
		rewardUTXODB:     rewardUTXODB,
		rewardUTXOsCache: rewardUTXOsCache,

		modifiedUTXOs: make(map[ids.ID]*avax.UTXO),
		utxoDB:        utxoDB,
		utxoState:     utxoState,

		subnetBaseDB: subnetBaseDB,
		subnetDB:     linkeddb.NewDefault(subnetBaseDB),

		addedChains:  make(map[ids.ID][]*txs.Tx),
		chainDB:      prefixdb.New(chainPrefix, baseDB),
		chainCache:   chainCache,
		chainDBCache: chainDBCache,

		singletonDB: prefixdb.New(singletonPrefix, baseDB),
	}

	if err := s.sync(genesisBytes); err != nil {
		// Drop any errors on close to return the first error
		_ = s.Close()

		return nil, err
	}

	return s, nil
}

func (s *state) shouldInit() (bool, error) {
	has, err := s.singletonDB.Has(initializedKey)
	return !has, err
}

func (s *state) doneInit() error {
	return s.singletonDB.Put(initializedKey, nil)
}

func (s *state) GetSubnets() ([]*txs.Tx, error) {
	if s.cachedSubnets != nil {
		return s.cachedSubnets, nil
	}

	subnetDBIt := s.subnetDB.NewIterator()
	defer subnetDBIt.Release()

	txs := []*txs.Tx(nil)
	for subnetDBIt.Next() {
		subnetIDBytes := subnetDBIt.Key()
		subnetID, err := ids.ToID(subnetIDBytes)
		if err != nil {
			return nil, err
		}
		subnetTx, _, err := s.GetTx(subnetID)
		if err != nil {
			return nil, err
		}
		txs = append(txs, subnetTx)
	}
	if err := subnetDBIt.Error(); err != nil {
		return nil, err
	}
	txs = append(txs, s.addedSubnets...)
	s.cachedSubnets = txs
	return txs, nil
}

func (s *state) AddSubnet(createSubnetTx *txs.Tx) {
	s.addedSubnets = append(s.addedSubnets, createSubnetTx)
	if s.cachedSubnets != nil {
		s.cachedSubnets = append(s.cachedSubnets, createSubnetTx)
	}
}

func (s *state) GetChains(subnetID ids.ID) ([]*txs.Tx, error) {
	if chainsIntf, cached := s.chainCache.Get(subnetID); cached {
		return chainsIntf.([]*txs.Tx), nil
	}
	chainDB := s.getChainDB(subnetID)
	chainDBIt := chainDB.NewIterator()
	defer chainDBIt.Release()

	txs := []*txs.Tx(nil)
	for chainDBIt.Next() {
		chainIDBytes := chainDBIt.Key()
		chainID, err := ids.ToID(chainIDBytes)
		if err != nil {
			return nil, err
		}
		chainTx, _, err := s.GetTx(chainID)
		if err != nil {
			return nil, err
		}
		txs = append(txs, chainTx)
	}
	if err := chainDBIt.Error(); err != nil {
		return nil, err
	}
	txs = append(txs, s.addedChains[subnetID]...)
	s.chainCache.Put(subnetID, txs)
	return txs, nil
}

func (s *state) AddChain(createChainTxIntf *txs.Tx) {
	createChainTx := createChainTxIntf.Unsigned.(*txs.CreateChainTx)
	subnetID := createChainTx.SubnetID
	s.addedChains[subnetID] = append(s.addedChains[subnetID], createChainTxIntf)
	if chainsIntf, cached := s.chainCache.Get(subnetID); cached {
		chains := chainsIntf.([]*txs.Tx)
		chains = append(chains, createChainTxIntf)
		s.chainCache.Put(subnetID, chains)
	}
}

func (s *state) getChainDB(subnetID ids.ID) linkeddb.LinkedDB {
	if chainDBIntf, cached := s.chainDBCache.Get(subnetID); cached {
		return chainDBIntf.(linkeddb.LinkedDB)
	}
	rawChainDB := prefixdb.New(subnetID[:], s.chainDB)
	chainDB := linkeddb.NewDefault(rawChainDB)
	s.chainDBCache.Put(subnetID, chainDB)
	return chainDB
}

func (s *state) GetTx(txID ids.ID) (*txs.Tx, status.Status, error) {
	if tx, exists := s.addedTxs[txID]; exists {
		return tx.tx, tx.status, nil
	}
	if txIntf, cached := s.txCache.Get(txID); cached {
		if txIntf == nil {
			return nil, status.Unknown, database.ErrNotFound
		}
		tx := txIntf.(*txAndStatus)
		return tx.tx, tx.status, nil
	}
	txBytes, err := s.txDB.Get(txID[:])
	if err == database.ErrNotFound {
		s.txCache.Put(txID, nil)
		return nil, status.Unknown, database.ErrNotFound
	} else if err != nil {
		return nil, status.Unknown, err
	}

	stx := txBytesAndStatus{}
	if _, err := genesis.Codec.Unmarshal(txBytes, &stx); err != nil {
		return nil, status.Unknown, err
	}

	tx := txs.Tx{}
	if _, err := genesis.Codec.Unmarshal(stx.Tx, &tx); err != nil {
		return nil, status.Unknown, err
	}
	if err := tx.Sign(genesis.Codec, nil); err != nil {
		return nil, status.Unknown, err
	}

	ptx := &txAndStatus{
		tx:     &tx,
		status: stx.Status,
	}

	s.txCache.Put(txID, ptx)
	return ptx.tx, ptx.status, nil
}

func (s *state) AddTx(tx *txs.Tx, status status.Status) {
	s.addedTxs[tx.ID()] = &txAndStatus{
		tx:     tx,
		status: status,
	}
}

func (s *state) GetRewardUTXOs(txID ids.ID) ([]*avax.UTXO, error) {
	if utxos, exists := s.addedRewardUTXOs[txID]; exists {
		return utxos, nil
	}
	if utxos, exists := s.rewardUTXOsCache.Get(txID); exists {
		return utxos.([]*avax.UTXO), nil
	}

	rawTxDB := prefixdb.New(txID[:], s.rewardUTXODB)
	txDB := linkeddb.NewDefault(rawTxDB)
	it := txDB.NewIterator()
	defer it.Release()

	utxos := []*avax.UTXO(nil)
	for it.Next() {
		utxo := &avax.UTXO{}
		if _, err := txs.Codec.Unmarshal(it.Value(), utxo); err != nil {
			return nil, err
		}
		utxos = append(utxos, utxo)
	}
	if err := it.Error(); err != nil {
		return nil, err
	}

	s.rewardUTXOsCache.Put(txID, utxos)
	return utxos, nil
}

func (s *state) AddRewardUTXO(txID ids.ID, utxo *avax.UTXO) {
	s.addedRewardUTXOs[txID] = append(s.addedRewardUTXOs[txID], utxo)
}

func (s *state) GetUTXO(utxoID ids.ID) (*avax.UTXO, error) {
	if utxo, exists := s.modifiedUTXOs[utxoID]; exists {
		if utxo == nil {
			return nil, database.ErrNotFound
		}
		return utxo, nil
	}
	return s.utxoState.GetUTXO(utxoID)
}

func (s *state) UTXOIDs(addr []byte, start ids.ID, limit int) ([]ids.ID, error) {
	return s.utxoState.UTXOIDs(addr, start, limit)
}

func (s *state) AddUTXO(utxo *avax.UTXO) {
	s.modifiedUTXOs[utxo.InputID()] = utxo
}

func (s *state) DeleteUTXO(utxoID ids.ID) {
	s.modifiedUTXOs[utxoID] = nil
}

func (s *state) GetUptime(nodeID ids.NodeID) (upDuration time.Duration, lastUpdated time.Time, err error) {
	uptime, exists := s.uptimes[nodeID]
	if !exists {
		return 0, time.Time{}, database.ErrNotFound
	}
	return uptime.UpDuration, uptime.lastUpdated, nil
}

func (s *state) SetUptime(nodeID ids.NodeID, upDuration time.Duration, lastUpdated time.Time) error {
	uptime, exists := s.uptimes[nodeID]
	if !exists {
		return database.ErrNotFound
	}
	uptime.UpDuration = upDuration
	uptime.lastUpdated = lastUpdated
	s.updatedUptimes[nodeID] = struct{}{}
	return nil
}

func (s *state) GetTimestamp() time.Time             { return s.timestamp }
func (s *state) SetTimestamp(tm time.Time)           { s.timestamp = tm }
func (s *state) GetCurrentSupply() uint64            { return s.currentSupply }
func (s *state) SetCurrentSupply(cs uint64)          { s.currentSupply = cs }
func (s *state) GetLastAccepted() ids.ID             { return s.lastAccepted }
func (s *state) SetLastAccepted(lastAccepted ids.ID) { s.lastAccepted = lastAccepted }

func (s *state) SetHeight(height uint64) { s.currentHeight = height }

func (s *state) GetStatelessBlock(blockID ids.ID) (stateless.CommonBlockIntf, choices.Status, error) {
	if blk, exists := s.addedBlocks[blockID]; exists {
		return blk.Blk, blk.Status, nil
	}
	if blkIntf, cached := s.blockCache.Get(blockID); cached {
		if blkIntf == nil {
			return nil, choices.Processing, database.ErrNotFound // status does not matter here
		}

		blkState := blkIntf.(stateBlk)
		return blkState.Blk, blkState.Status, nil
	}

	blkBytes, err := s.blockDB.Get(blockID[:])
	if err == database.ErrNotFound {
		s.blockCache.Put(blockID, nil)
		return nil, choices.Processing, database.ErrNotFound // status does not matter here
	} else if err != nil {
		return nil, choices.Processing, err // status does not matter here
	}

	// Note: stored blocks are verified, so it's safe to unmarshal them with GenesisCodec
	blkState := stateBlk{}
	if _, err := stateless.GenesisCodec.Unmarshal(blkBytes, &blkState); err != nil {
		return nil, choices.Processing, err // status does not matter here
	}

	blkState.Blk, err = stateless.Parse(blkState.Bytes, stateless.GenesisCodec)
	if err != nil {
		return nil, choices.Processing, err
	}

	s.blockCache.Put(blockID, blkState)
	return blkState.Blk, blkState.Status, nil
}

func (s *state) AddStatelessBlock(block stateless.CommonBlockIntf, status choices.Status) {
	s.addedBlocks[block.ID()] = stateBlk{
		Blk:    block,
		Bytes:  block.Bytes(),
		Status: status,
	}
}

func (s *state) GetStartTime(nodeID ids.NodeID) (time.Time, error) {
	currentValidator, err := s.CurrentStakers().GetValidator(nodeID)
	if err != nil {
		return time.Time{}, err
	}

	unsignedVdrTx, _ := currentValidator.AddValidatorTx()
	return unsignedVdrTx.StartTime(), nil
}

func (s *state) AddCurrentStaker(tx *txs.Tx, potentialReward uint64) {
	s.addedCurrentStakers = append(s.addedCurrentStakers, &ValidatorReward{
		AddStakerTx:     tx,
		PotentialReward: potentialReward,
	})
}

func (s *state) DeleteCurrentStaker(tx *txs.Tx) {
	s.deletedCurrentStakers = append(s.deletedCurrentStakers, tx)
}

func (s *state) AddPendingStaker(tx *txs.Tx) {
	s.addedPendingStakers = append(s.addedPendingStakers, tx)
}

func (s *state) DeletePendingStaker(tx *txs.Tx) {
	s.deletedPendingStakers = append(s.deletedPendingStakers, tx)
}

func (s *state) GetValidatorWeightDiffs(height uint64, subnetID ids.ID) (map[ids.NodeID]*ValidatorWeightDiff, error) {
	prefixStruct := heightWithSubnet{
		Height:   height,
		SubnetID: subnetID,
	}
	prefixBytes, err := genesis.Codec.Marshal(txs.Version, prefixStruct)
	if err != nil {
		return nil, err
	}
	prefixStr := string(prefixBytes)

	if weightDiffsIntf, ok := s.validatorDiffsCache.Get(prefixStr); ok {
		return weightDiffsIntf.(map[ids.NodeID]*ValidatorWeightDiff), nil
	}

	rawDiffDB := prefixdb.New(prefixBytes, s.validatorDiffsDB)
	diffDB := linkeddb.NewDefault(rawDiffDB)
	diffIter := diffDB.NewIterator()
	defer diffIter.Release()

	weightDiffs := make(map[ids.NodeID]*ValidatorWeightDiff)
	for diffIter.Next() {
		nodeID, err := ids.ToNodeID(diffIter.Key())
		if err != nil {
			return nil, err
		}

		weightDiff := ValidatorWeightDiff{}
		_, err = genesis.Codec.Unmarshal(diffIter.Value(), &weightDiff)
		if err != nil {
			return nil, err
		}

		weightDiffs[nodeID] = &weightDiff
	}

	s.validatorDiffsCache.Put(prefixStr, weightDiffs)
	return weightDiffs, diffIter.Error()
}

func (s *state) MaxStakeAmount(
	subnetID ids.ID,
	nodeID ids.NodeID,
	startTime time.Time,
	endTime time.Time,
) (uint64, error) {
	if startTime.After(endTime) {
		return 0, errStartAfterEndTime
	}
	if timestamp := s.GetTimestamp(); startTime.Before(timestamp) {
		return 0, errStartTimeTooEarly
	}
	if subnetID == constants.PrimaryNetworkID {
		return s.maxPrimarySubnetStakeAmount(nodeID, startTime, endTime)
	}
	return s.maxSubnetStakeAmount(subnetID, nodeID, startTime, endTime)
}

func (s *state) syncGenesis(genesisBlk stateless.OptionBlock, genesis *genesis.State) error {
	genesisBlkID := genesisBlk.ID()
	s.SetLastAccepted(genesisBlkID)
	s.SetTimestamp(time.Unix(int64(genesis.Timestamp), 0))
	s.SetCurrentSupply(genesis.InitialSupply)
	s.AddStatelessBlock(genesisBlk, choices.Accepted)

	// Persist UTXOs that exist at genesis
	for _, utxo := range genesis.UTXOs {
		s.AddUTXO(utxo)
	}

	// Persist primary network validator set at genesis
	for _, vdrTx := range genesis.Validators {
		tx, ok := vdrTx.Unsigned.(*txs.AddValidatorTx)
		if !ok {
			return fmt.Errorf("expected tx type *txs.AddValidatorTx but got %T", vdrTx.Unsigned)
		}

		stakeAmount := tx.Validator.Wght
		stakeDuration := tx.Validator.Duration()
		currentSupply := s.GetCurrentSupply()

		r := s.rewards.Calculate(
			stakeDuration,
			stakeAmount,
			currentSupply,
		)
		newCurrentSupply, err := math.Add64(currentSupply, r)
		if err != nil {
			return err
		}

		s.AddCurrentStaker(vdrTx, r)
		s.AddTx(vdrTx, status.Committed)
		s.SetCurrentSupply(newCurrentSupply)
	}

	for _, chain := range genesis.Chains {
		unsignedChain, ok := chain.Unsigned.(*txs.CreateChainTx)
		if !ok {
			return fmt.Errorf("expected tx type *txs.CreateChainTx but got %T", chain.Unsigned)
		}

		// Ensure all chains that the genesis bytes say to create have the right
		// network ID
		if unsignedChain.NetworkID != s.ctx.NetworkID {
			return avax.ErrWrongNetworkID
		}

		s.AddChain(chain)
		s.AddTx(chain, status.Committed)
	}
	return s.write(0)
}

func (s *state) Load() error {
	errs := wrappers.Errs{}
	errs.Add(
		s.loadMetadata(),
		s.loadCurrentValidators(),
		s.loadPendingValidators(),
	)
	return errs.Err
}

func (s *state) loadMetadata() error {
	timestamp, err := database.GetTimestamp(s.singletonDB, timestampKey)
	if err != nil {
		return err
	}
	s.originalTimestamp = timestamp
	s.SetTimestamp(timestamp)

	currentSupply, err := database.GetUInt64(s.singletonDB, currentSupplyKey)
	if err != nil {
		return err
	}
	s.originalCurrentSupply = currentSupply
	s.SetCurrentSupply(currentSupply)

	lastAccepted, err := database.GetID(s.singletonDB, lastAcceptedKey)
	if err != nil {
		return err
	}
	s.persistedLastAccepted = lastAccepted
	s.lastAccepted = lastAccepted
	return nil
}

func (s *state) loadCurrentValidators() error {
	cs := &currentStakers{
		validatorsByNodeID: make(map[ids.NodeID]*currentValidator),
		validatorsByTxID:   make(map[ids.ID]*ValidatorReward),
	}

	validatorIt := s.currentValidatorList.NewIterator()
	defer validatorIt.Release()
	for validatorIt.Next() {
		txIDBytes := validatorIt.Key()
		txID, err := ids.ToID(txIDBytes)
		if err != nil {
			return err
		}
		tx, _, err := s.GetTx(txID)
		if err != nil {
			return err
		}

		uptimeBytes := validatorIt.Value()
		uptime := &currentValidatorState{
			txID: txID,
		}
		if _, err := txs.Codec.Unmarshal(uptimeBytes, uptime); err != nil {
			return err
		}
		uptime.lastUpdated = time.Unix(int64(uptime.LastUpdated), 0)

		addValidatorTx, ok := tx.Unsigned.(*txs.AddValidatorTx)
		if !ok {
			return fmt.Errorf("expected tx type *txs.AddValidatorTx but got %T", tx.Unsigned)
		}

		cs.validators = append(cs.validators, tx)
		cs.validatorsByNodeID[addValidatorTx.Validator.NodeID] = &currentValidator{
			validatorModifications: validatorModifications{
				subnets: make(map[ids.ID]SubnetValidatorAndID),
			},
			addValidator: ValidatorAndID{
				Tx:   addValidatorTx,
				TxID: txID,
			},
			potentialReward: uptime.PotentialReward,
		}
		cs.validatorsByTxID[txID] = &ValidatorReward{
			AddStakerTx:     tx,
			PotentialReward: uptime.PotentialReward,
		}

		s.uptimes[addValidatorTx.Validator.NodeID] = uptime
	}

	if err := validatorIt.Error(); err != nil {
		return err
	}

	delegatorIt := s.currentDelegatorList.NewIterator()
	defer delegatorIt.Release()
	for delegatorIt.Next() {
		txIDBytes := delegatorIt.Key()
		txID, err := ids.ToID(txIDBytes)
		if err != nil {
			return err
		}
		tx, _, err := s.GetTx(txID)
		if err != nil {
			return err
		}

		potentialRewardBytes := delegatorIt.Value()
		potentialReward, err := database.ParseUInt64(potentialRewardBytes)
		if err != nil {
			return err
		}

		addDelegatorTx, ok := tx.Unsigned.(*txs.AddDelegatorTx)
		if !ok {
			return fmt.Errorf("expected tx type *txs.AddDelegatorTx but got %T", tx.Unsigned)
		}

		cs.validators = append(cs.validators, tx)
		vdr, exists := cs.validatorsByNodeID[addDelegatorTx.Validator.NodeID]
		if !exists {
			return ErrDelegatorSubset
		}
		vdr.delegatorWeight += addDelegatorTx.Validator.Wght
		vdr.delegators = append(vdr.delegators, DelegatorAndID{
			Tx:   addDelegatorTx,
			TxID: txID,
		})
		cs.validatorsByTxID[txID] = &ValidatorReward{
			AddStakerTx:     tx,
			PotentialReward: potentialReward,
		}
	}
	if err := delegatorIt.Error(); err != nil {
		return err
	}

	subnetValidatorIt := s.currentSubnetValidatorList.NewIterator()
	defer subnetValidatorIt.Release()
	for subnetValidatorIt.Next() {
		txIDBytes := subnetValidatorIt.Key()
		txID, err := ids.ToID(txIDBytes)
		if err != nil {
			return err
		}
		tx, _, err := s.GetTx(txID)
		if err != nil {
			return err
		}

		addSubnetValidatorTx, ok := tx.Unsigned.(*txs.AddSubnetValidatorTx)
		if !ok {
			return fmt.Errorf("expected tx type *txs.AddSubnetValidatorTx but got %T", tx.Unsigned)
		}

		cs.validators = append(cs.validators, tx)
		vdr, exists := cs.validatorsByNodeID[addSubnetValidatorTx.Validator.NodeID]
		if !exists {
			return errDSValidatorSubset
		}
		vdr.subnets[addSubnetValidatorTx.Validator.Subnet] = SubnetValidatorAndID{
			Tx:   addSubnetValidatorTx,
			TxID: txID,
		}

		cs.validatorsByTxID[txID] = &ValidatorReward{
			AddStakerTx: tx,
		}
	}
	if err := subnetValidatorIt.Error(); err != nil {
		return err
	}

	for _, vdr := range cs.validatorsByNodeID {
		sortDelegatorsByRemoval(vdr.delegators)
	}
	SortValidatorsByRemoval(cs.validators)
	cs.SetNextStaker()

	s.SetCurrentStakers(cs)
	return nil
}

func (s *state) loadPendingValidators() error {
	ps := &pendingStakers{
		validatorsByNodeID:      make(map[ids.NodeID]ValidatorAndID),
		validatorExtrasByNodeID: make(map[ids.NodeID]*validatorModifications),
	}

	validatorIt := s.pendingValidatorList.NewIterator()
	defer validatorIt.Release()
	for validatorIt.Next() {
		txIDBytes := validatorIt.Key()
		txID, err := ids.ToID(txIDBytes)
		if err != nil {
			return err
		}
		tx, _, err := s.GetTx(txID)
		if err != nil {
			return err
		}

		addValidatorTx, ok := tx.Unsigned.(*txs.AddValidatorTx)
		if !ok {
			return fmt.Errorf("expected tx type *txs.AddValidatorTx but got %T", tx.Unsigned)
		}

		ps.validators = append(ps.validators, tx)
		ps.validatorsByNodeID[addValidatorTx.Validator.NodeID] = ValidatorAndID{
			Tx:   addValidatorTx,
			TxID: txID,
		}
	}
	if err := validatorIt.Error(); err != nil {
		return err
	}

	delegatorIt := s.pendingDelegatorList.NewIterator()
	defer delegatorIt.Release()
	for delegatorIt.Next() {
		txIDBytes := delegatorIt.Key()
		txID, err := ids.ToID(txIDBytes)
		if err != nil {
			return err
		}
		tx, _, err := s.GetTx(txID)
		if err != nil {
			return err
		}

		addDelegatorTx, ok := tx.Unsigned.(*txs.AddDelegatorTx)
		if !ok {
			return fmt.Errorf("expected tx type *txs.AddDelegatorTx but got %T", tx.Unsigned)
		}

		ps.validators = append(ps.validators, tx)
		if vdr, exists := ps.validatorExtrasByNodeID[addDelegatorTx.Validator.NodeID]; exists {
			vdr.delegators = append(vdr.delegators, DelegatorAndID{
				Tx:   addDelegatorTx,
				TxID: txID,
			})
		} else {
			ps.validatorExtrasByNodeID[addDelegatorTx.Validator.NodeID] = &validatorModifications{
				delegators: []DelegatorAndID{
					{
						Tx:   addDelegatorTx,
						TxID: txID,
					},
				},
				subnets: make(map[ids.ID]SubnetValidatorAndID),
			}
		}
	}
	if err := delegatorIt.Error(); err != nil {
		return err
	}

	subnetValidatorIt := s.pendingSubnetValidatorList.NewIterator()
	defer subnetValidatorIt.Release()
	for subnetValidatorIt.Next() {
		txIDBytes := subnetValidatorIt.Key()
		txID, err := ids.ToID(txIDBytes)
		if err != nil {
			return err
		}
		tx, _, err := s.GetTx(txID)
		if err != nil {
			return err
		}

		addSubnetValidatorTx, ok := tx.Unsigned.(*txs.AddSubnetValidatorTx)
		if !ok {
			return fmt.Errorf("expected tx type *txs.AddSubnetValidatorTx but got %T", tx.Unsigned)
		}

		ps.validators = append(ps.validators, tx)
		if vdr, exists := ps.validatorExtrasByNodeID[addSubnetValidatorTx.Validator.NodeID]; exists {
			vdr.subnets[addSubnetValidatorTx.Validator.Subnet] = SubnetValidatorAndID{
				Tx:   addSubnetValidatorTx,
				TxID: txID,
			}
		} else {
			ps.validatorExtrasByNodeID[addSubnetValidatorTx.Validator.NodeID] = &validatorModifications{
				subnets: map[ids.ID]SubnetValidatorAndID{
					addSubnetValidatorTx.Validator.Subnet: {
						Tx:   addSubnetValidatorTx,
						TxID: txID,
					},
				},
			}
		}
	}
	if err := subnetValidatorIt.Error(); err != nil {
		return err
	}

	for _, vdr := range ps.validatorExtrasByNodeID {
		sortDelegatorsByAddition(vdr.delegators)
	}
	sortValidatorsByAddition(ps.validators)

	s.SetPendingStakers(ps)
	return nil
}

func (s *state) write(height uint64) error {
	errs := wrappers.Errs{}
	errs.Add(
		s.writeBlocks(),
		s.writeCurrentStakers(height),
		s.writePendingStakers(),
		s.writeUptimes(),
		s.writeTXs(),
		s.writeRewardUTXOs(),
		s.writeUTXOs(),
		s.writeSubnets(),
		s.writeChains(),
		s.writeMetadata(),
	)
	return errs.Err
}

func (s *state) sync(genesis []byte) error {
	shouldInit, err := s.shouldInit()
	if err != nil {
		return fmt.Errorf(
			"failed to check if the database is initialized: %w",
			err,
		)
	}

	// If the database is empty, create the platform chain anew using the
	// provided genesis state
	if shouldInit {
		if err := s.init(genesis); err != nil {
			return fmt.Errorf(
				"failed to initialize the database: %w",
				err,
			)
		}
	}

	if err := s.Load(); err != nil {
		return fmt.Errorf(
			"failed to load the database state: %w",
			err,
		)
	}
	return nil
}

func (s *state) init(genesisBytes []byte) error {
	// Create the genesis block and save it as being accepted (We don't do
	// genesisBlock.Accept() because then it'd look for genesisBlock's
	// non-existent parent)
	genesisID := hashing.ComputeHash256Array(genesisBytes)
	genesisBlock, err := stateless.NewCommitBlock(
<<<<<<< HEAD
		stateless.ApricotVersion,
		0, // timestamp
		genesisID,
		0, // height
=======
		genesisID,
		0,
>>>>>>> baacf706
	)
	if err != nil {
		return err
	}

	genesisState, err := genesis.ParseState(genesisBytes)
	if err != nil {
		return err
	}
	if err := s.syncGenesis(genesisBlock, genesisState); err != nil {
		return err
	}

	if err := s.doneInit(); err != nil {
		return err
	}

	return s.Commit()
}

func (s *state) Commit() error {
	defer s.Abort()
	batch, err := s.CommitBatch()
	if err != nil {
		return err
	}
	return batch.Write()
}

func (s *state) Abort() {
	s.baseDB.Abort()
}

func (s *state) CommitBatch() (database.Batch, error) {
	if err := s.write(s.currentHeight); err != nil {
		return nil, err
	}
	return s.baseDB.CommitBatch()
}

func (s *state) writeBlocks() error {
	for blkID, stateBlk := range s.addedBlocks {
		var (
			blkID = blkID
			sblk  = stateBlk
		)

		// Note that here we are marshalling stateBlks, not stateless.Blocks.
		// We keep stateless.ApricotVersion for backward compatibility
		btxBytes, err := stateless.GenesisCodec.Marshal(stateless.ApricotVersion, &sblk)
		if err != nil {
			return fmt.Errorf("failed to write blocks with: %w", err)
		}

		delete(s.addedBlocks, blkID)
		s.blockCache.Put(blkID, stateBlk)
		if err = s.blockDB.Put(blkID[:], btxBytes); err != nil {
			return fmt.Errorf("failed to write blocks with: %w", err)
		}
	}
	return nil
}

func (s *state) writeCurrentStakers(height uint64) error {
	weightDiffs := make(map[ids.ID]map[ids.NodeID]*ValidatorWeightDiff) // subnetID -> nodeID -> weightDiff
	for _, currentStaker := range s.addedCurrentStakers {
		txID := currentStaker.AddStakerTx.ID()
		potentialReward := currentStaker.PotentialReward

		var (
			subnetID ids.ID
			nodeID   ids.NodeID
			weight   uint64
		)
		switch tx := currentStaker.AddStakerTx.Unsigned.(type) {
		case *txs.AddValidatorTx:
			startTime := tx.StartTime()
			vdr := &currentValidatorState{
				txID:        txID,
				lastUpdated: startTime,

				UpDuration:      0,
				LastUpdated:     uint64(startTime.Unix()),
				PotentialReward: potentialReward,
			}

			vdrBytes, err := genesis.Codec.Marshal(txs.Version, vdr)
			if err != nil {
				return fmt.Errorf("failed to serialize current validator: %w", err)
			}

			if err = s.currentValidatorList.Put(txID[:], vdrBytes); err != nil {
				return fmt.Errorf("failed to write current validator to list: %w", err)
			}
			s.uptimes[tx.Validator.NodeID] = vdr

			subnetID = constants.PrimaryNetworkID
			nodeID = tx.Validator.NodeID
			weight = tx.Validator.Wght
		case *txs.AddDelegatorTx:
			if err := database.PutUInt64(s.currentDelegatorList, txID[:], potentialReward); err != nil {
				return fmt.Errorf("failed to write current delegator to list: %w", err)
			}

			subnetID = constants.PrimaryNetworkID
			nodeID = tx.Validator.NodeID
			weight = tx.Validator.Wght
		case *txs.AddSubnetValidatorTx:
			if err := s.currentSubnetValidatorList.Put(txID[:], nil); err != nil {
				return fmt.Errorf("failed to write current subnet validator to list: %w", err)
			}

			subnetID = tx.Validator.Subnet
			nodeID = tx.Validator.NodeID
			weight = tx.Validator.Wght
		default:
			return fmt.Errorf("expected tx type *txs.AddValidatorTx, *txs.AddDelegatorTx or *txs.AddSubnetValidatorTx but got %T", tx)
		}

		subnetDiffs, ok := weightDiffs[subnetID]
		if !ok {
			subnetDiffs = make(map[ids.NodeID]*ValidatorWeightDiff)
			weightDiffs[subnetID] = subnetDiffs
		}

		nodeDiff, ok := subnetDiffs[nodeID]
		if !ok {
			nodeDiff = &ValidatorWeightDiff{}
			subnetDiffs[nodeID] = nodeDiff
		}

		newWeight, err := math.Add64(nodeDiff.Amount, weight)
		if err != nil {
			return fmt.Errorf("failed to increase node weight diff: %w", err)
		}
		nodeDiff.Amount = newWeight
	}
	s.addedCurrentStakers = nil

	for _, tx := range s.deletedCurrentStakers {
		var (
			db       database.KeyValueDeleter
			subnetID ids.ID
			nodeID   ids.NodeID
			weight   uint64
		)
		switch tx := tx.Unsigned.(type) {
		case *txs.AddValidatorTx:
			db = s.currentValidatorList

			delete(s.uptimes, tx.Validator.NodeID)
			delete(s.updatedUptimes, tx.Validator.NodeID)

			subnetID = constants.PrimaryNetworkID
			nodeID = tx.Validator.NodeID
			weight = tx.Validator.Wght
		case *txs.AddDelegatorTx:
			db = s.currentDelegatorList

			subnetID = constants.PrimaryNetworkID
			nodeID = tx.Validator.NodeID
			weight = tx.Validator.Wght
		case *txs.AddSubnetValidatorTx:
			db = s.currentSubnetValidatorList

			subnetID = tx.Validator.Subnet
			nodeID = tx.Validator.NodeID
			weight = tx.Validator.Wght
		default:
			return fmt.Errorf("expected tx type *txs.AddValidatorTx, *txs.AddDelegatorTx or *txs.AddSubnetValidatorTx but got %T", tx)
		}

		txID := tx.ID()
		if err := db.Delete(txID[:]); err != nil {
			return fmt.Errorf("failed to delete current staker: %w", err)
		}

		subnetDiffs, ok := weightDiffs[subnetID]
		if !ok {
			subnetDiffs = make(map[ids.NodeID]*ValidatorWeightDiff)
			weightDiffs[subnetID] = subnetDiffs
		}

		nodeDiff, ok := subnetDiffs[nodeID]
		if !ok {
			nodeDiff = &ValidatorWeightDiff{}
			subnetDiffs[nodeID] = nodeDiff
		}

		if nodeDiff.Decrease {
			newWeight, err := math.Add64(nodeDiff.Amount, weight)
			if err != nil {
				return fmt.Errorf("failed to decrease node weight diff: %w", err)
			}
			nodeDiff.Amount = newWeight
		} else {
			nodeDiff.Decrease = nodeDiff.Amount < weight
			nodeDiff.Amount = math.Diff64(nodeDiff.Amount, weight)
		}
	}
	s.deletedCurrentStakers = nil

	for subnetID, nodeUpdates := range weightDiffs {
		prefixStruct := heightWithSubnet{
			Height:   height,
			SubnetID: subnetID,
		}
		prefixBytes, err := genesis.Codec.Marshal(txs.Version, prefixStruct)
		if err != nil {
			return fmt.Errorf("failed to create prefix bytes: %w", err)
		}
		rawDiffDB := prefixdb.New(prefixBytes, s.validatorDiffsDB)
		diffDB := linkeddb.NewDefault(rawDiffDB)
		for nodeID, nodeDiff := range nodeUpdates {
			if nodeDiff.Amount == 0 {
				delete(nodeUpdates, nodeID)
				continue
			}

			// TODO: Move the validator set management out of the state package
			if subnetID == constants.PrimaryNetworkID || s.cfg.WhitelistedSubnets.Contains(subnetID) {
				if nodeDiff.Decrease {
					err = s.cfg.Validators.RemoveWeight(subnetID, nodeID, nodeDiff.Amount)
				} else {
					err = s.cfg.Validators.AddWeight(subnetID, nodeID, nodeDiff.Amount)
				}
				if err != nil {
					return fmt.Errorf("failed to update validator weight: %w", err)
				}
			}

			nodeDiffBytes, err := genesis.Codec.Marshal(txs.Version, nodeDiff)
			if err != nil {
				return fmt.Errorf("failed to serialize validator weight diff: %w", err)
			}

			// Copy so value passed into [Put] doesn't get overwritten next
			// iteration
			nodeID := nodeID
			if err := diffDB.Put(nodeID[:], nodeDiffBytes); err != nil {
				return err
			}
		}
		s.validatorDiffsCache.Put(string(prefixBytes), nodeUpdates)
	}

	// Attempt to update the stake metrics
	primaryValidators, ok := s.cfg.Validators.GetValidators(constants.PrimaryNetworkID)
	if !ok {
		return nil
	}
	weight, _ := primaryValidators.GetWeight(s.ctx.NodeID)
	s.localStake.Set(float64(weight))
	s.totalStake.Set(float64(primaryValidators.Weight()))
	return nil
}

func (s *state) writePendingStakers() error {
	for _, tx := range s.addedPendingStakers {
		var db database.KeyValueWriter
		switch tx.Unsigned.(type) {
		case *txs.AddValidatorTx:
			db = s.pendingValidatorList
		case *txs.AddDelegatorTx:
			db = s.pendingDelegatorList
		case *txs.AddSubnetValidatorTx:
			db = s.pendingSubnetValidatorList
		default:
			return fmt.Errorf("expected tx type *txs.AddValidatorTx, *txs.AddDelegatorTx or *txs.AddSubnetValidatorTx but got %T", tx)
		}

		txID := tx.ID()
		if err := db.Put(txID[:], nil); err != nil {
			return fmt.Errorf("failed to add pending staker: %w", err)
		}
	}
	s.addedPendingStakers = nil

	for _, tx := range s.deletedPendingStakers {
		var db database.KeyValueDeleter
		switch tx.Unsigned.(type) {
		case *txs.AddValidatorTx:
			db = s.pendingValidatorList
		case *txs.AddDelegatorTx:
			db = s.pendingDelegatorList
		case *txs.AddSubnetValidatorTx:
			db = s.pendingSubnetValidatorList
		default:
			return fmt.Errorf("expected tx type *txs.AddValidatorTx, *txs.AddDelegatorTx or *txs.AddSubnetValidatorTx but got %T", tx)
		}

		txID := tx.ID()
		if err := db.Delete(txID[:]); err != nil {
			return fmt.Errorf("failed to delete pending staker: %w", err)
		}
	}
	s.deletedPendingStakers = nil
	return nil
}

func (s *state) writeUptimes() error {
	for nodeID := range s.updatedUptimes {
		delete(s.updatedUptimes, nodeID)

		uptime := s.uptimes[nodeID]
		uptime.LastUpdated = uint64(uptime.lastUpdated.Unix())

		uptimeBytes, err := genesis.Codec.Marshal(txs.Version, uptime)
		if err != nil {
			return fmt.Errorf("failed to serialize uptime: %w", err)
		}

		if err := s.currentValidatorList.Put(uptime.txID[:], uptimeBytes); err != nil {
			return fmt.Errorf("failed to write uptime: %w", err)
		}
	}
	return nil
}

func (s *state) writeTXs() error {
	for txID, txStatus := range s.addedTxs {
		txID := txID

		stx := txBytesAndStatus{
			Tx:     txStatus.tx.Bytes(),
			Status: txStatus.status,
		}

		txBytes, err := genesis.Codec.Marshal(txs.Version, &stx)
		if err != nil {
			return fmt.Errorf("failed to serialize tx: %w", err)
		}

		delete(s.addedTxs, txID)
		s.txCache.Put(txID, txStatus)
		if err := s.txDB.Put(txID[:], txBytes); err != nil {
			return fmt.Errorf("failed to add tx: %w", err)
		}
	}
	return nil
}

func (s *state) writeRewardUTXOs() error {
	for txID, utxos := range s.addedRewardUTXOs {
		delete(s.addedRewardUTXOs, txID)
		s.rewardUTXOsCache.Put(txID, utxos)
		rawTxDB := prefixdb.New(txID[:], s.rewardUTXODB)
		txDB := linkeddb.NewDefault(rawTxDB)

		for _, utxo := range utxos {
			utxoBytes, err := genesis.Codec.Marshal(txs.Version, utxo)
			if err != nil {
				return fmt.Errorf("failed to serialize reward UTXO: %w", err)
			}
			utxoID := utxo.InputID()
			if err := txDB.Put(utxoID[:], utxoBytes); err != nil {
				return fmt.Errorf("failed to add reward UTXO: %w", err)
			}
		}
	}
	return nil
}

func (s *state) writeUTXOs() error {
	for utxoID, utxo := range s.modifiedUTXOs {
		delete(s.modifiedUTXOs, utxoID)

		if utxo == nil {
			if err := s.utxoState.DeleteUTXO(utxoID); err != nil {
				return fmt.Errorf("failed to delete UTXO: %w", err)
			}
			continue
		}
		if err := s.utxoState.PutUTXO(utxo); err != nil {
			return fmt.Errorf("failed to add UTXO: %w", err)
		}
	}
	return nil
}

func (s *state) writeSubnets() error {
	for _, subnet := range s.addedSubnets {
		subnetID := subnet.ID()

		if err := s.subnetDB.Put(subnetID[:], nil); err != nil {
			return fmt.Errorf("failed to write subnet: %w", err)
		}
	}
	s.addedSubnets = nil
	return nil
}

func (s *state) writeChains() error {
	for subnetID, chains := range s.addedChains {
		for _, chain := range chains {
			chainDB := s.getChainDB(subnetID)

			chainID := chain.ID()
			if err := chainDB.Put(chainID[:], nil); err != nil {
				return fmt.Errorf("failed to write chain: %w", err)
			}
		}
		delete(s.addedChains, subnetID)
	}
	return nil
}

func (s *state) writeMetadata() error {
	if !s.originalTimestamp.Equal(s.timestamp) {
		if err := database.PutTimestamp(s.singletonDB, timestampKey, s.timestamp); err != nil {
			return fmt.Errorf("failed to write timestamp: %w", err)
		}
		s.originalTimestamp = s.timestamp
	}
	if s.originalCurrentSupply != s.currentSupply {
		if err := database.PutUInt64(s.singletonDB, currentSupplyKey, s.currentSupply); err != nil {
			return fmt.Errorf("failed to write current supply: %w", err)
		}
		s.originalCurrentSupply = s.currentSupply
	}
	if s.persistedLastAccepted != s.lastAccepted {
		if err := database.PutID(s.singletonDB, lastAcceptedKey, s.lastAccepted); err != nil {
			return fmt.Errorf("failed to write last accepted: %w", err)
		}
		s.persistedLastAccepted = s.lastAccepted
	}
	return nil
}

func (s *state) Close() error {
	errs := wrappers.Errs{}
	errs.Add(
		s.pendingSubnetValidatorBaseDB.Close(),
		s.pendingDelegatorBaseDB.Close(),
		s.pendingValidatorBaseDB.Close(),
		s.pendingValidatorsDB.Close(),
		s.currentSubnetValidatorBaseDB.Close(),
		s.currentDelegatorBaseDB.Close(),
		s.currentValidatorBaseDB.Close(),
		s.currentValidatorsDB.Close(),
		s.validatorsDB.Close(),
		s.txDB.Close(),
		s.rewardUTXODB.Close(),
		s.utxoDB.Close(),
		s.subnetBaseDB.Close(),
		s.chainDB.Close(),
		s.singletonDB.Close(),
		s.blockDB.Close(),
	)
	return errs.Err
}<|MERGE_RESOLUTION|>--- conflicted
+++ resolved
@@ -102,15 +102,8 @@
 }
 
 type BlockState interface {
-<<<<<<< HEAD
-	// TODO rename to GetBlock?
-	GetStatelessBlock(blockID ids.ID) (stateless.CommonBlockIntf, choices.Status, error)
-	// TODO rename to AddBlock?
-	AddStatelessBlock(block stateless.CommonBlockIntf, status choices.Status)
-=======
 	GetStatelessBlock(blockID ids.ID) (stateless.Block, choices.Status, error)
 	AddStatelessBlock(block stateless.Block, status choices.Status)
->>>>>>> baacf706
 }
 
 type State interface {
@@ -254,7 +247,7 @@
 }
 
 type stateBlk struct {
-	Blk    stateless.CommonBlockIntf
+	Blk    stateless.Block
 	Bytes  []byte         `serialize:"true"`
 	Status choices.Status `serialize:"true"`
 }
@@ -649,7 +642,7 @@
 
 func (s *state) SetHeight(height uint64) { s.currentHeight = height }
 
-func (s *state) GetStatelessBlock(blockID ids.ID) (stateless.CommonBlockIntf, choices.Status, error) {
+func (s *state) GetStatelessBlock(blockID ids.ID) (stateless.Block, choices.Status, error) {
 	if blk, exists := s.addedBlocks[blockID]; exists {
 		return blk.Blk, blk.Status, nil
 	}
@@ -685,7 +678,7 @@
 	return blkState.Blk, blkState.Status, nil
 }
 
-func (s *state) AddStatelessBlock(block stateless.CommonBlockIntf, status choices.Status) {
+func (s *state) AddStatelessBlock(block stateless.Block, status choices.Status) {
 	s.addedBlocks[block.ID()] = stateBlk{
 		Blk:    block,
 		Bytes:  block.Bytes(),
@@ -780,7 +773,7 @@
 	return s.maxSubnetStakeAmount(subnetID, nodeID, startTime, endTime)
 }
 
-func (s *state) syncGenesis(genesisBlk stateless.OptionBlock, genesis *genesis.State) error {
+func (s *state) syncGenesis(genesisBlk stateless.Block, genesis *genesis.State) error {
 	genesisBlkID := genesisBlk.ID()
 	s.SetLastAccepted(genesisBlkID)
 	s.SetTimestamp(time.Unix(int64(genesis.Timestamp), 0))
@@ -1189,15 +1182,10 @@
 	// non-existent parent)
 	genesisID := hashing.ComputeHash256Array(genesisBytes)
 	genesisBlock, err := stateless.NewCommitBlock(
-<<<<<<< HEAD
 		stateless.ApricotVersion,
 		0, // timestamp
 		genesisID,
 		0, // height
-=======
-		genesisID,
-		0,
->>>>>>> baacf706
 	)
 	if err != nil {
 		return err
