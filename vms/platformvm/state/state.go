--- conflicted
+++ resolved
@@ -1769,7 +1769,7 @@
 
 func (s *state) updateValidatorSet(
 	updateValidators bool,
-	valSetDiff map[subnetNodePair]validatorStatusPair,
+	valSetDiff map[subnetNodePair]stakerStatusPair,
 	weightDiffs map[subnetNodePair]*ValidatorWeightDiff,
 ) error {
 	if !updateValidators {
@@ -1797,7 +1797,7 @@
 			err = validators.RemoveWeight(s.cfg.Validators, subnetID, nodeID, weightDiff.Amount)
 		} else {
 			if val.status == added {
-				staker := val.validator
+				staker := val.staker
 				err = validators.Add(
 					s.cfg.Validators,
 					subnetID,
@@ -1829,29 +1829,23 @@
 	nodeID   ids.NodeID
 }
 
-<<<<<<< HEAD
-type modifiedStakerData struct {
+type stakerStatusPair struct {
+	staker *Staker
 	status diffValidatorStatus
-	staker *Staker
-=======
-type validatorStatusPair struct {
-	validator *Staker
-	status    diffValidatorStatus
->>>>>>> 7c468748
 }
 
 func (s *state) processCurrentStakers() (
-	[]modifiedStakerData,
+	[]stakerStatusPair,
 	map[subnetNodePair]*ValidatorWeightDiff,
 	map[ids.NodeID]*bls.PublicKey,
-	map[subnetNodePair]validatorStatusPair,
+	map[subnetNodePair]stakerStatusPair,
 	error,
 ) {
 	var (
-		outputStakers = make([]modifiedStakerData, 0)
+		outputStakers = make([]stakerStatusPair, 0)
 		outputWeights = make(map[subnetNodePair]*ValidatorWeightDiff)
 		outputBlsKey  = make(map[ids.NodeID]*bls.PublicKey)
-		outputValSet  = make(map[subnetNodePair]validatorStatusPair)
+		outputValSet  = make(map[subnetNodePair]stakerStatusPair)
 	)
 
 	for subnetID, subnetValidatorDiffs := range s.currentStakers.validatorDiffs {
@@ -1865,9 +1859,9 @@
 				subnetID: subnetID,
 				nodeID:   nodeID,
 			}
-			outputValSet[key] = validatorStatusPair{
-				validator: validatorDiff.validator,
-				status:    validatorDiff.validatorStatus,
+			outputValSet[key] = stakerStatusPair{
+				staker: validatorDiff.validator,
+				status: validatorDiff.validatorStatus,
 			}
 
 			// make sure there is an entry for delegators even in case
@@ -1883,7 +1877,7 @@
 					blkKey = validatorDiff.validator.PublicKey
 				)
 
-				outputStakers = append(outputStakers, modifiedStakerData{
+				outputStakers = append(outputStakers, stakerStatusPair{
 					status: added,
 					staker: validatorDiff.validator,
 				})
@@ -1903,7 +1897,7 @@
 					blkKey = validatorDiff.validator.PublicKey
 				)
 
-				outputStakers = append(outputStakers, modifiedStakerData{
+				outputStakers = append(outputStakers, stakerStatusPair{
 					status: deleted,
 					staker: validatorDiff.validator,
 				})
@@ -1925,7 +1919,7 @@
 			for addedDelegatorIterator.Next() {
 				delegator := addedDelegatorIterator.Value()
 
-				outputStakers = append(outputStakers, modifiedStakerData{
+				outputStakers = append(outputStakers, stakerStatusPair{
 					status: added,
 					staker: delegator,
 				})
@@ -1936,7 +1930,7 @@
 			}
 
 			for _, delegator := range validatorDiff.deletedDelegators {
-				outputStakers = append(outputStakers, modifiedStakerData{
+				outputStakers = append(outputStakers, stakerStatusPair{
 					status: added,
 					staker: delegator,
 				})
@@ -1950,8 +1944,8 @@
 	return outputStakers, outputWeights, outputBlsKey, outputValSet, nil
 }
 
-func (s *state) processPendingStakers() []modifiedStakerData {
-	output := make([]modifiedStakerData, 0)
+func (s *state) processPendingStakers() []stakerStatusPair {
+	output := make([]stakerStatusPair, 0)
 	for subnetID, subnetValidatorDiffs := range s.pendingStakers.validatorDiffs {
 		delete(s.pendingStakers.validatorDiffs, subnetID)
 		for _, validatorDiff := range subnetValidatorDiffs {
@@ -1959,7 +1953,7 @@
 			// Access it only if validatorDiff.validatorStatus is added or deleted
 			switch {
 			case validatorDiff.validatorStatus == added || validatorDiff.validatorStatus == deleted:
-				output = append(output, modifiedStakerData{
+				output = append(output, stakerStatusPair{
 					status: validatorDiff.validatorStatus,
 					staker: validatorDiff.validator,
 				})
@@ -1970,14 +1964,14 @@
 			addedDelegatorIterator := NewTreeIterator(validatorDiff.addedDelegators)
 			defer addedDelegatorIterator.Release()
 			for addedDelegatorIterator.Next() {
-				output = append(output, modifiedStakerData{
+				output = append(output, stakerStatusPair{
 					status: added,
 					staker: addedDelegatorIterator.Value(),
 				})
 			}
 
 			for _, staker := range validatorDiff.deletedDelegators {
-				output = append(output, modifiedStakerData{
+				output = append(output, stakerStatusPair{
 					status: deleted,
 					staker: staker,
 				})
@@ -2202,7 +2196,7 @@
 	return blkID, nil
 }
 
-func (s *state) writeCurrentStakers(modifiedStakers []modifiedStakerData) error {
+func (s *state) writeCurrentStakers(modifiedStakers []stakerStatusPair) error {
 	// Invariant: []modifiedStakerData is guaranteed to be list of stakers that are
 	// either added or modified, so they are not nil
 	for _, data := range modifiedStakers {
@@ -2285,7 +2279,7 @@
 	return nil
 }
 
-func (s *state) writePendingStakers(modifiedStakers []modifiedStakerData) error {
+func (s *state) writePendingStakers(modifiedStakers []stakerStatusPair) error {
 	// Invariant: []modifiedStakerData is guaranteed to be list of stakers that are
 	// either added or modified, so they are not nil
 	for _, data := range modifiedStakers {
