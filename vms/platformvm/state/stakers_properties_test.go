--- conflicted
+++ resolved
@@ -20,11 +20,7 @@
 	"github.com/ava-labs/avalanchego/database/versiondb"
 	"github.com/ava-labs/avalanchego/ids"
 	"github.com/ava-labs/avalanchego/utils/constants"
-<<<<<<< HEAD
-	bls "github.com/ava-labs/avalanchego/utils/crypto/bls"
 	"github.com/ava-labs/avalanchego/utils/timer/mockable"
-=======
->>>>>>> 77b62481
 	"github.com/ava-labs/avalanchego/version"
 	"github.com/ava-labs/avalanchego/vms/platformvm/txs"
 )
@@ -1271,16 +1267,11 @@
 	properties := gopter.NewProperties(nil)
 
 	// // to reproduce a given scenario do something like this:
-	// parameters := gopter.DefaultTestParametersWithSeed(1688500811831135777)
+	// parameters := gopter.DefaultTestParametersWithSeed(1688658598123300307)
 	// properties := gopter.NewProperties(parameters)
 
 	ctx := buildStateCtx()
 	startTime := time.Now().Truncate(time.Second)
-
-	// // to reproduce a given scenario do something like this:
-	// parameters := gopter.DefaultTestParametersWithSeed(1688585045068172845)
-	// properties := gopter.NewProperties(parameters)
-
 	properties.Property("staker start time is updated following shift", prop.ForAll(
 		func(nonInitValTx *txs.Tx) string {
 			diff, baseState, err := buildDiffOnTopOfBaseState([]ids.ID{})
@@ -1350,13 +1341,8 @@
 
 			// 2. Shift the validator
 			updatedStaker := *val
-<<<<<<< HEAD
 			ShiftStakerAheadInPlace(&updatedStaker, updatedStaker.NextTime)
 			IncreaseStakerWeightInPlace(&updatedStaker, updatedStaker.Weight*2)
-=======
-			ShiftStakerAheadInPlace(&updatedStaker, updatedStaker.EndTime)
-			IncreaseStakerWeightInPlace(&updatedStaker, updatedStaker.Weight/2)
->>>>>>> 77b62481
 
 			diff, err = NewDiff(baseState.GetLastAccepted(), &versionsHolder{
 				baseState: baseState,
@@ -1402,7 +1388,7 @@
 
 			return ""
 		},
-		stakerTxGenerator(ctx, permissionlessValidator, &constants.PrimaryNetworkID, nil, math.MaxUint64),
+		stakerTxGenerator(ctx, permissionlessValidator, &constants.PrimaryNetworkID, nil, 1000),
 	))
 
 	properties.TestingRun(t)
