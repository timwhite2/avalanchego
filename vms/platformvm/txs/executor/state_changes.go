// Copyright (C) 2019-2023, Ava Labs, Inc. All rights reserved.
// See the file LICENSE for licensing terms.

package executor

import (
	"errors"
	"fmt"
	"time"

	"github.com/ava-labs/avalanchego/ids"
	"github.com/ava-labs/avalanchego/vms/platformvm/reward"
	"github.com/ava-labs/avalanchego/vms/platformvm/state"
	"github.com/ava-labs/avalanchego/vms/platformvm/txs"
)

var (
	ErrChildBlockAfterStakerChangeTime = errors.New("proposed timestamp later than next staker change time")
	ErrChildBlockBeyondSyncBound       = errors.New("proposed timestamp is too far in the future relative to local time")
)

// VerifyNewChainTime returns nil if the [newChainTime] is a valid chain time
// given the wall clock time ([now]) and when the next staking set change occurs
// ([nextStakerChangeTime]).
// Requires:
//   - [newChainTime] <= [nextStakerChangeTime]: so that no staking set changes
//     are skipped.
//   - [newChainTime] <= [now] + [SyncBound]: to ensure chain time approximates
//     "real" time.
func VerifyNewChainTime(
	newChainTime,
	nextStakerChangeTime,
	now time.Time,
) error {
	// Only allow timestamp to move as far forward as the time of the next
	// staker set change
	if newChainTime.After(nextStakerChangeTime) {
		return fmt.Errorf(
			"%w, proposed timestamp (%s), next staker change time (%s)",
			ErrChildBlockAfterStakerChangeTime,
			newChainTime,
			nextStakerChangeTime,
		)
	}

	// Only allow timestamp to reasonably far forward
	maxNewChainTime := now.Add(SyncBound)
	if newChainTime.After(maxNewChainTime) {
		return fmt.Errorf(
			"%w, proposed time (%s), local time (%s)",
			ErrChildBlockBeyondSyncBound,
			newChainTime,
			now,
		)
	}
	return nil
}

type StateChanges interface {
	Apply(onAccept state.Diff)
	Len() int
}

type stateChanges struct {
	updatedSupplies           map[ids.ID]uint64
	currentValidatorsToAdd    []*state.Staker
	currentDelegatorsToAdd    []*state.Staker
	pendingValidatorsToRemove []*state.Staker
	pendingDelegatorsToRemove []*state.Staker
	currentValidatorsToRemove []*state.Staker
}

func (s *stateChanges) Apply(stateDiff state.Diff) {
	for subnetID, supply := range s.updatedSupplies {
		stateDiff.SetCurrentSupply(subnetID, supply)
	}

	for _, currentValidatorToAdd := range s.currentValidatorsToAdd {
		stateDiff.PutCurrentValidator(currentValidatorToAdd)
	}
	for _, pendingValidatorToRemove := range s.pendingValidatorsToRemove {
		stateDiff.DeletePendingValidator(pendingValidatorToRemove)
	}
	for _, currentDelegatorToAdd := range s.currentDelegatorsToAdd {
		stateDiff.PutCurrentDelegator(currentDelegatorToAdd)
	}
	for _, pendingDelegatorToRemove := range s.pendingDelegatorsToRemove {
		stateDiff.DeletePendingDelegator(pendingDelegatorToRemove)
	}
	for _, currentValidatorToRemove := range s.currentValidatorsToRemove {
		stateDiff.DeleteCurrentValidator(currentValidatorToRemove)
	}
}

func (s *stateChanges) Len() int {
	return len(s.currentValidatorsToAdd) + len(s.currentDelegatorsToAdd) +
		len(s.pendingValidatorsToRemove) + len(s.pendingDelegatorsToRemove) +
		len(s.currentValidatorsToRemove)
}

// AdvanceTimeTo does not modify [parentState].
// Instead it returns all the StateChanges caused by advancing the chain time to
// the [newChainTime].
func AdvanceTimeTo(
	parentState state.Chain,
	newChainTime time.Time,
) (StateChanges, error) {
	pendingStakerIterator, err := parentState.GetPendingStakerIterator()
	if err != nil {
		return nil, err
	}
	defer pendingStakerIterator.Release()

	changes := &stateChanges{
		updatedSupplies: make(map[ids.ID]uint64),
	}

	// Add to the staker set any pending stakers whose start time is at or
	// before the new timestamp

	// Note: we process pending stakers ready to be promoted to current ones and
	// then we process current stakers to be demoted out of stakers set. It is
	// guaranteed that no promoted stakers would be demoted immediately. A
	// failure of this invariant would cause a staker to be added to
	// StateChanges and be persisted among current stakers even if it already
	// expired. The following invariants ensure this does not happens:
	// Invariant: minimum stake duration is > 0, so staker.StartTime != staker.EndTime.
	// Invariant: [newChainTime] does not skip stakers set change times.

	for pendingStakerIterator.Next() {
		stakerToRemove := pendingStakerIterator.Value()
		if stakerToRemove.StartTime.After(newChainTime) {
			break
		}

		stakerToAdd := *stakerToRemove
		stakerToAdd.NextTime = stakerToRemove.EndTime
		stakerToAdd.Priority = txs.PendingToCurrentPriorities[stakerToRemove.Priority]

		if stakerToRemove.Priority == txs.SubnetPermissionedValidatorPendingPriority {
			changes.currentValidatorsToAdd = append(changes.currentValidatorsToAdd, &stakerToAdd)
			changes.pendingValidatorsToRemove = append(changes.pendingValidatorsToRemove, stakerToRemove)
			continue
		}

		supply, ok := changes.updatedSupplies[stakerToRemove.SubnetID]
		if !ok {
			supply, err = parentState.GetCurrentSupply(stakerToRemove.SubnetID)
			if err != nil {
				return nil, err
			}
		}

		rewardsCfg, err := parentState.GetRewardConfig(stakerToAdd.SubnetID)
		if err != nil {
			return nil, err
		}
		rewards := reward.NewCalculator(rewardsCfg)

		potentialReward := rewards.Calculate(
			stakerToRemove.EndTime.Sub(stakerToRemove.StartTime),
			stakerToRemove.Weight,
			supply,
		)
		stakerToAdd.PotentialReward = potentialReward

		// Invariant: [rewards.Calculate] can never return a [potentialReward]
		//            such that [supply + potentialReward > maximumSupply].
		changes.updatedSupplies[stakerToRemove.SubnetID] = supply + potentialReward

		switch stakerToRemove.Priority {
		case txs.PrimaryNetworkValidatorPendingPriority, txs.SubnetPermissionlessValidatorPendingPriority:
			changes.currentValidatorsToAdd = append(changes.currentValidatorsToAdd, &stakerToAdd)
			changes.pendingValidatorsToRemove = append(changes.pendingValidatorsToRemove, stakerToRemove)

		case txs.PrimaryNetworkDelegatorApricotPendingPriority, txs.PrimaryNetworkDelegatorBanffPendingPriority, txs.SubnetPermissionlessDelegatorPendingPriority:
			changes.currentDelegatorsToAdd = append(changes.currentDelegatorsToAdd, &stakerToAdd)
			changes.pendingDelegatorsToRemove = append(changes.pendingDelegatorsToRemove, stakerToRemove)

		default:
			return nil, fmt.Errorf("expected staker priority got %d", stakerToRemove.Priority)
		}
	}

	currentStakerIterator, err := parentState.GetCurrentStakerIterator()
	if err != nil {
		return nil, err
	}
	defer currentStakerIterator.Release()

	for currentStakerIterator.Next() {
		stakerToRemove := currentStakerIterator.Value()
		if stakerToRemove.EndTime.After(newChainTime) {
			break
		}

		// Invariant: Permissioned stakers are encountered first for a given
		//            timestamp because their priority is the smallest.
		if stakerToRemove.Priority != txs.SubnetPermissionedValidatorCurrentPriority {
			// Permissionless stakers are removed by the RewardValidatorTx, not
			// an AdvanceTimeTx.
			break
		}

		changes.currentValidatorsToRemove = append(changes.currentValidatorsToRemove, stakerToRemove)
	}
	return changes, nil
<<<<<<< HEAD
=======
}

func GetRewardsCalculator(
	backend *Backend,
	parentState state.Chain,
	subnetID ids.ID,
) (reward.Calculator, error) {
	if subnetID == constants.PrimaryNetworkID {
		return backend.Rewards, nil
	}

	transformSubnetIntf, err := parentState.GetSubnetTransformation(subnetID)
	if err != nil {
		return nil, err
	}
	transformSubnet, ok := transformSubnetIntf.Unsigned.(*txs.TransformSubnetTx)
	if !ok {
		return nil, ErrIsNotTransformSubnetTx
	}

	return reward.NewCalculator(reward.Config{
		MaxConsumptionRate: transformSubnet.MaxConsumptionRate,
		MinConsumptionRate: transformSubnet.MinConsumptionRate,
		MintingPeriod:      backend.Config.RewardConfig.MintingPeriod,
		SupplyCap:          transformSubnet.MaximumSupply,
	}), nil
>>>>>>> f08d928f
}<|MERGE_RESOLUTION|>--- conflicted
+++ resolved
@@ -205,33 +205,4 @@
 		changes.currentValidatorsToRemove = append(changes.currentValidatorsToRemove, stakerToRemove)
 	}
 	return changes, nil
-<<<<<<< HEAD
-=======
-}
-
-func GetRewardsCalculator(
-	backend *Backend,
-	parentState state.Chain,
-	subnetID ids.ID,
-) (reward.Calculator, error) {
-	if subnetID == constants.PrimaryNetworkID {
-		return backend.Rewards, nil
-	}
-
-	transformSubnetIntf, err := parentState.GetSubnetTransformation(subnetID)
-	if err != nil {
-		return nil, err
-	}
-	transformSubnet, ok := transformSubnetIntf.Unsigned.(*txs.TransformSubnetTx)
-	if !ok {
-		return nil, ErrIsNotTransformSubnetTx
-	}
-
-	return reward.NewCalculator(reward.Config{
-		MaxConsumptionRate: transformSubnet.MaxConsumptionRate,
-		MinConsumptionRate: transformSubnet.MinConsumptionRate,
-		MintingPeriod:      backend.Config.RewardConfig.MintingPeriod,
-		SupplyCap:          transformSubnet.MaximumSupply,
-	}), nil
->>>>>>> f08d928f
 }