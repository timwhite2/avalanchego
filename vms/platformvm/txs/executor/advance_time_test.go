--- conflicted
+++ resolved
@@ -20,189 +20,6 @@
 	"github.com/ava-labs/avalanchego/vms/platformvm/txs"
 )
 
-// Ensure semantic verification updates the current and pending staker set
-// for the primary network
-func TestAdvanceTimeTxUpdatePrimaryNetworkStakers(t *testing.T) {
-	assert := assert.New(t)
-	env := newEnvironment()
-	env.ctx.Lock.Lock()
-	defer func() {
-		assert.NoError(shutdownEnvironment(env))
-	}()
-	dummyHeight := uint64(1)
-
-	// Case: Timestamp is after next validator start time
-	// Add a pending validator
-	pendingValidatorStartTime := defaultGenesisTime.Add(1 * time.Second)
-	pendingValidatorEndTime := pendingValidatorStartTime.Add(defaultMinStakingDuration)
-	nodeID := ids.GenerateTestNodeID()
-	addPendingValidatorTx, err := addPendingValidator(env, pendingValidatorStartTime, pendingValidatorEndTime, nodeID, []*crypto.PrivateKeySECP256K1R{preFundedKeys[0]})
-	assert.NoError(err)
-
-	tx, err := env.txBuilder.NewAdvanceTimeTx(pendingValidatorStartTime)
-	assert.NoError(err)
-
-	onCommitState, err := state.NewDiff(lastAcceptedID, env)
-	assert.NoError(err)
-
-	onAbortState, err := state.NewDiff(lastAcceptedID, env)
-	assert.NoError(err)
-
-	executor := ProposalTxExecutor{
-		OnCommitState: onCommitState,
-		OnAbortState:  onAbortState,
-		Backend:       &env.backend,
-		Tx:            tx,
-	}
-	assert.NoError(tx.Unsigned.Visit(&executor))
-
-	validatorStaker, err := executor.OnCommitState.GetCurrentValidator(constants.PrimaryNetworkID, nodeID)
-	assert.NoError(err)
-	assert.Equal(addPendingValidatorTx.ID(), validatorStaker.TxID)
-	assert.EqualValues(1370, validatorStaker.PotentialReward) // See rewards tests to explain why 1370
-
-	_, err = executor.OnCommitState.GetPendingValidator(constants.PrimaryNetworkID, nodeID)
-	assert.ErrorIs(err, database.ErrNotFound)
-
-	_, err = executor.OnAbortState.GetCurrentValidator(constants.PrimaryNetworkID, nodeID)
-	assert.ErrorIs(err, database.ErrNotFound)
-
-	validatorStaker, err = executor.OnAbortState.GetPendingValidator(constants.PrimaryNetworkID, nodeID)
-	assert.NoError(err)
-	assert.Equal(addPendingValidatorTx.ID(), validatorStaker.TxID)
-
-	// Test VM validators
-	executor.OnCommitState.Apply(env.state)
-	env.state.SetHeight(dummyHeight)
-	assert.NoError(env.state.Commit())
-	assert.True(env.config.Validators.Contains(constants.PrimaryNetworkID, nodeID))
-}
-
-// Ensure semantic verification fails when proposed timestamp is at or before current timestamp
-func TestAdvanceTimeTxTimestampTooEarly(t *testing.T) {
-	env := newEnvironment()
-	defer func() {
-		if err := shutdownEnvironment(env); err != nil {
-			t.Fatal(err)
-		}
-	}()
-
-	tx, err := env.txBuilder.NewAdvanceTimeTx(defaultGenesisTime)
-	if err != nil {
-		t.Fatal(err)
-	}
-
-	onCommitState, err := state.NewDiff(lastAcceptedID, env)
-	if err != nil {
-		t.Fatal(err)
-	}
-
-	onAbortState, err := state.NewDiff(lastAcceptedID, env)
-	if err != nil {
-		t.Fatal(err)
-	}
-
-	executor := ProposalTxExecutor{
-		OnCommitState: onCommitState,
-		OnAbortState:  onAbortState,
-		Backend:       &env.backend,
-		Tx:            tx,
-	}
-	err = tx.Unsigned.Visit(&executor)
-	if err == nil {
-		t.Fatal("should've failed verification because proposed timestamp same as current timestamp")
-	}
-}
-
-// Ensure semantic verification fails when proposed timestamp is after next validator set change time
-func TestAdvanceTimeTxTimestampTooLate(t *testing.T) {
-	env := newEnvironment()
-	env.ctx.Lock.Lock()
-
-	// Case: Timestamp is after next validator start time
-	// Add a pending validator
-	pendingValidatorStartTime := defaultGenesisTime.Add(1 * time.Second)
-	pendingValidatorEndTime := pendingValidatorStartTime.Add(defaultMinStakingDuration)
-	nodeID := ids.GenerateTestNodeID()
-	_, err := addPendingValidator(env, pendingValidatorStartTime, pendingValidatorEndTime, nodeID, []*crypto.PrivateKeySECP256K1R{preFundedKeys[0]})
-	require.NoError(t, err)
-
-	{
-		tx, err := env.txBuilder.NewAdvanceTimeTx(pendingValidatorStartTime.Add(1 * time.Second))
-		if err != nil {
-			t.Fatal(err)
-		}
-
-		onCommitState, err := state.NewDiff(lastAcceptedID, env)
-		if err != nil {
-			t.Fatal(err)
-		}
-
-		onAbortState, err := state.NewDiff(lastAcceptedID, env)
-		if err != nil {
-			t.Fatal(err)
-		}
-
-		executor := ProposalTxExecutor{
-			OnCommitState: onCommitState,
-			OnAbortState:  onAbortState,
-			Backend:       &env.backend,
-			Tx:            tx,
-		}
-		err = tx.Unsigned.Visit(&executor)
-		if err == nil {
-			t.Fatal("should've failed verification because proposed timestamp is after pending validator start time")
-		}
-	}
-
-	if err := shutdownEnvironment(env); err != nil {
-		t.Fatal(err)
-	}
-
-	// Case: Timestamp is after next validator end time
-	env = newEnvironment()
-	env.ctx.Lock.Lock()
-	defer func() {
-		if err := shutdownEnvironment(env); err != nil {
-			t.Fatal(err)
-		}
-	}()
-
-	// fast forward clock to 10 seconds before genesis validators stop validating
-	env.clk.Set(defaultValidateEndTime.Add(-10 * time.Second))
-
-	{
-		// Proposes advancing timestamp to 1 second after genesis validators stop validating
-		tx, err := env.txBuilder.NewAdvanceTimeTx(defaultValidateEndTime.Add(1 * time.Second))
-		if err != nil {
-			t.Fatal(err)
-		}
-
-		onCommitState, err := state.NewDiff(lastAcceptedID, env)
-		if err != nil {
-			t.Fatal(err)
-		}
-
-		onAbortState, err := state.NewDiff(lastAcceptedID, env)
-		if err != nil {
-			t.Fatal(err)
-		}
-
-		executor := ProposalTxExecutor{
-			OnCommitState: onCommitState,
-			OnAbortState:  onAbortState,
-			Backend:       &env.backend,
-			Tx:            tx,
-		}
-		err = tx.Unsigned.Visit(&executor)
-		if err == nil {
-			t.Fatal("should've failed verification because proposed timestamp is after pending validator start time")
-		}
-	}
-}
-
-<<<<<<< HEAD
-=======
 // Ensure semantic verification updates the current and pending staker set
 // for the primary network
 func TestAdvanceTimeTxUpdatePrimaryNetworkStakers(t *testing.T) {
@@ -225,37 +42,165 @@
 	tx, err := env.txBuilder.NewAdvanceTimeTx(pendingValidatorStartTime)
 	require.NoError(err)
 
+	onCommitState, err := state.NewDiff(lastAcceptedID, env)
+	require.NoError(err)
+
+	onAbortState, err := state.NewDiff(lastAcceptedID, env)
+	require.NoError(err)
+
 	executor := ProposalTxExecutor{
+		OnCommitState: onCommitState,
+		OnAbortState:  onAbortState,
 		Backend:       &env.backend,
-		ParentID:      lastAcceptedID,
-		StateVersions: env,
 		Tx:            tx,
 	}
 	require.NoError(tx.Unsigned.Visit(&executor))
 
-	validatorStaker, err := executor.OnCommit.GetCurrentValidator(constants.PrimaryNetworkID, nodeID)
+	validatorStaker, err := executor.OnCommitState.GetCurrentValidator(constants.PrimaryNetworkID, nodeID)
 	require.NoError(err)
 	require.Equal(addPendingValidatorTx.ID(), validatorStaker.TxID)
 	require.EqualValues(1370, validatorStaker.PotentialReward) // See rewards tests to explain why 1370
 
-	_, err = executor.OnCommit.GetPendingValidator(constants.PrimaryNetworkID, nodeID)
+	_, err = executor.OnCommitState.GetPendingValidator(constants.PrimaryNetworkID, nodeID)
 	require.ErrorIs(err, database.ErrNotFound)
 
-	_, err = executor.OnAbort.GetCurrentValidator(constants.PrimaryNetworkID, nodeID)
+	_, err = executor.OnAbortState.GetCurrentValidator(constants.PrimaryNetworkID, nodeID)
 	require.ErrorIs(err, database.ErrNotFound)
 
-	validatorStaker, err = executor.OnAbort.GetPendingValidator(constants.PrimaryNetworkID, nodeID)
+	validatorStaker, err = executor.OnAbortState.GetPendingValidator(constants.PrimaryNetworkID, nodeID)
 	require.NoError(err)
 	require.Equal(addPendingValidatorTx.ID(), validatorStaker.TxID)
 
 	// Test VM validators
-	executor.OnCommit.Apply(env.state)
+	executor.OnCommitState.Apply(env.state)
 	env.state.SetHeight(dummyHeight)
 	require.NoError(env.state.Commit())
 	require.True(env.config.Validators.Contains(constants.PrimaryNetworkID, nodeID))
 }
 
->>>>>>> 533fe914
+// Ensure semantic verification fails when proposed timestamp is at or before current timestamp
+func TestAdvanceTimeTxTimestampTooEarly(t *testing.T) {
+	env := newEnvironment()
+	defer func() {
+		if err := shutdownEnvironment(env); err != nil {
+			t.Fatal(err)
+		}
+	}()
+
+	tx, err := env.txBuilder.NewAdvanceTimeTx(defaultGenesisTime)
+	if err != nil {
+		t.Fatal(err)
+	}
+
+	onCommitState, err := state.NewDiff(lastAcceptedID, env)
+	if err != nil {
+		t.Fatal(err)
+	}
+
+	onAbortState, err := state.NewDiff(lastAcceptedID, env)
+	if err != nil {
+		t.Fatal(err)
+	}
+
+	executor := ProposalTxExecutor{
+		OnCommitState: onCommitState,
+		OnAbortState:  onAbortState,
+		Backend:       &env.backend,
+		Tx:            tx,
+	}
+	err = tx.Unsigned.Visit(&executor)
+	if err == nil {
+		t.Fatal("should've failed verification because proposed timestamp same as current timestamp")
+	}
+}
+
+// Ensure semantic verification fails when proposed timestamp is after next validator set change time
+func TestAdvanceTimeTxTimestampTooLate(t *testing.T) {
+	env := newEnvironment()
+	env.ctx.Lock.Lock()
+
+	// Case: Timestamp is after next validator start time
+	// Add a pending validator
+	pendingValidatorStartTime := defaultGenesisTime.Add(1 * time.Second)
+	pendingValidatorEndTime := pendingValidatorStartTime.Add(defaultMinStakingDuration)
+	nodeID := ids.GenerateTestNodeID()
+	_, err := addPendingValidator(env, pendingValidatorStartTime, pendingValidatorEndTime, nodeID, []*crypto.PrivateKeySECP256K1R{preFundedKeys[0]})
+	require.NoError(t, err)
+
+	{
+		tx, err := env.txBuilder.NewAdvanceTimeTx(pendingValidatorStartTime.Add(1 * time.Second))
+		if err != nil {
+			t.Fatal(err)
+		}
+
+		onCommitState, err := state.NewDiff(lastAcceptedID, env)
+		if err != nil {
+			t.Fatal(err)
+		}
+
+		onAbortState, err := state.NewDiff(lastAcceptedID, env)
+		if err != nil {
+			t.Fatal(err)
+		}
+
+		executor := ProposalTxExecutor{
+			OnCommitState: onCommitState,
+			OnAbortState:  onAbortState,
+			Backend:       &env.backend,
+			Tx:            tx,
+		}
+		err = tx.Unsigned.Visit(&executor)
+		if err == nil {
+			t.Fatal("should've failed verification because proposed timestamp is after pending validator start time")
+		}
+	}
+
+	if err := shutdownEnvironment(env); err != nil {
+		t.Fatal(err)
+	}
+
+	// Case: Timestamp is after next validator end time
+	env = newEnvironment()
+	env.ctx.Lock.Lock()
+	defer func() {
+		if err := shutdownEnvironment(env); err != nil {
+			t.Fatal(err)
+		}
+	}()
+
+	// fast forward clock to 10 seconds before genesis validators stop validating
+	env.clk.Set(defaultValidateEndTime.Add(-10 * time.Second))
+
+	{
+		// Proposes advancing timestamp to 1 second after genesis validators stop validating
+		tx, err := env.txBuilder.NewAdvanceTimeTx(defaultValidateEndTime.Add(1 * time.Second))
+		if err != nil {
+			t.Fatal(err)
+		}
+
+		onCommitState, err := state.NewDiff(lastAcceptedID, env)
+		if err != nil {
+			t.Fatal(err)
+		}
+
+		onAbortState, err := state.NewDiff(lastAcceptedID, env)
+		if err != nil {
+			t.Fatal(err)
+		}
+
+		executor := ProposalTxExecutor{
+			OnCommitState: onCommitState,
+			OnAbortState:  onAbortState,
+			Backend:       &env.backend,
+			Tx:            tx,
+		}
+		err = tx.Unsigned.Visit(&executor)
+		if err == nil {
+			t.Fatal("should've failed verification because proposed timestamp is after pending validator start time")
+		}
+	}
+}
+
 // Ensure semantic verification updates the current and pending staker sets correctly.
 // Namely, it should add pending stakers whose start time is at or before the timestamp.
 // It will not remove primary network stakers; that happens in rewardTxs.
@@ -475,10 +420,10 @@
 				require.NoError(err)
 
 				onCommitState, err := state.NewDiff(lastAcceptedID, env)
-				assert.NoError(err)
+				require.NoError(err)
 
 				onAbortState, err := state.NewDiff(lastAcceptedID, env)
-				assert.NoError(err)
+				require.NoError(err)
 
 				executor := ProposalTxExecutor{
 					OnCommitState: onCommitState,
@@ -588,10 +533,10 @@
 	require.NoError(err)
 
 	onCommitState, err := state.NewDiff(lastAcceptedID, env)
-	assert.NoError(err)
+	require.NoError(err)
 
 	onAbortState, err := state.NewDiff(lastAcceptedID, env)
-	assert.NoError(err)
+	require.NoError(err)
 
 	executor := ProposalTxExecutor{
 		OnCommitState: onCommitState,
@@ -601,13 +546,8 @@
 	}
 	require.NoError(tx.Unsigned.Visit(&executor))
 
-<<<<<<< HEAD
 	_, err = executor.OnCommitState.GetCurrentValidator(testSubnet1.ID(), subnetValidatorNodeID)
-	assert.ErrorIs(err, database.ErrNotFound)
-=======
-	_, err = executor.OnCommit.GetCurrentValidator(testSubnet1.ID(), subnetValidatorNodeID)
 	require.ErrorIs(err, database.ErrNotFound)
->>>>>>> 533fe914
 
 	// Check VM Validators are removed successfully
 	executor.OnCommitState.Apply(env.state)
@@ -711,7 +651,6 @@
 	pendingValidatorStartTime := defaultGenesisTime.Add(1 * time.Second)
 	pendingValidatorEndTime := pendingValidatorStartTime.Add(defaultMaxStakingDuration)
 	nodeID := ids.GenerateTestNodeID()
-<<<<<<< HEAD
 	_, err := addPendingValidator(
 		env,
 		pendingValidatorStartTime,
@@ -719,11 +658,7 @@
 		nodeID,
 		[]*crypto.PrivateKeySECP256K1R{preFundedKeys[0]},
 	)
-	assert.NoError(t, err)
-=======
-	_, err := addPendingValidator(env, pendingValidatorStartTime, pendingValidatorEndTime, nodeID, []*crypto.PrivateKeySECP256K1R{preFundedKeys[0]})
-	require.NoError(t, err)
->>>>>>> 533fe914
+	require.NoError(t, err)
 
 	tx, err := env.txBuilder.NewAdvanceTimeTx(pendingValidatorStartTime)
 	require.NoError(t, err)
