// Copyright (C) 2019-2023, Ava Labs, Inc. All rights reserved.
// See the file LICENSE for licensing terms.

package executor

import (
	"errors"
	"fmt"
	"math"
	"testing"
	"time"

	"github.com/golang/mock/gomock"

	"github.com/stretchr/testify/require"

	"github.com/ava-labs/avalanchego/database"
	"github.com/ava-labs/avalanchego/ids"
	"github.com/ava-labs/avalanchego/snow"
	"github.com/ava-labs/avalanchego/utils"
	"github.com/ava-labs/avalanchego/utils/constants"
	"github.com/ava-labs/avalanchego/utils/crypto/secp256k1"
	"github.com/ava-labs/avalanchego/utils/hashing"
	"github.com/ava-labs/avalanchego/vms/components/avax"
	"github.com/ava-labs/avalanchego/vms/components/verify"
	"github.com/ava-labs/avalanchego/vms/platformvm/config"
	"github.com/ava-labs/avalanchego/vms/platformvm/fx"
	"github.com/ava-labs/avalanchego/vms/platformvm/reward"
	"github.com/ava-labs/avalanchego/vms/platformvm/state"
	"github.com/ava-labs/avalanchego/vms/platformvm/status"
	"github.com/ava-labs/avalanchego/vms/platformvm/txs"
	"github.com/ava-labs/avalanchego/vms/platformvm/utxo"
	"github.com/ava-labs/avalanchego/vms/secp256k1fx"
)

// This tests that the math performed during TransformSubnetTx execution can
// never overflow
const _ time.Duration = math.MaxUint32 * time.Second

var errTest = errors.New("non-nil error")

func TestStandardTxExecutorAddValidatorTxEmptyID(t *testing.T) {
	require := require.New(t)
	env := newEnvironment(t, apricotPhase5Fork)
	env.ctx.Lock.Lock()
	defer func() {
		require.NoError(shutdownEnvironment(env))
	}()

	chainTime := env.state.GetTimestamp()
	startTime := defaultValidateStartTime.Add(1 * time.Second)

	tests := []struct {
		banffTime     time.Time
		expectedError error
	}{
		{ // Case: Before banff
			banffTime:     chainTime.Add(1),
			expectedError: errEmptyNodeID,
		},
		{ // Case: At banff
			banffTime:     chainTime,
			expectedError: errEmptyNodeID,
		},
		{ // Case: After banff
			banffTime:     chainTime.Add(-1),
			expectedError: errEmptyNodeID,
		},
	}
	for _, test := range tests {
		// Case: Empty validator node ID after banff
		env.config.BanffTime = test.banffTime

		tx, err := env.txBuilder.NewAddValidatorTx( // create the tx
			env.config.MinValidatorStake,
			uint64(startTime.Unix()),
			uint64(defaultValidateEndTime.Unix()),
			ids.EmptyNodeID,
			ids.GenerateTestShortID(),
			reward.PercentDenominator,
			[]*secp256k1.PrivateKey{preFundedKeys[0]},
			ids.ShortEmpty, // change addr
		)
		require.NoError(err)

		stateDiff, err := state.NewDiff(lastAcceptedID, env)
		require.NoError(err)

		executor := StandardTxExecutor{
			Backend: &env.backend,
			State:   stateDiff,
			Tx:      tx,
		}
		err = tx.Unsigned.Visit(&executor)
		require.ErrorIs(err, test.expectedError)
	}
}

func TestStandardTxExecutorAddDelegator(t *testing.T) {
	dummyHeight := uint64(1)
	rewardAddress := preFundedKeys[0].PublicKey().Address()
	nodeID := ids.NodeID(rewardAddress)

	newValidatorID := ids.GenerateTestNodeID()
	newValidatorStartTime := defaultValidateStartTime.Add(5 * time.Second)
	newValidatorEndTime := defaultValidateEndTime.Add(-5 * time.Second)

	// [addMinStakeValidator] adds a new validator to the primary network's
	// pending validator set with the minimum staking amount
	addMinStakeValidator := func(target *environment) {
		tx, err := target.txBuilder.NewAddValidatorTx(
			target.config.MinValidatorStake,      // stake amount
			uint64(newValidatorStartTime.Unix()), // start time
			uint64(newValidatorEndTime.Unix()),   // end time
			newValidatorID,                       // node ID
			rewardAddress,                        // Reward Address
			reward.PercentDenominator,            // Shares
			[]*secp256k1.PrivateKey{preFundedKeys[0]},
			ids.ShortEmpty,
		)
		require.NoError(t, err)

		addValTx := tx.Unsigned.(*txs.AddValidatorTx)
		staker, err := state.NewCurrentStaker(
			tx.ID(),
			addValTx,
			0,
		)
		require.NoError(t, err)

		target.state.PutCurrentValidator(staker)
		target.state.AddTx(tx, status.Committed)
		target.state.SetHeight(dummyHeight)
		require.NoError(t, target.state.Commit())
	}

	// [addMaxStakeValidator] adds a new validator to the primary network's
	// pending validator set with the maximum staking amount
	addMaxStakeValidator := func(target *environment) {
		tx, err := target.txBuilder.NewAddValidatorTx(
			target.config.MaxValidatorStake,      // stake amount
			uint64(newValidatorStartTime.Unix()), // start time
			uint64(newValidatorEndTime.Unix()),   // end time
			newValidatorID,                       // node ID
			rewardAddress,                        // Reward Address
			reward.PercentDenominator,            // Shared
			[]*secp256k1.PrivateKey{preFundedKeys[0]},
			ids.ShortEmpty,
		)
		require.NoError(t, err)

		addValTx := tx.Unsigned.(*txs.AddValidatorTx)
		staker, err := state.NewCurrentStaker(
			tx.ID(),
			addValTx,
			0,
		)
		require.NoError(t, err)

		target.state.PutCurrentValidator(staker)
		target.state.AddTx(tx, status.Committed)
		target.state.SetHeight(dummyHeight)
		require.NoError(t, target.state.Commit())
	}

	dummyH := newEnvironment(t, apricotPhase5Fork)
	currentTimestamp := dummyH.state.GetTimestamp()

	type test struct {
		description          string
		stakeAmount          uint64
		startTime            time.Time
		endTime              time.Time
		nodeID               ids.NodeID
		rewardAddress        ids.ShortID
		feeKeys              []*secp256k1.PrivateKey
		setup                func(*environment)
		AP3Time              time.Time
		expectedExecutionErr error
		expectedMempoolErr   error
	}

	tests := []test{
		{
			description:          "validator stops validating earlier than delegator",
			stakeAmount:          dummyH.config.MinDelegatorStake,
			startTime:            defaultValidateStartTime.Add(time.Second),
			endTime:              defaultValidateEndTime.Add(time.Second),
			nodeID:               nodeID,
			rewardAddress:        rewardAddress,
			feeKeys:              []*secp256k1.PrivateKey{preFundedKeys[0]},
			setup:                nil,
<<<<<<< HEAD
			AP3Time:              latestForkTime,
			expectedExecutionErr: ErrOverDelegated,
			expectedMempoolErr:   ErrOverDelegated,
=======
			AP3Time:              defaultGenesisTime,
			expectedExecutionErr: ErrPeriodMismatch,
			expectedMempoolErr:   ErrPeriodMismatch,
>>>>>>> c7e1c6ae
		},
		{
			description:          fmt.Sprintf("delegator should not be added more than (%s) in the future", MaxFutureStartTime),
			stakeAmount:          dummyH.config.MinDelegatorStake,
			startTime:            currentTimestamp.Add(MaxFutureStartTime + time.Second),
			endTime:              currentTimestamp.Add(MaxFutureStartTime + defaultMinStakingDuration + time.Second),
			nodeID:               nodeID,
			rewardAddress:        rewardAddress,
			feeKeys:              []*secp256k1.PrivateKey{preFundedKeys[0]},
			setup:                nil,
			AP3Time:              latestForkTime,
			expectedExecutionErr: ErrFutureStakeTime,
			expectedMempoolErr:   nil,
		},
		{
			description:          "validator not in the current or pending validator sets",
			stakeAmount:          dummyH.config.MinDelegatorStake,
			startTime:            defaultValidateStartTime.Add(5 * time.Second),
			endTime:              defaultValidateEndTime.Add(-5 * time.Second),
			nodeID:               newValidatorID,
			rewardAddress:        rewardAddress,
			feeKeys:              []*secp256k1.PrivateKey{preFundedKeys[0]},
			setup:                nil,
			AP3Time:              latestForkTime,
			expectedExecutionErr: database.ErrNotFound,
			expectedMempoolErr:   database.ErrNotFound,
		},
		{
			description:          "delegator starts before validator",
			stakeAmount:          dummyH.config.MinDelegatorStake,
			startTime:            newValidatorStartTime.Add(-1 * time.Second), // start validating subnet before primary network
			endTime:              newValidatorEndTime,
			nodeID:               newValidatorID,
			rewardAddress:        rewardAddress,
			feeKeys:              []*secp256k1.PrivateKey{preFundedKeys[0]},
			setup:                addMinStakeValidator,
<<<<<<< HEAD
			AP3Time:              latestForkTime,
			expectedExecutionErr: ErrOverDelegated,
			expectedMempoolErr:   ErrOverDelegated,
=======
			AP3Time:              defaultGenesisTime,
			expectedExecutionErr: ErrPeriodMismatch,
			expectedMempoolErr:   ErrPeriodMismatch,
>>>>>>> c7e1c6ae
		},
		{
			description:          "delegator stops before validator",
			stakeAmount:          dummyH.config.MinDelegatorStake,
			startTime:            newValidatorStartTime,
			endTime:              newValidatorEndTime.Add(time.Second), // stop validating subnet after stopping validating primary network
			nodeID:               newValidatorID,
			rewardAddress:        rewardAddress,
			feeKeys:              []*secp256k1.PrivateKey{preFundedKeys[0]},
			setup:                addMinStakeValidator,
<<<<<<< HEAD
			AP3Time:              latestForkTime,
			expectedExecutionErr: ErrOverDelegated,
			expectedMempoolErr:   ErrOverDelegated,
=======
			AP3Time:              defaultGenesisTime,
			expectedExecutionErr: ErrPeriodMismatch,
			expectedMempoolErr:   ErrPeriodMismatch,
>>>>>>> c7e1c6ae
		},
		{
			description:          "valid",
			stakeAmount:          dummyH.config.MinDelegatorStake,
			startTime:            newValidatorStartTime, // same start time as for primary network
			endTime:              newValidatorEndTime,   // same end time as for primary network
			nodeID:               newValidatorID,
			rewardAddress:        rewardAddress,
			feeKeys:              []*secp256k1.PrivateKey{preFundedKeys[0]},
			setup:                addMinStakeValidator,
			AP3Time:              latestForkTime,
			expectedExecutionErr: nil,
			expectedMempoolErr:   nil,
		},
		{
			description:          "starts delegating at current timestamp",
			stakeAmount:          dummyH.config.MinDelegatorStake,           // weight
			startTime:            currentTimestamp,                          // start time
			endTime:              defaultValidateEndTime,                    // end time
			nodeID:               nodeID,                                    // node ID
			rewardAddress:        rewardAddress,                             // Reward Address
			feeKeys:              []*secp256k1.PrivateKey{preFundedKeys[0]}, // tx fee payer
			setup:                nil,
			AP3Time:              latestForkTime,
			expectedExecutionErr: ErrTimestampNotBeforeStartTime,
			expectedMempoolErr:   ErrTimestampNotBeforeStartTime,
		},
		{
			description:   "tx fee paying key has no funds",
			stakeAmount:   dummyH.config.MinDelegatorStake,           // weight
			startTime:     defaultValidateStartTime.Add(time.Second), // start time
			endTime:       defaultValidateEndTime,                    // end time
			nodeID:        nodeID,                                    // node ID
			rewardAddress: rewardAddress,                             // Reward Address
			feeKeys:       []*secp256k1.PrivateKey{preFundedKeys[1]}, // tx fee payer
			setup: func(target *environment) { // Remove all UTXOs owned by keys[1]
				utxoIDs, err := target.state.UTXOIDs(
					preFundedKeys[1].PublicKey().Address().Bytes(),
					ids.Empty,
					math.MaxInt32)
				require.NoError(t, err)

				for _, utxoID := range utxoIDs {
					target.state.DeleteUTXO(utxoID)
				}
				target.state.SetHeight(dummyHeight)
				require.NoError(t, target.state.Commit())
			},
			AP3Time:              latestForkTime,
			expectedExecutionErr: ErrFlowCheckFailed,
			expectedMempoolErr:   ErrFlowCheckFailed,
		},
		{
			description:          "over delegation before AP3",
			stakeAmount:          dummyH.config.MinDelegatorStake,
			startTime:            newValidatorStartTime, // same start time as for primary network
			endTime:              newValidatorEndTime,   // same end time as for primary network
			nodeID:               newValidatorID,
			rewardAddress:        rewardAddress,
			feeKeys:              []*secp256k1.PrivateKey{preFundedKeys[0]},
			setup:                addMaxStakeValidator,
			AP3Time:              defaultValidateEndTime,
			expectedExecutionErr: nil,
			expectedMempoolErr:   nil,
		},
		{
			description:          "over delegation after AP3",
			stakeAmount:          dummyH.config.MinDelegatorStake,
			startTime:            newValidatorStartTime, // same start time as for primary network
			endTime:              newValidatorEndTime,   // same end time as for primary network
			nodeID:               newValidatorID,
			rewardAddress:        rewardAddress,
			feeKeys:              []*secp256k1.PrivateKey{preFundedKeys[0]},
			setup:                addMaxStakeValidator,
			AP3Time:              latestForkTime,
			expectedExecutionErr: ErrOverDelegated,
			expectedMempoolErr:   ErrOverDelegated,
		},
	}

	for _, tt := range tests {
		t.Run(tt.description, func(t *testing.T) {
			require := require.New(t)
			freshTH := newEnvironment(t, apricotPhase5Fork)
			freshTH.config.ApricotPhase3Time = tt.AP3Time
			defer func() {
				require.NoError(shutdownEnvironment(freshTH))
			}()

			tx, err := freshTH.txBuilder.NewAddDelegatorTx(
				tt.stakeAmount,
				uint64(tt.startTime.Unix()),
				uint64(tt.endTime.Unix()),
				tt.nodeID,
				tt.rewardAddress,
				tt.feeKeys,
				ids.ShortEmpty,
			)
			require.NoError(err)

			if tt.setup != nil {
				tt.setup(freshTH)
			}

			onAcceptState, err := state.NewDiff(lastAcceptedID, freshTH)
			require.NoError(err)

			freshTH.config.BanffTime = onAcceptState.GetTimestamp()

			executor := StandardTxExecutor{
				Backend: &freshTH.backend,
				State:   onAcceptState,
				Tx:      tx,
			}
			err = tx.Unsigned.Visit(&executor)
			require.ErrorIs(err, tt.expectedExecutionErr)

			mempoolExecutor := MempoolTxVerifier{
				Backend:       &freshTH.backend,
				ParentID:      lastAcceptedID,
				StateVersions: freshTH,
				Tx:            tx,
			}
			err = tx.Unsigned.Visit(&mempoolExecutor)
			require.ErrorIs(err, tt.expectedMempoolErr)
		})
	}
}

func TestStandardTxExecutorAddSubnetValidator(t *testing.T) {
	require := require.New(t)
	env := newEnvironment(t, banffFork)
	env.ctx.Lock.Lock()
	defer func() {
		require.NoError(shutdownEnvironment(env))
	}()

	nodeID := preFundedKeys[0].PublicKey().Address()

	{
		// Case: Proposed validator currently validating primary network
		// but stops validating subnet after stops validating primary network
		// (note that keys[0] is a genesis validator)
		startTime := defaultValidateStartTime.Add(time.Second)
		tx, err := env.txBuilder.NewAddSubnetValidatorTx(
			defaultWeight,
			uint64(startTime.Unix()),
			uint64(defaultValidateEndTime.Unix())+1,
			ids.NodeID(nodeID),
			testSubnet1.ID(),
			[]*secp256k1.PrivateKey{testSubnet1ControlKeys[0], testSubnet1ControlKeys[1]},
			ids.ShortEmpty, // change addr
		)
		require.NoError(err)

		onAcceptState, err := state.NewDiff(lastAcceptedID, env)
		require.NoError(err)

		executor := StandardTxExecutor{
			Backend: &env.backend,
			State:   onAcceptState,
			Tx:      tx,
		}
		err = tx.Unsigned.Visit(&executor)
		require.ErrorIs(err, ErrPeriodMismatch)
	}

	{
		// Case: Proposed validator currently validating primary network
		// and proposed subnet validation period is subset of
		// primary network validation period
		// (note that keys[0] is a genesis validator)
		tx, err := env.txBuilder.NewAddSubnetValidatorTx(
			defaultWeight,
			uint64(defaultValidateStartTime.Unix()+1),
			uint64(defaultValidateEndTime.Unix()),
			ids.NodeID(nodeID),
			testSubnet1.ID(),
			[]*secp256k1.PrivateKey{testSubnet1ControlKeys[0], testSubnet1ControlKeys[1]},
			ids.ShortEmpty, // change addr
		)
		require.NoError(err)

		onAcceptState, err := state.NewDiff(lastAcceptedID, env)
		require.NoError(err)

		executor := StandardTxExecutor{
			Backend: &env.backend,
			State:   onAcceptState,
			Tx:      tx,
		}
		require.NoError(tx.Unsigned.Visit(&executor))
	}

	// Add a validator to pending validator set of primary network
	key, err := testKeyfactory.NewPrivateKey()
	require.NoError(err)

	pendingDSValidatorID := ids.NodeID(key.PublicKey().Address())

	// starts validating primary network 10 seconds after current fork time
	dsStartTime := latestForkTime.Add(10 * time.Second)
	dsEndTime := dsStartTime.Add(5 * defaultMinStakingDuration)

	addDSTx, err := env.txBuilder.NewAddValidatorTx(
		env.config.MinValidatorStake, // stake amount
		uint64(dsStartTime.Unix()),   // start time
		uint64(dsEndTime.Unix()),     // end time
		pendingDSValidatorID,         // node ID
		nodeID,                       // reward address
		reward.PercentDenominator,    // shares
		[]*secp256k1.PrivateKey{preFundedKeys[0]},
		ids.ShortEmpty,
	)
	require.NoError(err)

	{
		// Case: Proposed validator isn't in pending or current validator sets
		tx, err := env.txBuilder.NewAddSubnetValidatorTx(
			defaultWeight,
			uint64(dsStartTime.Unix()), // start validating subnet before primary network
			uint64(dsEndTime.Unix()),
			pendingDSValidatorID,
			testSubnet1.ID(),
			[]*secp256k1.PrivateKey{testSubnet1ControlKeys[0], testSubnet1ControlKeys[1]},
			ids.ShortEmpty, // change addr
		)
		require.NoError(err)

		onAcceptState, err := state.NewDiff(lastAcceptedID, env)
		require.NoError(err)

		executor := StandardTxExecutor{
			Backend: &env.backend,
			State:   onAcceptState,
			Tx:      tx,
		}
		err = tx.Unsigned.Visit(&executor)
		require.ErrorIs(err, ErrNotValidator)
	}

	addValTx := addDSTx.Unsigned.(*txs.AddValidatorTx)
	staker, err := state.NewCurrentStaker(
		addDSTx.ID(),
		addValTx,
		0,
	)
	require.NoError(err)

	env.state.PutCurrentValidator(staker)
	env.state.AddTx(addDSTx, status.Committed)
	dummyHeight := uint64(1)
	env.state.SetHeight(dummyHeight)
	require.NoError(env.state.Commit())

	// Node with ID key.PublicKey().Address() now a pending validator for primary network

	{
		// Case: Proposed validator is pending validator of primary network
		// but starts validating subnet before primary network
		tx, err := env.txBuilder.NewAddSubnetValidatorTx(
			defaultWeight,
			uint64(dsStartTime.Unix())-1, // start validating subnet before primary network
			uint64(dsEndTime.Unix()),
			pendingDSValidatorID,
			testSubnet1.ID(),
			[]*secp256k1.PrivateKey{testSubnet1ControlKeys[0], testSubnet1ControlKeys[1]},
			ids.ShortEmpty, // change addr
		)
		require.NoError(err)

		onAcceptState, err := state.NewDiff(lastAcceptedID, env)
		require.NoError(err)

		executor := StandardTxExecutor{
			Backend: &env.backend,
			State:   onAcceptState,
			Tx:      tx,
		}
		err = tx.Unsigned.Visit(&executor)
		require.ErrorIs(err, ErrPeriodMismatch)
	}

	{
		// Case: Proposed validator is pending validator of primary network
		// but stops validating subnet after primary network
		tx, err := env.txBuilder.NewAddSubnetValidatorTx(
			defaultWeight,
			uint64(dsStartTime.Unix()),
			uint64(dsEndTime.Unix())+1, // stop validating subnet after stopping validating primary network
			pendingDSValidatorID,
			testSubnet1.ID(),
			[]*secp256k1.PrivateKey{testSubnet1ControlKeys[0], testSubnet1ControlKeys[1]},
			ids.ShortEmpty, // change addr
		)
		require.NoError(err)

		onAcceptState, err := state.NewDiff(lastAcceptedID, env)
		require.NoError(err)

		executor := StandardTxExecutor{
			Backend: &env.backend,
			State:   onAcceptState,
			Tx:      tx,
		}
		err = tx.Unsigned.Visit(&executor)
		require.ErrorIs(err, ErrPeriodMismatch)
	}

	{
		// Case: Proposed validator is pending validator of primary network and
		// period validating subnet is subset of time validating primary network
		tx, err := env.txBuilder.NewAddSubnetValidatorTx(
			defaultWeight,
			uint64(dsStartTime.Unix()), // same start time as for primary network
			uint64(dsEndTime.Unix()),   // same end time as for primary network
			pendingDSValidatorID,
			testSubnet1.ID(),
			[]*secp256k1.PrivateKey{testSubnet1ControlKeys[0], testSubnet1ControlKeys[1]},
			ids.ShortEmpty, // change addr
		)
		require.NoError(err)

		onAcceptState, err := state.NewDiff(lastAcceptedID, env)
		require.NoError(err)
		executor := StandardTxExecutor{
			Backend: &env.backend,
			State:   onAcceptState,
			Tx:      tx,
		}
		require.NoError(tx.Unsigned.Visit(&executor))
	}

	// Case: Proposed validator start validating at/before current timestamp
	// First, advance the timestamp
	newTimestamp := latestForkTime.Add(2 * time.Second)
	env.state.SetTimestamp(newTimestamp)

	{
		tx, err := env.txBuilder.NewAddSubnetValidatorTx(
			defaultWeight,               // weight
			uint64(newTimestamp.Unix()), // start time
			uint64(newTimestamp.Add(defaultMinStakingDuration).Unix()), // end time
			ids.NodeID(nodeID), // node ID
			testSubnet1.ID(),   // subnet ID
			[]*secp256k1.PrivateKey{testSubnet1ControlKeys[0], testSubnet1ControlKeys[1]},
			ids.ShortEmpty, // change addr
		)
		require.NoError(err)

		onAcceptState, err := state.NewDiff(lastAcceptedID, env)
		require.NoError(err)

		executor := StandardTxExecutor{
			Backend: &env.backend,
			State:   onAcceptState,
			Tx:      tx,
		}
		err = tx.Unsigned.Visit(&executor)
		require.ErrorIs(err, ErrTimestampNotBeforeStartTime)
	}

	// reset the timestamp
	env.state.SetTimestamp(latestForkTime)

	// Case: Proposed validator already validating the subnet
	// First, add validator as validator of subnet
	subnetTx, err := env.txBuilder.NewAddSubnetValidatorTx(
		defaultWeight,                           // weight
		uint64(defaultValidateStartTime.Unix()), // start time
		uint64(defaultValidateEndTime.Unix()),   // end time
		ids.NodeID(nodeID),                      // node ID
		testSubnet1.ID(),                        // subnet ID
		[]*secp256k1.PrivateKey{testSubnet1ControlKeys[0], testSubnet1ControlKeys[1]},
		ids.ShortEmpty,
	)
	require.NoError(err)

	addSubnetValTx := subnetTx.Unsigned.(*txs.AddSubnetValidatorTx)
	staker, err = state.NewCurrentStaker(
		subnetTx.ID(),
		addSubnetValTx,
		0,
	)
	require.NoError(err)

	env.state.PutCurrentValidator(staker)
	env.state.AddTx(subnetTx, status.Committed)
	env.state.SetHeight(dummyHeight)
	require.NoError(env.state.Commit())

	{
		// Node with ID nodeIDKey.PublicKey().Address() now validating subnet with ID testSubnet1.ID
		startTime := defaultValidateStartTime.Add(time.Second)
		duplicateSubnetTx, err := env.txBuilder.NewAddSubnetValidatorTx(
			defaultWeight,                         // weight
			uint64(startTime.Unix()),              // start time
			uint64(defaultValidateEndTime.Unix()), // end time
			ids.NodeID(nodeID),                    // node ID
			testSubnet1.ID(),                      // subnet ID
			[]*secp256k1.PrivateKey{testSubnet1ControlKeys[0], testSubnet1ControlKeys[1]},
			ids.ShortEmpty, // change addr
		)
		require.NoError(err)

		onAcceptState, err := state.NewDiff(lastAcceptedID, env)
		require.NoError(err)

		executor := StandardTxExecutor{
			Backend: &env.backend,
			State:   onAcceptState,
			Tx:      duplicateSubnetTx,
		}
		err = duplicateSubnetTx.Unsigned.Visit(&executor)
		require.ErrorIs(err, ErrDuplicateValidator)
	}

	env.state.DeleteCurrentValidator(staker)
	env.state.SetHeight(dummyHeight)
	require.NoError(env.state.Commit())

	{
		// Case: Duplicate signatures
		startTime := defaultValidateStartTime.Add(time.Second)
		tx, err := env.txBuilder.NewAddSubnetValidatorTx(
			defaultWeight,            // weight
			uint64(startTime.Unix()), // start time
			uint64(startTime.Add(defaultMinStakingDuration).Unix())+1, // end time
			ids.NodeID(nodeID), // node ID
			testSubnet1.ID(),   // subnet ID
			[]*secp256k1.PrivateKey{testSubnet1ControlKeys[0], testSubnet1ControlKeys[1], testSubnet1ControlKeys[2]},
			ids.ShortEmpty, // change addr
		)
		require.NoError(err)

		// Duplicate a signature
		addSubnetValidatorTx := tx.Unsigned.(*txs.AddSubnetValidatorTx)
		input := addSubnetValidatorTx.SubnetAuth.(*secp256k1fx.Input)
		input.SigIndices = append(input.SigIndices, input.SigIndices[0])
		// This tx was syntactically verified when it was created...pretend it wasn't so we don't use cache
		addSubnetValidatorTx.SyntacticallyVerified = false

		onAcceptState, err := state.NewDiff(lastAcceptedID, env)
		require.NoError(err)

		executor := StandardTxExecutor{
			Backend: &env.backend,
			State:   onAcceptState,
			Tx:      tx,
		}
		err = tx.Unsigned.Visit(&executor)
		require.ErrorIs(err, secp256k1fx.ErrInputIndicesNotSortedUnique)
	}

	{
		// Case: Too few signatures
		startTime := defaultValidateStartTime.Add(time.Second)
		tx, err := env.txBuilder.NewAddSubnetValidatorTx(
			defaultWeight,            // weight
			uint64(startTime.Unix()), // start time
			uint64(startTime.Add(defaultMinStakingDuration).Unix()), // end time
			ids.NodeID(nodeID), // node ID
			testSubnet1.ID(),   // subnet ID
			[]*secp256k1.PrivateKey{testSubnet1ControlKeys[0], testSubnet1ControlKeys[2]},
			ids.ShortEmpty, // change addr
		)
		require.NoError(err)

		// Remove a signature
		addSubnetValidatorTx := tx.Unsigned.(*txs.AddSubnetValidatorTx)
		input := addSubnetValidatorTx.SubnetAuth.(*secp256k1fx.Input)
		input.SigIndices = input.SigIndices[1:]
		// This tx was syntactically verified when it was created...pretend it wasn't so we don't use cache
		addSubnetValidatorTx.SyntacticallyVerified = false

		onAcceptState, err := state.NewDiff(lastAcceptedID, env)
		require.NoError(err)

		executor := StandardTxExecutor{
			Backend: &env.backend,
			State:   onAcceptState,
			Tx:      tx,
		}
		err = tx.Unsigned.Visit(&executor)
		require.ErrorIs(err, errUnauthorizedSubnetModification)
	}

	{
		// Case: Control Signature from invalid key (keys[3] is not a control key)
		startTime := defaultValidateStartTime.Add(time.Second)
		tx, err := env.txBuilder.NewAddSubnetValidatorTx(
			defaultWeight,            // weight
			uint64(startTime.Unix()), // start time
			uint64(startTime.Add(defaultMinStakingDuration).Unix()), // end time
			ids.NodeID(nodeID), // node ID
			testSubnet1.ID(),   // subnet ID
			[]*secp256k1.PrivateKey{testSubnet1ControlKeys[0], preFundedKeys[1]},
			ids.ShortEmpty, // change addr
		)
		require.NoError(err)

		// Replace a valid signature with one from keys[3]
		sig, err := preFundedKeys[3].SignHash(hashing.ComputeHash256(tx.Unsigned.Bytes()))
		require.NoError(err)
		copy(tx.Creds[1].(*secp256k1fx.Credential).Sigs[0][:], sig)

		onAcceptState, err := state.NewDiff(lastAcceptedID, env)
		require.NoError(err)

		executor := StandardTxExecutor{
			Backend: &env.backend,
			State:   onAcceptState,
			Tx:      tx,
		}
		err = tx.Unsigned.Visit(&executor)
		require.ErrorIs(err, errUnauthorizedSubnetModification)
	}

	{
		// Case: Proposed validator in pending validator set for subnet
		// First, add validator to pending validator set of subnet
		startTime := defaultValidateStartTime.Add(time.Second)
		tx, err := env.txBuilder.NewAddSubnetValidatorTx(
			defaultWeight,              // weight
			uint64(startTime.Unix())+1, // start time
			uint64(startTime.Add(defaultMinStakingDuration).Unix())+1, // end time
			ids.NodeID(nodeID), // node ID
			testSubnet1.ID(),   // subnet ID
			[]*secp256k1.PrivateKey{testSubnet1ControlKeys[0], testSubnet1ControlKeys[1]},
			ids.ShortEmpty, // change addr
		)
		require.NoError(err)

		addSubnetValTx := subnetTx.Unsigned.(*txs.AddSubnetValidatorTx)
		staker, err = state.NewCurrentStaker(
			subnetTx.ID(),
			addSubnetValTx,
			0,
		)
		require.NoError(err)

		env.state.PutCurrentValidator(staker)
		env.state.AddTx(tx, status.Committed)
		env.state.SetHeight(dummyHeight)
		require.NoError(env.state.Commit())

		onAcceptState, err := state.NewDiff(lastAcceptedID, env)
		require.NoError(err)

		executor := StandardTxExecutor{
			Backend: &env.backend,
			State:   onAcceptState,
			Tx:      tx,
		}
		err = tx.Unsigned.Visit(&executor)
		require.ErrorIs(err, ErrDuplicateValidator)
	}
}

func TestStandardTxExecutorBanffAddValidator(t *testing.T) {
	require := require.New(t)
	env := newEnvironment(t, latestFork)
	env.ctx.Lock.Lock()
	defer func() {
		require.NoError(shutdownEnvironment(env))
	}()

	nodeID := ids.GenerateTestNodeID()

	{
		// Case: Validator's start time too early
		tx, err := env.txBuilder.NewAddValidatorTx(
			env.config.MinValidatorStake,
			uint64(defaultValidateStartTime.Unix())-1,
			uint64(defaultValidateEndTime.Unix()),
			nodeID,
			ids.ShortEmpty,
			reward.PercentDenominator,
			[]*secp256k1.PrivateKey{preFundedKeys[0]},
			ids.ShortEmpty, // change addr
		)
		require.NoError(err)

		onAcceptState, err := state.NewDiff(lastAcceptedID, env)
		require.NoError(err)

		executor := StandardTxExecutor{
			Backend: &env.backend,
			State:   onAcceptState,
			Tx:      tx,
		}
		err = tx.Unsigned.Visit(&executor)
		require.ErrorIs(err, ErrTimestampNotBeforeStartTime)
	}

	{
		// Case: Validator's start time too far in the future
		tx, err := env.txBuilder.NewAddValidatorTx(
			env.config.MinValidatorStake,
			uint64(defaultValidateStartTime.Add(MaxFutureStartTime).Unix()+1),
			uint64(defaultValidateStartTime.Add(MaxFutureStartTime).Add(defaultMinStakingDuration).Unix()+1),
			nodeID,
			ids.ShortEmpty,
			reward.PercentDenominator,
			[]*secp256k1.PrivateKey{preFundedKeys[0]},
			ids.ShortEmpty, // change addr
		)
		require.NoError(err)

		onAcceptState, err := state.NewDiff(lastAcceptedID, env)
		require.NoError(err)

		executor := StandardTxExecutor{
			Backend: &env.backend,
			State:   onAcceptState,
			Tx:      tx,
		}
		err = tx.Unsigned.Visit(&executor)
		require.ErrorIs(err, ErrFutureStakeTime)
	}

	{
		// Case: Validator in current validator set of primary network
		startTime := defaultValidateStartTime.Add(1 * time.Second)
		tx, err := env.txBuilder.NewAddValidatorTx(
			env.config.MinValidatorStake,                            // stake amount
			uint64(startTime.Unix()),                                // start time
			uint64(startTime.Add(defaultMinStakingDuration).Unix()), // end time
			nodeID,
			ids.ShortEmpty,
			reward.PercentDenominator, // shares
			[]*secp256k1.PrivateKey{preFundedKeys[0]},
			ids.ShortEmpty, // change addr // key
		)
		require.NoError(err)

		addValTx := tx.Unsigned.(*txs.AddValidatorTx)
		staker, err := state.NewCurrentStaker(
			tx.ID(),
			addValTx,
			0,
		)
		require.NoError(err)

		onAcceptState, err := state.NewDiff(lastAcceptedID, env)
		require.NoError(err)

		onAcceptState.PutCurrentValidator(staker)
		onAcceptState.AddTx(tx, status.Committed)

		executor := StandardTxExecutor{
			Backend: &env.backend,
			State:   onAcceptState,
			Tx:      tx,
		}
		err = tx.Unsigned.Visit(&executor)
		require.ErrorIs(err, ErrAlreadyValidator)
	}

	{
		// Case: Validator in pending validator set of primary network
		startTime := defaultValidateStartTime.Add(1 * time.Second)
		tx, err := env.txBuilder.NewAddValidatorTx(
			env.config.MinValidatorStake,                            // stake amount
			uint64(startTime.Unix()),                                // start time
			uint64(startTime.Add(defaultMinStakingDuration).Unix()), // end time
			nodeID,
			ids.ShortEmpty,
			reward.PercentDenominator, // shares
			[]*secp256k1.PrivateKey{preFundedKeys[0]},
			ids.ShortEmpty, // change addr // key
		)
		require.NoError(err)

		staker, err := state.NewPendingStaker(
			tx.ID(),
			tx.Unsigned.(*txs.AddValidatorTx),
		)
		require.NoError(err)

		onAcceptState, err := state.NewDiff(lastAcceptedID, env)
		require.NoError(err)

		onAcceptState.PutPendingValidator(staker)
		onAcceptState.AddTx(tx, status.Committed)

		executor := StandardTxExecutor{
			Backend: &env.backend,
			State:   onAcceptState,
			Tx:      tx,
		}
		err = tx.Unsigned.Visit(&executor)
		require.ErrorIs(err, ErrAlreadyValidator)
	}

	{
		// Case: Validator doesn't have enough tokens to cover stake amount
		startTime := defaultValidateStartTime.Add(1 * time.Second)
		tx, err := env.txBuilder.NewAddValidatorTx( // create the tx
			env.config.MinValidatorStake,
			uint64(startTime.Unix()),
			uint64(startTime.Add(defaultMinStakingDuration).Unix()),
			nodeID,
			ids.ShortEmpty,
			reward.PercentDenominator,
			[]*secp256k1.PrivateKey{preFundedKeys[0]},
			ids.ShortEmpty, // change addr
		)
		require.NoError(err)

		// Remove all UTXOs owned by preFundedKeys[0]
		utxoIDs, err := env.state.UTXOIDs(preFundedKeys[0].PublicKey().Address().Bytes(), ids.Empty, math.MaxInt32)
		require.NoError(err)

		onAcceptState, err := state.NewDiff(lastAcceptedID, env)
		require.NoError(err)

		for _, utxoID := range utxoIDs {
			onAcceptState.DeleteUTXO(utxoID)
		}

		executor := StandardTxExecutor{
			Backend: &env.backend,
			State:   onAcceptState,
			Tx:      tx,
		}
		err = tx.Unsigned.Visit(&executor)
		require.ErrorIs(err, ErrFlowCheckFailed)
	}
}

// Returns a RemoveSubnetValidatorTx that passes syntactic verification.
func newRemoveSubnetValidatorTx(t *testing.T) (*txs.RemoveSubnetValidatorTx, *txs.Tx) {
	t.Helper()

	creds := []verify.Verifiable{
		&secp256k1fx.Credential{
			Sigs: make([][65]byte, 1),
		},
		&secp256k1fx.Credential{
			Sigs: make([][65]byte, 1),
		},
	}
	unsignedTx := &txs.RemoveSubnetValidatorTx{
		BaseTx: txs.BaseTx{
			BaseTx: avax.BaseTx{
				Ins: []*avax.TransferableInput{{
					UTXOID: avax.UTXOID{
						TxID: ids.GenerateTestID(),
					},
					Asset: avax.Asset{
						ID: ids.GenerateTestID(),
					},
					In: &secp256k1fx.TransferInput{
						Amt: 1,
						Input: secp256k1fx.Input{
							SigIndices: []uint32{0, 1},
						},
					},
				}},
				Outs: []*avax.TransferableOutput{
					{
						Asset: avax.Asset{
							ID: ids.GenerateTestID(),
						},
						Out: &secp256k1fx.TransferOutput{
							Amt: 1,
							OutputOwners: secp256k1fx.OutputOwners{
								Threshold: 1,
								Addrs:     []ids.ShortID{ids.GenerateTestShortID()},
							},
						},
					},
				},
				Memo: []byte("hi"),
			},
		},
		Subnet: ids.GenerateTestID(),
		NodeID: ids.GenerateTestNodeID(),
		SubnetAuth: &secp256k1fx.Credential{
			Sigs: make([][65]byte, 1),
		},
	}
	tx := &txs.Tx{
		Unsigned: unsignedTx,
		Creds:    creds,
	}
	require.NoError(t, tx.Initialize(txs.Codec))
	return unsignedTx, tx
}

// mock implementations that can be used in tests
// for verifying RemoveSubnetValidatorTx.
type removeSubnetValidatorTxVerifyEnv struct {
	latestForkTime time.Time
	fx             *fx.MockFx
	flowChecker    *utxo.MockVerifier
	unsignedTx     *txs.RemoveSubnetValidatorTx
	tx             *txs.Tx
	state          *state.MockDiff
	staker         *state.Staker
}

// Returns mock implementations that can be used in tests
// for verifying RemoveSubnetValidatorTx.
func newValidRemoveSubnetValidatorTxVerifyEnv(t *testing.T, ctrl *gomock.Controller) removeSubnetValidatorTxVerifyEnv {
	t.Helper()

	now := time.Now()
	mockFx := fx.NewMockFx(ctrl)
	mockFlowChecker := utxo.NewMockVerifier(ctrl)
	unsignedTx, tx := newRemoveSubnetValidatorTx(t)
	mockState := state.NewMockDiff(ctrl)
	return removeSubnetValidatorTxVerifyEnv{
		latestForkTime: now,
		fx:             mockFx,
		flowChecker:    mockFlowChecker,
		unsignedTx:     unsignedTx,
		tx:             tx,
		state:          mockState,
		staker: &state.Staker{
			TxID:     ids.GenerateTestID(),
			NodeID:   ids.GenerateTestNodeID(),
			Priority: txs.SubnetPermissionedValidatorCurrentPriority,
		},
	}
}

func TestStandardExecutorRemoveSubnetValidatorTx(t *testing.T) {
	type test struct {
		name        string
		newExecutor func(*gomock.Controller) (*txs.RemoveSubnetValidatorTx, *StandardTxExecutor)
		expectedErr error
	}

	tests := []test{
		{
			name: "valid tx",
			newExecutor: func(ctrl *gomock.Controller) (*txs.RemoveSubnetValidatorTx, *StandardTxExecutor) {
				env := newValidRemoveSubnetValidatorTxVerifyEnv(t, ctrl)

				// Set dependency expectations.
				env.state.EXPECT().GetCurrentValidator(env.unsignedTx.Subnet, env.unsignedTx.NodeID).Return(env.staker, nil).Times(1)
				subnetOwner := fx.NewMockOwner(ctrl)
				subnetTx := &txs.Tx{
					Unsigned: &txs.CreateSubnetTx{
						Owner: subnetOwner,
					},
				}
				env.state.EXPECT().GetTx(env.unsignedTx.Subnet).Return(subnetTx, status.Committed, nil).Times(1)
				env.fx.EXPECT().VerifyPermission(env.unsignedTx, env.unsignedTx.SubnetAuth, env.tx.Creds[len(env.tx.Creds)-1], subnetOwner).Return(nil).Times(1)
				env.flowChecker.EXPECT().VerifySpend(
					env.unsignedTx, env.state, env.unsignedTx.Ins, env.unsignedTx.Outs, env.tx.Creds[:len(env.tx.Creds)-1], gomock.Any(),
				).Return(nil).Times(1)
				env.state.EXPECT().DeleteCurrentValidator(env.staker)
				env.state.EXPECT().DeleteUTXO(gomock.Any()).Times(len(env.unsignedTx.Ins))
				env.state.EXPECT().AddUTXO(gomock.Any()).Times(len(env.unsignedTx.Outs))
				e := &StandardTxExecutor{
					Backend: &Backend{
						Config: &config.Config{
							BanffTime:   env.latestForkTime,
							CortinaTime: env.latestForkTime,
						},
						Bootstrapped: &utils.Atomic[bool]{},
						Fx:           env.fx,
						FlowChecker:  env.flowChecker,
						Ctx:          &snow.Context{},
					},
					Tx:    env.tx,
					State: env.state,
				}
				e.Bootstrapped.Set(true)
				return env.unsignedTx, e
			},
			expectedErr: nil,
		},
		{
			name: "tx fails syntactic verification",
			newExecutor: func(ctrl *gomock.Controller) (*txs.RemoveSubnetValidatorTx, *StandardTxExecutor) {
				env := newValidRemoveSubnetValidatorTxVerifyEnv(t, ctrl)
				// Setting the subnet ID to the Primary Network ID makes the tx fail syntactic verification
				env.tx.Unsigned.(*txs.RemoveSubnetValidatorTx).Subnet = constants.PrimaryNetworkID
				env.state = state.NewMockDiff(ctrl)
				e := &StandardTxExecutor{
					Backend: &Backend{
						Config: &config.Config{
							BanffTime:   env.latestForkTime,
							CortinaTime: env.latestForkTime,
						},
						Bootstrapped: &utils.Atomic[bool]{},
						Fx:           env.fx,
						FlowChecker:  env.flowChecker,
						Ctx:          &snow.Context{},
					},
					Tx:    env.tx,
					State: env.state,
				}
				e.Bootstrapped.Set(true)
				return env.unsignedTx, e
			},
			expectedErr: txs.ErrRemovePrimaryNetworkValidator,
		},
		{
			name: "node isn't a validator of the subnet",
			newExecutor: func(ctrl *gomock.Controller) (*txs.RemoveSubnetValidatorTx, *StandardTxExecutor) {
				env := newValidRemoveSubnetValidatorTxVerifyEnv(t, ctrl)
				env.state = state.NewMockDiff(ctrl)
				env.state.EXPECT().GetCurrentValidator(env.unsignedTx.Subnet, env.unsignedTx.NodeID).Return(nil, database.ErrNotFound)
				env.state.EXPECT().GetPendingValidator(env.unsignedTx.Subnet, env.unsignedTx.NodeID).Return(nil, database.ErrNotFound)
				e := &StandardTxExecutor{
					Backend: &Backend{
						Config: &config.Config{
							BanffTime:   env.latestForkTime,
							CortinaTime: env.latestForkTime,
						},
						Bootstrapped: &utils.Atomic[bool]{},
						Fx:           env.fx,
						FlowChecker:  env.flowChecker,
						Ctx:          &snow.Context{},
					},
					Tx:    env.tx,
					State: env.state,
				}
				e.Bootstrapped.Set(true)
				return env.unsignedTx, e
			},
			expectedErr: ErrNotValidator,
		},
		{
			name: "validator is permissionless",
			newExecutor: func(ctrl *gomock.Controller) (*txs.RemoveSubnetValidatorTx, *StandardTxExecutor) {
				env := newValidRemoveSubnetValidatorTxVerifyEnv(t, ctrl)

				staker := *env.staker
				staker.Priority = txs.SubnetPermissionlessValidatorCurrentPriority

				// Set dependency expectations.
				env.state.EXPECT().GetCurrentValidator(env.unsignedTx.Subnet, env.unsignedTx.NodeID).Return(&staker, nil).Times(1)
				e := &StandardTxExecutor{
					Backend: &Backend{
						Config: &config.Config{
							BanffTime:   env.latestForkTime,
							CortinaTime: env.latestForkTime,
						},
						Bootstrapped: &utils.Atomic[bool]{},
						Fx:           env.fx,
						FlowChecker:  env.flowChecker,
						Ctx:          &snow.Context{},
					},
					Tx:    env.tx,
					State: env.state,
				}
				e.Bootstrapped.Set(true)
				return env.unsignedTx, e
			},
			expectedErr: ErrRemovePermissionlessValidator,
		},
		{
			name: "tx has no credentials",
			newExecutor: func(ctrl *gomock.Controller) (*txs.RemoveSubnetValidatorTx, *StandardTxExecutor) {
				env := newValidRemoveSubnetValidatorTxVerifyEnv(t, ctrl)
				// Remove credentials
				env.tx.Creds = nil
				env.state = state.NewMockDiff(ctrl)
				env.state.EXPECT().GetCurrentValidator(env.unsignedTx.Subnet, env.unsignedTx.NodeID).Return(env.staker, nil)
				e := &StandardTxExecutor{
					Backend: &Backend{
						Config: &config.Config{
							BanffTime:   env.latestForkTime,
							CortinaTime: env.latestForkTime,
						},
						Bootstrapped: &utils.Atomic[bool]{},
						Fx:           env.fx,
						FlowChecker:  env.flowChecker,
						Ctx:          &snow.Context{},
					},
					Tx:    env.tx,
					State: env.state,
				}
				e.Bootstrapped.Set(true)
				return env.unsignedTx, e
			},
			expectedErr: errWrongNumberOfCredentials,
		},
		{
			name: "can't find subnet",
			newExecutor: func(ctrl *gomock.Controller) (*txs.RemoveSubnetValidatorTx, *StandardTxExecutor) {
				env := newValidRemoveSubnetValidatorTxVerifyEnv(t, ctrl)
				env.state = state.NewMockDiff(ctrl)
				env.state.EXPECT().GetCurrentValidator(env.unsignedTx.Subnet, env.unsignedTx.NodeID).Return(env.staker, nil)
				env.state.EXPECT().GetTx(env.unsignedTx.Subnet).Return(nil, status.Unknown, database.ErrNotFound)
				e := &StandardTxExecutor{
					Backend: &Backend{
						Config: &config.Config{
							BanffTime:   env.latestForkTime,
							CortinaTime: env.latestForkTime,
						},
						Bootstrapped: &utils.Atomic[bool]{},
						Fx:           env.fx,
						FlowChecker:  env.flowChecker,
						Ctx:          &snow.Context{},
					},
					Tx:    env.tx,
					State: env.state,
				}
				e.Bootstrapped.Set(true)
				return env.unsignedTx, e
			},
			expectedErr: errCantFindSubnet,
		},
		{
			name: "no permission to remove validator",
			newExecutor: func(ctrl *gomock.Controller) (*txs.RemoveSubnetValidatorTx, *StandardTxExecutor) {
				env := newValidRemoveSubnetValidatorTxVerifyEnv(t, ctrl)
				env.state = state.NewMockDiff(ctrl)
				env.state.EXPECT().GetCurrentValidator(env.unsignedTx.Subnet, env.unsignedTx.NodeID).Return(env.staker, nil)
				subnetOwner := fx.NewMockOwner(ctrl)
				subnetTx := &txs.Tx{
					Unsigned: &txs.CreateSubnetTx{
						Owner: subnetOwner,
					},
				}
				env.state.EXPECT().GetTx(env.unsignedTx.Subnet).Return(subnetTx, status.Committed, nil)
				env.fx.EXPECT().VerifyPermission(gomock.Any(), env.unsignedTx.SubnetAuth, env.tx.Creds[len(env.tx.Creds)-1], subnetOwner).Return(errTest)
				e := &StandardTxExecutor{
					Backend: &Backend{
						Config: &config.Config{
							BanffTime:   env.latestForkTime,
							CortinaTime: env.latestForkTime,
						},
						Bootstrapped: &utils.Atomic[bool]{},
						Fx:           env.fx,
						FlowChecker:  env.flowChecker,
						Ctx:          &snow.Context{},
					},
					Tx:    env.tx,
					State: env.state,
				}
				e.Bootstrapped.Set(true)
				return env.unsignedTx, e
			},
			expectedErr: errUnauthorizedSubnetModification,
		},
		{
			name: "flow checker failed",
			newExecutor: func(ctrl *gomock.Controller) (*txs.RemoveSubnetValidatorTx, *StandardTxExecutor) {
				env := newValidRemoveSubnetValidatorTxVerifyEnv(t, ctrl)
				env.state = state.NewMockDiff(ctrl)
				env.state.EXPECT().GetCurrentValidator(env.unsignedTx.Subnet, env.unsignedTx.NodeID).Return(env.staker, nil)
				subnetOwner := fx.NewMockOwner(ctrl)
				subnetTx := &txs.Tx{
					Unsigned: &txs.CreateSubnetTx{
						Owner: subnetOwner,
					},
				}
				env.state.EXPECT().GetTx(env.unsignedTx.Subnet).Return(subnetTx, status.Committed, nil)
				env.fx.EXPECT().VerifyPermission(gomock.Any(), env.unsignedTx.SubnetAuth, env.tx.Creds[len(env.tx.Creds)-1], subnetOwner).Return(nil)
				env.flowChecker.EXPECT().VerifySpend(
					gomock.Any(), gomock.Any(), gomock.Any(), gomock.Any(), gomock.Any(), gomock.Any(),
				).Return(errTest)
				e := &StandardTxExecutor{
					Backend: &Backend{
						Config: &config.Config{
							BanffTime:   env.latestForkTime,
							CortinaTime: env.latestForkTime,
						},
						Bootstrapped: &utils.Atomic[bool]{},
						Fx:           env.fx,
						FlowChecker:  env.flowChecker,
						Ctx:          &snow.Context{},
					},
					Tx:    env.tx,
					State: env.state,
				}
				e.Bootstrapped.Set(true)
				return env.unsignedTx, e
			},
			expectedErr: ErrFlowCheckFailed,
		},
	}

	for _, tt := range tests {
		t.Run(tt.name, func(t *testing.T) {
			require := require.New(t)
			ctrl := gomock.NewController(t)
			defer ctrl.Finish()

			unsignedTx, executor := tt.newExecutor(ctrl)
			err := executor.RemoveSubnetValidatorTx(unsignedTx)
			require.ErrorIs(err, tt.expectedErr)
		})
	}
}

// Returns a TransformSubnetTx that passes syntactic verification.
func newTransformSubnetTx(t *testing.T) (*txs.TransformSubnetTx, *txs.Tx) {
	t.Helper()

	creds := []verify.Verifiable{
		&secp256k1fx.Credential{
			Sigs: make([][65]byte, 1),
		},
		&secp256k1fx.Credential{
			Sigs: make([][65]byte, 1),
		},
	}
	unsignedTx := &txs.TransformSubnetTx{
		BaseTx: txs.BaseTx{
			BaseTx: avax.BaseTx{
				Ins: []*avax.TransferableInput{{
					UTXOID: avax.UTXOID{
						TxID: ids.GenerateTestID(),
					},
					Asset: avax.Asset{
						ID: ids.GenerateTestID(),
					},
					In: &secp256k1fx.TransferInput{
						Amt: 1,
						Input: secp256k1fx.Input{
							SigIndices: []uint32{0, 1},
						},
					},
				}},
				Outs: []*avax.TransferableOutput{
					{
						Asset: avax.Asset{
							ID: ids.GenerateTestID(),
						},
						Out: &secp256k1fx.TransferOutput{
							Amt: 1,
							OutputOwners: secp256k1fx.OutputOwners{
								Threshold: 1,
								Addrs:     []ids.ShortID{ids.GenerateTestShortID()},
							},
						},
					},
				},
				Memo: []byte("hi"),
			},
		},
		Subnet:                   ids.GenerateTestID(),
		AssetID:                  ids.GenerateTestID(),
		InitialSupply:            10,
		MaximumSupply:            10,
		MinConsumptionRate:       0,
		MaxConsumptionRate:       reward.PercentDenominator,
		MinValidatorStake:        2,
		MaxValidatorStake:        10,
		MinStakeDuration:         1,
		MaxStakeDuration:         2,
		MinDelegationFee:         reward.PercentDenominator,
		MinDelegatorStake:        1,
		MaxValidatorWeightFactor: 1,
		UptimeRequirement:        reward.PercentDenominator,
		SubnetAuth: &secp256k1fx.Credential{
			Sigs: make([][65]byte, 1),
		},
	}
	tx := &txs.Tx{
		Unsigned: unsignedTx,
		Creds:    creds,
	}
	require.NoError(t, tx.Initialize(txs.Codec))
	return unsignedTx, tx
}

// mock implementations that can be used in tests
// for verifying TransformSubnetTx.
type transformSubnetTxVerifyEnv struct {
	latestForkTime time.Time
	fx             *fx.MockFx
	flowChecker    *utxo.MockVerifier
	unsignedTx     *txs.TransformSubnetTx
	tx             *txs.Tx
	state          *state.MockDiff
	staker         *state.Staker
}

// Returns mock implementations that can be used in tests
// for verifying TransformSubnetTx.
func newValidTransformSubnetTxVerifyEnv(t *testing.T, ctrl *gomock.Controller) transformSubnetTxVerifyEnv {
	t.Helper()

	now := time.Now()
	mockFx := fx.NewMockFx(ctrl)
	mockFlowChecker := utxo.NewMockVerifier(ctrl)
	unsignedTx, tx := newTransformSubnetTx(t)
	mockState := state.NewMockDiff(ctrl)
	return transformSubnetTxVerifyEnv{
		latestForkTime: now,
		fx:             mockFx,
		flowChecker:    mockFlowChecker,
		unsignedTx:     unsignedTx,
		tx:             tx,
		state:          mockState,
		staker: &state.Staker{
			TxID:   ids.GenerateTestID(),
			NodeID: ids.GenerateTestNodeID(),
		},
	}
}

func TestStandardExecutorTransformSubnetTx(t *testing.T) {
	type test struct {
		name        string
		newExecutor func(*gomock.Controller) (*txs.TransformSubnetTx, *StandardTxExecutor)
		err         error
	}

	tests := []test{
		{
			name: "tx fails syntactic verification",
			newExecutor: func(ctrl *gomock.Controller) (*txs.TransformSubnetTx, *StandardTxExecutor) {
				env := newValidTransformSubnetTxVerifyEnv(t, ctrl)
				// Setting the tx to nil makes the tx fail syntactic verification
				env.tx.Unsigned = (*txs.TransformSubnetTx)(nil)
				env.state = state.NewMockDiff(ctrl)
				e := &StandardTxExecutor{
					Backend: &Backend{
						Config: &config.Config{
							BanffTime:   env.latestForkTime,
							CortinaTime: env.latestForkTime,
						},
						Bootstrapped: &utils.Atomic[bool]{},
						Fx:           env.fx,
						FlowChecker:  env.flowChecker,
						Ctx:          &snow.Context{},
					},
					Tx:    env.tx,
					State: env.state,
				}
				e.Bootstrapped.Set(true)
				return env.unsignedTx, e
			},
			err: txs.ErrNilTx,
		},
		{
			name: "max stake duration too large",
			newExecutor: func(ctrl *gomock.Controller) (*txs.TransformSubnetTx, *StandardTxExecutor) {
				env := newValidTransformSubnetTxVerifyEnv(t, ctrl)
				env.unsignedTx.MaxStakeDuration = math.MaxUint32
				env.state = state.NewMockDiff(ctrl)
				e := &StandardTxExecutor{
					Backend: &Backend{
						Config: &config.Config{
							BanffTime:   env.latestForkTime,
							CortinaTime: env.latestForkTime,
						},
						Bootstrapped: &utils.Atomic[bool]{},
						Fx:           env.fx,
						FlowChecker:  env.flowChecker,
						Ctx:          &snow.Context{},
					},
					Tx:    env.tx,
					State: env.state,
				}
				e.Bootstrapped.Set(true)
				return env.unsignedTx, e
			},
			err: errMaxStakeDurationTooLarge,
		},
		{
			name: "fail subnet authorization",
			newExecutor: func(ctrl *gomock.Controller) (*txs.TransformSubnetTx, *StandardTxExecutor) {
				env := newValidTransformSubnetTxVerifyEnv(t, ctrl)
				// Remove credentials
				env.tx.Creds = nil
				env.state = state.NewMockDiff(ctrl)
				e := &StandardTxExecutor{
					Backend: &Backend{
						Config: &config.Config{
							BanffTime:   env.latestForkTime,
							CortinaTime: env.latestForkTime,

							MaxStakeDuration: math.MaxInt64,
						},
						Bootstrapped: &utils.Atomic[bool]{},
						Fx:           env.fx,
						FlowChecker:  env.flowChecker,
						Ctx:          &snow.Context{},
					},
					Tx:    env.tx,
					State: env.state,
				}
				e.Bootstrapped.Set(true)
				return env.unsignedTx, e
			},
			err: errWrongNumberOfCredentials,
		},
		{
			name: "flow checker failed",
			newExecutor: func(ctrl *gomock.Controller) (*txs.TransformSubnetTx, *StandardTxExecutor) {
				env := newValidTransformSubnetTxVerifyEnv(t, ctrl)
				env.state = state.NewMockDiff(ctrl)
				subnetOwner := fx.NewMockOwner(ctrl)
				subnetTx := &txs.Tx{
					Unsigned: &txs.CreateSubnetTx{
						Owner: subnetOwner,
					},
				}
				env.state.EXPECT().GetTx(env.unsignedTx.Subnet).Return(subnetTx, status.Committed, nil)
				env.state.EXPECT().GetSubnetTransformation(env.unsignedTx.Subnet).Return(nil, database.ErrNotFound).Times(1)
				env.fx.EXPECT().VerifyPermission(gomock.Any(), env.unsignedTx.SubnetAuth, env.tx.Creds[len(env.tx.Creds)-1], subnetOwner).Return(nil)
				env.flowChecker.EXPECT().VerifySpend(
					gomock.Any(), gomock.Any(), gomock.Any(), gomock.Any(), gomock.Any(), gomock.Any(),
				).Return(ErrFlowCheckFailed)
				e := &StandardTxExecutor{
					Backend: &Backend{
						Config: &config.Config{
							BanffTime:   env.latestForkTime,
							CortinaTime: env.latestForkTime,

							MaxStakeDuration: math.MaxInt64,
						},
						Bootstrapped: &utils.Atomic[bool]{},
						Fx:           env.fx,
						FlowChecker:  env.flowChecker,
						Ctx:          &snow.Context{},
					},
					Tx:    env.tx,
					State: env.state,
				}
				e.Bootstrapped.Set(true)
				return env.unsignedTx, e
			},
			err: ErrFlowCheckFailed,
		},
		{
			name: "valid tx",
			newExecutor: func(ctrl *gomock.Controller) (*txs.TransformSubnetTx, *StandardTxExecutor) {
				env := newValidTransformSubnetTxVerifyEnv(t, ctrl)

				// Set dependency expectations.
				subnetOwner := fx.NewMockOwner(ctrl)
				subnetTx := &txs.Tx{
					Unsigned: &txs.CreateSubnetTx{
						Owner: subnetOwner,
					},
				}
				env.state.EXPECT().GetTx(env.unsignedTx.Subnet).Return(subnetTx, status.Committed, nil).Times(1)
				env.state.EXPECT().GetSubnetTransformation(env.unsignedTx.Subnet).Return(nil, database.ErrNotFound).Times(1)
				env.fx.EXPECT().VerifyPermission(env.unsignedTx, env.unsignedTx.SubnetAuth, env.tx.Creds[len(env.tx.Creds)-1], subnetOwner).Return(nil).Times(1)
				env.flowChecker.EXPECT().VerifySpend(
					env.unsignedTx, env.state, env.unsignedTx.Ins, env.unsignedTx.Outs, env.tx.Creds[:len(env.tx.Creds)-1], gomock.Any(),
				).Return(nil).Times(1)
				env.state.EXPECT().AddSubnetTransformation(env.tx)
				env.state.EXPECT().SetCurrentSupply(env.unsignedTx.Subnet, env.unsignedTx.InitialSupply)
				env.state.EXPECT().DeleteUTXO(gomock.Any()).Times(len(env.unsignedTx.Ins))
				env.state.EXPECT().AddUTXO(gomock.Any()).Times(len(env.unsignedTx.Outs))
				e := &StandardTxExecutor{
					Backend: &Backend{
						Config: &config.Config{
							BanffTime:   env.latestForkTime,
							CortinaTime: env.latestForkTime,

							MaxStakeDuration: math.MaxInt64,
						},
						Bootstrapped: &utils.Atomic[bool]{},
						Fx:           env.fx,
						FlowChecker:  env.flowChecker,
						Ctx:          &snow.Context{},
					},
					Tx:    env.tx,
					State: env.state,
				}
				e.Bootstrapped.Set(true)
				return env.unsignedTx, e
			},
			err: nil,
		},
	}

	for _, tt := range tests {
		t.Run(tt.name, func(t *testing.T) {
			ctrl := gomock.NewController(t)
			defer ctrl.Finish()

			unsignedTx, executor := tt.newExecutor(ctrl)
			err := executor.TransformSubnetTx(unsignedTx)
			require.ErrorIs(t, err, tt.err)
		})
	}
}<|MERGE_RESOLUTION|>--- conflicted
+++ resolved
@@ -190,15 +190,9 @@
 			rewardAddress:        rewardAddress,
 			feeKeys:              []*secp256k1.PrivateKey{preFundedKeys[0]},
 			setup:                nil,
-<<<<<<< HEAD
 			AP3Time:              latestForkTime,
-			expectedExecutionErr: ErrOverDelegated,
-			expectedMempoolErr:   ErrOverDelegated,
-=======
-			AP3Time:              defaultGenesisTime,
 			expectedExecutionErr: ErrPeriodMismatch,
 			expectedMempoolErr:   ErrPeriodMismatch,
->>>>>>> c7e1c6ae
 		},
 		{
 			description:          fmt.Sprintf("delegator should not be added more than (%s) in the future", MaxFutureStartTime),
@@ -235,15 +229,9 @@
 			rewardAddress:        rewardAddress,
 			feeKeys:              []*secp256k1.PrivateKey{preFundedKeys[0]},
 			setup:                addMinStakeValidator,
-<<<<<<< HEAD
 			AP3Time:              latestForkTime,
-			expectedExecutionErr: ErrOverDelegated,
-			expectedMempoolErr:   ErrOverDelegated,
-=======
-			AP3Time:              defaultGenesisTime,
 			expectedExecutionErr: ErrPeriodMismatch,
 			expectedMempoolErr:   ErrPeriodMismatch,
->>>>>>> c7e1c6ae
 		},
 		{
 			description:          "delegator stops before validator",
@@ -254,15 +242,9 @@
 			rewardAddress:        rewardAddress,
 			feeKeys:              []*secp256k1.PrivateKey{preFundedKeys[0]},
 			setup:                addMinStakeValidator,
-<<<<<<< HEAD
 			AP3Time:              latestForkTime,
-			expectedExecutionErr: ErrOverDelegated,
-			expectedMempoolErr:   ErrOverDelegated,
-=======
-			AP3Time:              defaultGenesisTime,
 			expectedExecutionErr: ErrPeriodMismatch,
 			expectedMempoolErr:   ErrPeriodMismatch,
->>>>>>> c7e1c6ae
 		},
 		{
 			description:          "valid",
