// Copyright (C) 2019-2023, Ava Labs, Inc. All rights reserved.
// See the file LICENSE for licensing terms.

package executor

import (
	"context"
	"errors"
	"fmt"
	"math"
	"time"

	"github.com/prometheus/client_golang/prometheus"

	"github.com/ava-labs/avalanchego/chains"
	"github.com/ava-labs/avalanchego/chains/atomic"
	"github.com/ava-labs/avalanchego/codec"
	"github.com/ava-labs/avalanchego/codec/linearcodec"
	"github.com/ava-labs/avalanchego/database"
	"github.com/ava-labs/avalanchego/database/manager"
	"github.com/ava-labs/avalanchego/database/prefixdb"
	"github.com/ava-labs/avalanchego/database/versiondb"
	"github.com/ava-labs/avalanchego/ids"
	"github.com/ava-labs/avalanchego/snow"
	"github.com/ava-labs/avalanchego/snow/uptime"
	"github.com/ava-labs/avalanchego/snow/validators"
	"github.com/ava-labs/avalanchego/utils"
	"github.com/ava-labs/avalanchego/utils/constants"
	"github.com/ava-labs/avalanchego/utils/crypto/secp256k1"
	"github.com/ava-labs/avalanchego/utils/formatting"
	"github.com/ava-labs/avalanchego/utils/formatting/address"
	"github.com/ava-labs/avalanchego/utils/json"
	"github.com/ava-labs/avalanchego/utils/logging"
	"github.com/ava-labs/avalanchego/utils/timer/mockable"
	"github.com/ava-labs/avalanchego/utils/units"
	"github.com/ava-labs/avalanchego/utils/wrappers"
	"github.com/ava-labs/avalanchego/version"
	"github.com/ava-labs/avalanchego/vms/components/avax"
	"github.com/ava-labs/avalanchego/vms/platformvm/api"
	"github.com/ava-labs/avalanchego/vms/platformvm/config"
	"github.com/ava-labs/avalanchego/vms/platformvm/fx"
	"github.com/ava-labs/avalanchego/vms/platformvm/metrics"
	"github.com/ava-labs/avalanchego/vms/platformvm/reward"
	"github.com/ava-labs/avalanchego/vms/platformvm/state"
	"github.com/ava-labs/avalanchego/vms/platformvm/status"
	"github.com/ava-labs/avalanchego/vms/platformvm/txs"
	"github.com/ava-labs/avalanchego/vms/platformvm/txs/builder"
	"github.com/ava-labs/avalanchego/vms/platformvm/utxo"
	"github.com/ava-labs/avalanchego/vms/secp256k1fx"
)

<<<<<<< HEAD
type activeFork uint8

const (
	testNetworkID = 10 // To be used in tests
	defaultWeight = 5 * units.MilliAvax

	apricotFork           activeFork = 0
	banffFork             activeFork = 1
	cortinaFork           activeFork = 2
	continuousStakingFork activeFork = 3
)
=======
const defaultWeight = 5 * units.MilliAvax
>>>>>>> 9b3b10e3

var (
	defaultMinStakingDuration = 24 * time.Hour
	defaultMaxStakingDuration = 365 * 24 * time.Hour
	defaultGenesisTime        = time.Date(1997, 1, 1, 0, 0, 0, 0, time.UTC)
	defaultValidateStartTime  = defaultGenesisTime
	defaultValidateEndTime    = defaultValidateStartTime.Add(20 * defaultMinStakingDuration)
	defaultMinValidatorStake  = 5 * units.MilliAvax
	defaultBalance            = 100 * defaultMinValidatorStake
	preFundedKeys             = secp256k1.TestKeys()
	avaxAssetID               = ids.ID{'y', 'e', 'e', 't'}
	defaultTxFee              = uint64(100)
	xChainID                  = ids.Empty.Prefix(0)
	cChainID                  = ids.Empty.Prefix(1)
	lastAcceptedID            = ids.GenerateTestID()

	testSubnet1            *txs.Tx
	testSubnet1ControlKeys = preFundedKeys[0:3]

	// Used to create and use keys.
	testKeyfactory secp256k1.Factory

	errMissingPrimaryValidators = errors.New("missing primary validator set")
	errMissing                  = errors.New("missing")
)

type mutableSharedMemory struct {
	atomic.SharedMemory
}

type environment struct {
	isBootstrapped *utils.Atomic[bool]
	config         *config.Config
	clk            *mockable.Clock
	baseDB         *versiondb.Database
	ctx            *snow.Context
	msm            *mutableSharedMemory
	fx             fx.Fx
	state          state.State
	states         map[ids.ID]state.Chain
	atomicUTXOs    avax.AtomicUTXOManager
	uptimes        uptime.Manager
	utxosHandler   utxo.Handler
	txBuilder      builder.Builder
	backend        Backend
}

func (e *environment) GetState(blkID ids.ID) (state.Chain, bool) {
	if blkID == lastAcceptedID {
		return e.state, true
	}
	chainState, ok := e.states[blkID]
	return chainState, ok
}

func (e *environment) SetState(blkID ids.ID, chainState state.Chain) {
	e.states[blkID] = chainState
}

func newEnvironment(fork activeFork) *environment {
	var isBootstrapped utils.Atomic[bool]
	isBootstrapped.Set(true)

	config := defaultConfig(fork)
	clk := defaultClock(fork != apricotFork)

	baseDBManager := manager.NewMemDB(version.CurrentDatabase)
	baseDB := versiondb.New(baseDBManager.Current().Database)
	ctx, msm := defaultCtx(baseDB)

	fx := defaultFx(clk, ctx.Log, isBootstrapped.Get())

	rewards := reward.NewCalculator(config.RewardConfig)
	baseState := defaultState(config, ctx, baseDB, rewards)

	atomicUTXOs := avax.NewAtomicUTXOManager(ctx.SharedMemory, txs.Codec)
	uptimes := uptime.NewManager(baseState)
	utxoHandler := utxo.NewHandler(ctx, clk, fx)

	txBuilder := builder.New(
		ctx,
		config,
		clk,
		fx,
		baseState,
		atomicUTXOs,
		utxoHandler,
	)

	backend := Backend{
		Config:       config,
		Ctx:          ctx,
		Clk:          clk,
		Bootstrapped: &isBootstrapped,
		Fx:           fx,
		FlowChecker:  utxoHandler,
		Uptimes:      uptimes,
	}

	env := &environment{
		isBootstrapped: &isBootstrapped,
		config:         config,
		clk:            clk,
		baseDB:         baseDB,
		ctx:            ctx,
		msm:            msm,
		fx:             fx,
		state:          baseState,
		states:         make(map[ids.ID]state.Chain),
		atomicUTXOs:    atomicUTXOs,
		uptimes:        uptimes,
		utxosHandler:   utxoHandler,
		txBuilder:      txBuilder,
		backend:        backend,
	}

	addSubnet(env, txBuilder)

	return env
}

func addSubnet(
	env *environment,
	txBuilder builder.Builder,
) {
	// Create a subnet
	var err error
	testSubnet1, err = txBuilder.NewCreateSubnetTx(
		2, // threshold; 2 sigs from keys[0], keys[1], keys[2] needed to add validator to this subnet
		[]ids.ShortID{ // control keys
			preFundedKeys[0].PublicKey().Address(),
			preFundedKeys[1].PublicKey().Address(),
			preFundedKeys[2].PublicKey().Address(),
		},
		[]*secp256k1.PrivateKey{preFundedKeys[0]},
		preFundedKeys[0].PublicKey().Address(),
	)
	if err != nil {
		panic(err)
	}

	// store it
	stateDiff, err := state.NewDiff(lastAcceptedID, env)
	if err != nil {
		panic(err)
	}

	executor := StandardTxExecutor{
		Backend: &env.backend,
		State:   stateDiff,
		Tx:      testSubnet1,
	}
	err = testSubnet1.Unsigned.Visit(&executor)
	if err != nil {
		panic(err)
	}

	stateDiff.AddTx(testSubnet1, status.Committed)
	if err := stateDiff.Apply(env.state); err != nil {
		panic(err)
	}
}

func defaultState(
	cfg *config.Config,
	ctx *snow.Context,
	db database.Database,
	rewards reward.Calculator,
) state.State {
	genesisBytes := buildGenesisTest(ctx)
	state, err := state.New(
		db,
		genesisBytes,
		prometheus.NewRegistry(),
		cfg,
		ctx,
		metrics.Noop,
		rewards,
		&utils.Atomic[bool]{},
	)
	if err != nil {
		panic(err)
	}

	// persist and reload to init a bunch of in-memory stuff
	state.SetHeight(0)
	if err := state.Commit(); err != nil {
		panic(err)
	}
	state.SetHeight( /*height*/ 0)
	if err := state.Commit(); err != nil {
		panic(err)
	}
	lastAcceptedID = state.GetLastAccepted()
	return state
}

func defaultCtx(db database.Database) (*snow.Context, *mutableSharedMemory) {
	ctx := snow.DefaultContextTest()
	ctx.NetworkID = 10
	ctx.XChainID = xChainID
	ctx.CChainID = cChainID
	ctx.AVAXAssetID = avaxAssetID

	atomicDB := prefixdb.New([]byte{1}, db)
	m := atomic.NewMemory(atomicDB)

	msm := &mutableSharedMemory{
		SharedMemory: m.NewSharedMemory(ctx.ChainID),
	}
	ctx.SharedMemory = msm

	ctx.ValidatorState = &validators.TestState{
		GetSubnetIDF: func(_ context.Context, chainID ids.ID) (ids.ID, error) {
			subnetID, ok := map[ids.ID]ids.ID{
				constants.PlatformChainID: constants.PrimaryNetworkID,
				xChainID:                  constants.PrimaryNetworkID,
				cChainID:                  constants.PrimaryNetworkID,
			}[chainID]
			if !ok {
				return ids.Empty, errMissing
			}
			return subnetID, nil
		},
	}

	return ctx, msm
}

func defaultConfig(fork activeFork) *config.Config {
	var (
		apricotPhase3Time     = defaultValidateEndTime
		apricotPhase5Time     = defaultValidateEndTime
		banffTime             = mockable.MaxTime
		cortinaTime           = mockable.MaxTime
		continuousStakingTime = mockable.MaxTime
	)

	switch fork {
	case apricotFork:
		// nothing todo
	case banffFork:
		banffTime = defaultValidateEndTime
	case cortinaFork:
		banffTime = defaultValidateEndTime
		cortinaTime = defaultValidateStartTime
	case continuousStakingFork:
		banffTime = defaultValidateEndTime
		cortinaTime = defaultValidateStartTime
		continuousStakingTime = defaultValidateStartTime
	default:
		panic(fmt.Errorf("unhandled fork %d", fork))
	}

	vdrs := validators.NewManager()
	primaryVdrs := validators.NewSet()
	_ = vdrs.Add(constants.PrimaryNetworkID, primaryVdrs)
	return &config.Config{
		Chains:                 chains.TestManager,
		UptimeLockedCalculator: uptime.NewLockedCalculator(),
		Validators:             vdrs,
		TxFee:                  defaultTxFee,
		CreateSubnetTxFee:      100 * defaultTxFee,
		CreateBlockchainTxFee:  100 * defaultTxFee,
		MinValidatorStake:      5 * units.MilliAvax,
		MaxValidatorStake:      500 * units.MilliAvax,
		MinDelegatorStake:      1 * units.MilliAvax,
		MinStakeDuration:       defaultMinStakingDuration,
		MaxStakeDuration:       defaultMaxStakingDuration,
		RewardConfig: reward.Config{
			MaxConsumptionRate: .12 * reward.PercentDenominator,
			MinConsumptionRate: .10 * reward.PercentDenominator,
			MintingPeriod:      365 * 24 * time.Hour,
			SupplyCap:          720 * units.MegaAvax,
		},
		ApricotPhase3Time:     apricotPhase3Time,
		ApricotPhase5Time:     apricotPhase5Time,
		BanffTime:             banffTime,
		CortinaTime:           cortinaTime,
		ContinuousStakingTime: continuousStakingTime,
	}
}

func defaultClock(postFork bool) *mockable.Clock {
	now := defaultGenesisTime
	if postFork {
		// 1 second after latest fork
		now = defaultValidateEndTime.Add(-2 * time.Second)
	}
	clk := mockable.Clock{}
	clk.Set(now)
	return &clk
}

type fxVMInt struct {
	registry codec.Registry
	clk      *mockable.Clock
	log      logging.Logger
}

func (fvi *fxVMInt) CodecRegistry() codec.Registry {
	return fvi.registry
}

func (fvi *fxVMInt) Clock() *mockable.Clock {
	return fvi.clk
}

func (fvi *fxVMInt) Logger() logging.Logger {
	return fvi.log
}

func defaultFx(clk *mockable.Clock, log logging.Logger, isBootstrapped bool) fx.Fx {
	fxVMInt := &fxVMInt{
		registry: linearcodec.NewDefault(),
		clk:      clk,
		log:      log,
	}
	res := &secp256k1fx.Fx{}
	if err := res.Initialize(fxVMInt); err != nil {
		panic(err)
	}
	if isBootstrapped {
		if err := res.Bootstrapped(); err != nil {
			panic(err)
		}
	}
	return res
}

func buildGenesisTest(ctx *snow.Context) []byte {
	genesisUTXOs := make([]api.UTXO, len(preFundedKeys))
	for i, key := range preFundedKeys {
		id := key.PublicKey().Address()
		addr, err := address.FormatBech32(constants.UnitTestHRP, id.Bytes())
		if err != nil {
			panic(err)
		}
		genesisUTXOs[i] = api.UTXO{
			Amount:  json.Uint64(defaultBalance),
			Address: addr,
		}
	}

	genesisValidators := make([]api.PermissionlessValidator, len(preFundedKeys))
	for i, key := range preFundedKeys {
		nodeID := ids.NodeID(key.PublicKey().Address())
		addr, err := address.FormatBech32(constants.UnitTestHRP, nodeID.Bytes())
		if err != nil {
			panic(err)
		}
		genesisValidators[i] = api.PermissionlessValidator{
			Staker: api.Staker{
				StartTime: json.Uint64(defaultValidateStartTime.Unix()),
				EndTime:   json.Uint64(defaultValidateEndTime.Unix()),
				NodeID:    nodeID,
			},
			RewardOwner: &api.Owner{
				Threshold: 1,
				Addresses: []string{addr},
			},
			Staked: []api.UTXO{{
				Amount:  json.Uint64(defaultWeight),
				Address: addr,
			}},
			DelegationFee: reward.PercentDenominator,
		}
	}

	buildGenesisArgs := api.BuildGenesisArgs{
		NetworkID:     json.Uint32(constants.UnitTestID),
		AvaxAssetID:   ctx.AVAXAssetID,
		UTXOs:         genesisUTXOs,
		Validators:    genesisValidators,
		Chains:        nil,
		Time:          json.Uint64(defaultGenesisTime.Unix()),
		InitialSupply: json.Uint64(360 * units.MegaAvax),
		Encoding:      formatting.Hex,
	}

	buildGenesisResponse := api.BuildGenesisReply{}
	platformvmSS := api.StaticService{}
	if err := platformvmSS.BuildGenesis(nil, &buildGenesisArgs, &buildGenesisResponse); err != nil {
		panic(fmt.Errorf("problem while building platform chain's genesis state: %w", err))
	}

	genesisBytes, err := formatting.Decode(buildGenesisResponse.Encoding, buildGenesisResponse.Bytes)
	if err != nil {
		panic(err)
	}

	return genesisBytes
}

func shutdownEnvironment(env *environment) error {
	if env.isBootstrapped.Get() {
		primaryValidatorSet, exist := env.config.Validators.Get(constants.PrimaryNetworkID)
		if !exist {
			return errMissingPrimaryValidators
		}
		primaryValidators := primaryValidatorSet.List()

		validatorIDs := make([]ids.NodeID, len(primaryValidators))
		for i, vdr := range primaryValidators {
			validatorIDs[i] = vdr.NodeID
		}
		if err := env.uptimes.StopTracking(validatorIDs, constants.PrimaryNetworkID); err != nil {
			return err
		}

		for subnetID := range env.config.TrackedSubnets {
			vdrs, exist := env.config.Validators.Get(subnetID)
			if !exist {
				return nil
			}
			validators := vdrs.List()

			validatorIDs := make([]ids.NodeID, len(validators))
			for i, vdr := range validators {
				validatorIDs[i] = vdr.NodeID
			}
			if err := env.uptimes.StopTracking(validatorIDs, subnetID); err != nil {
				return err
			}
		}
		env.state.SetHeight( /*height*/ math.MaxUint64)
		if err := env.state.Commit(); err != nil {
			return err
		}
	}

	errs := wrappers.Errs{}
	errs.Add(
		env.state.Close(),
		env.baseDB.Close(),
	)
	return errs.Err
}<|MERGE_RESOLUTION|>--- conflicted
+++ resolved
@@ -49,7 +49,6 @@
 	"github.com/ava-labs/avalanchego/vms/secp256k1fx"
 )
 
-<<<<<<< HEAD
 type activeFork uint8
 
 const (
@@ -61,9 +60,6 @@
 	cortinaFork           activeFork = 2
 	continuousStakingFork activeFork = 3
 )
-=======
-const defaultWeight = 5 * units.MilliAvax
->>>>>>> 9b3b10e3
 
 var (
 	defaultMinStakingDuration = 24 * time.Hour
