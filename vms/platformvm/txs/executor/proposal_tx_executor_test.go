// Copyright (C) 2019-2021, Ava Labs, Inc. All rights reserved.
// See the file LICENSE for licensing terms.

package executor

import (
	"fmt"
	"math"
	"testing"
	"time"

	"github.com/ava-labs/avalanchego/ids"
	"github.com/ava-labs/avalanchego/utils/crypto"
	"github.com/ava-labs/avalanchego/utils/hashing"
	"github.com/ava-labs/avalanchego/vms/platformvm/reward"
	"github.com/ava-labs/avalanchego/vms/platformvm/state"
	"github.com/ava-labs/avalanchego/vms/platformvm/status"
	"github.com/ava-labs/avalanchego/vms/platformvm/txs"
	"github.com/ava-labs/avalanchego/vms/secp256k1fx"
)

func TestAddDelegatorTxExecute(t *testing.T) {
	dummyHeight := uint64(1)
	rewardAddress := preFundedKeys[0].PublicKey().Address()
	nodeID := ids.NodeID(rewardAddress)

	factory := crypto.FactorySECP256K1R{}
	keyIntf, err := factory.NewPrivateKey()
	if err != nil {
		t.Fatal(err)
	}
	newValidatorKey := keyIntf.(*crypto.PrivateKeySECP256K1R)
	newValidatorID := ids.NodeID(newValidatorKey.PublicKey().Address())
	newValidatorStartTime := uint64(defaultValidateStartTime.Add(5 * time.Second).Unix())
	newValidatorEndTime := uint64(defaultValidateEndTime.Add(-5 * time.Second).Unix())

	// [addMinStakeValidator] adds a new validator to the primary network's
	// pending validator set with the minimum staking amount
	addMinStakeValidator := func(target *environment) {
		tx, err := target.txBuilder.NewAddValidatorTx(
			target.config.MinValidatorStake, // stake amount
			newValidatorStartTime,           // start time
			newValidatorEndTime,             // end time
			newValidatorID,                  // node ID
			rewardAddress,                   // Reward Address
			reward.PercentDenominator,       // Shares
			[]*crypto.PrivateKeySECP256K1R{preFundedKeys[0]},
			ids.ShortEmpty,
		)
		if err != nil {
			t.Fatal(err)
		}

		staker := state.NewPrimaryNetworkStaker(
			tx.ID(),
			&tx.Unsigned.(*txs.AddValidatorTx).Validator,
		)
		staker.PotentialReward = 0
		staker.NextTime = staker.EndTime
		staker.Priority = state.PrimaryNetworkValidatorCurrentPriority

		target.state.PutCurrentValidator(staker)
		target.state.AddTx(tx, status.Committed)
		target.state.SetHeight(dummyHeight)
		if err := target.state.Commit(); err != nil {
			t.Fatal(err)
		}
		if err := target.state.Load(); err != nil {
			t.Fatal(err)
		}
	}

	// [addMaxStakeValidator] adds a new validator to the primary network's
	// pending validator set with the maximum staking amount
	addMaxStakeValidator := func(target *environment) {
		tx, err := target.txBuilder.NewAddValidatorTx(
			target.config.MaxValidatorStake, // stake amount
			newValidatorStartTime,           // start time
			newValidatorEndTime,             // end time
			newValidatorID,                  // node ID
			rewardAddress,                   // Reward Address
			reward.PercentDenominator,       // Shared
			[]*crypto.PrivateKeySECP256K1R{preFundedKeys[0]},
			ids.ShortEmpty,
		)
		if err != nil {
			t.Fatal(err)
		}

		staker := state.NewPrimaryNetworkStaker(
			tx.ID(),
			&tx.Unsigned.(*txs.AddValidatorTx).Validator,
		)
		staker.PotentialReward = 0
		staker.NextTime = staker.EndTime
		staker.Priority = state.PrimaryNetworkValidatorCurrentPriority

		target.state.PutCurrentValidator(staker)
		target.state.AddTx(tx, status.Committed)
		target.state.SetHeight(dummyHeight)
		if err := target.state.Commit(); err != nil {
			t.Fatal(err)
		}
		if err := target.state.Load(); err != nil {
			t.Fatal(err)
		}
	}

	dummyH := newEnvironment()
	currentTimestamp := dummyH.state.GetTimestamp()

	type test struct {
		stakeAmount   uint64
		startTime     uint64
		endTime       uint64
		nodeID        ids.NodeID
		rewardAddress ids.ShortID
		feeKeys       []*crypto.PrivateKeySECP256K1R
		setup         func(*environment)
		AP3Time       time.Time
		shouldErr     bool
		description   string
	}

	tests := []test{
		{
			stakeAmount:   dummyH.config.MinDelegatorStake,
			startTime:     uint64(defaultValidateStartTime.Unix()),
			endTime:       uint64(defaultValidateEndTime.Unix()) + 1,
			nodeID:        nodeID,
			rewardAddress: rewardAddress,
			feeKeys:       []*crypto.PrivateKeySECP256K1R{preFundedKeys[0]},
			setup:         nil,
			AP3Time:       defaultGenesisTime,
			shouldErr:     true,
			description:   "validator stops validating primary network earlier than subnet",
		},
		{
			stakeAmount:   dummyH.config.MinDelegatorStake,
			startTime:     uint64(currentTimestamp.Add(MaxFutureStartTime + time.Second).Unix()),
			endTime:       uint64(currentTimestamp.Add(MaxFutureStartTime * 2).Unix()),
			nodeID:        nodeID,
			rewardAddress: rewardAddress,
			feeKeys:       []*crypto.PrivateKeySECP256K1R{preFundedKeys[0]},
			setup:         nil,
			AP3Time:       defaultGenesisTime,
			shouldErr:     true,
			description:   fmt.Sprintf("validator should not be added more than (%s) in the future", MaxFutureStartTime),
		},
		{
			stakeAmount:   dummyH.config.MinDelegatorStake,
			startTime:     uint64(defaultValidateStartTime.Unix()),
			endTime:       uint64(defaultValidateEndTime.Unix()) + 1,
			nodeID:        nodeID,
			rewardAddress: rewardAddress,
			feeKeys:       []*crypto.PrivateKeySECP256K1R{preFundedKeys[0]},
			setup:         nil,
			AP3Time:       defaultGenesisTime,
			shouldErr:     true,
			description:   "end time is after the primary network end time",
		},
		{
			stakeAmount:   dummyH.config.MinDelegatorStake,
			startTime:     uint64(defaultValidateStartTime.Add(5 * time.Second).Unix()),
			endTime:       uint64(defaultValidateEndTime.Add(-5 * time.Second).Unix()),
			nodeID:        newValidatorID,
			rewardAddress: rewardAddress,
			feeKeys:       []*crypto.PrivateKeySECP256K1R{preFundedKeys[0]},
			setup:         nil,
			AP3Time:       defaultGenesisTime,
			shouldErr:     true,
			description:   "validator not in the current or pending validator sets of the subnet",
		},
		{
			stakeAmount:   dummyH.config.MinDelegatorStake,
			startTime:     newValidatorStartTime - 1, // start validating subnet before primary network
			endTime:       newValidatorEndTime,
			nodeID:        newValidatorID,
			rewardAddress: rewardAddress,
			feeKeys:       []*crypto.PrivateKeySECP256K1R{preFundedKeys[0]},
			setup:         addMinStakeValidator,
			AP3Time:       defaultGenesisTime,
			shouldErr:     true,
			description:   "validator starts validating subnet before primary network",
		},
		{
			stakeAmount:   dummyH.config.MinDelegatorStake,
			startTime:     newValidatorStartTime,
			endTime:       newValidatorEndTime + 1, // stop validating subnet after stopping validating primary network
			nodeID:        newValidatorID,
			rewardAddress: rewardAddress,
			feeKeys:       []*crypto.PrivateKeySECP256K1R{preFundedKeys[0]},
			setup:         addMinStakeValidator,
			AP3Time:       defaultGenesisTime,
			shouldErr:     true,
			description:   "validator stops validating primary network before subnet",
		},
		{
			stakeAmount:   dummyH.config.MinDelegatorStake,
			startTime:     newValidatorStartTime, // same start time as for primary network
			endTime:       newValidatorEndTime,   // same end time as for primary network
			nodeID:        newValidatorID,
			rewardAddress: rewardAddress,
			feeKeys:       []*crypto.PrivateKeySECP256K1R{preFundedKeys[0]},
			setup:         addMinStakeValidator,
			AP3Time:       defaultGenesisTime,
			shouldErr:     false,
			description:   "valid",
		},
		{
			stakeAmount:   dummyH.config.MinDelegatorStake,                  // weight
			startTime:     uint64(currentTimestamp.Unix()),                  // start time
			endTime:       uint64(defaultValidateEndTime.Unix()),            // end time
			nodeID:        nodeID,                                           // node ID
			rewardAddress: rewardAddress,                                    // Reward Address
			feeKeys:       []*crypto.PrivateKeySECP256K1R{preFundedKeys[0]}, // tx fee payer
			setup:         nil,
			AP3Time:       defaultGenesisTime,
			shouldErr:     true,
			description:   "starts validating at current timestamp",
		},
		{
			stakeAmount:   dummyH.config.MinDelegatorStake,                  // weight
			startTime:     uint64(defaultValidateStartTime.Unix()),          // start time
			endTime:       uint64(defaultValidateEndTime.Unix()),            // end time
			nodeID:        nodeID,                                           // node ID
			rewardAddress: rewardAddress,                                    // Reward Address
			feeKeys:       []*crypto.PrivateKeySECP256K1R{preFundedKeys[1]}, // tx fee payer
			setup: func(target *environment) { // Remove all UTXOs owned by keys[1]
				dummyHeight := uint64(1)
				utxoIDs, err := target.state.UTXOIDs(
					preFundedKeys[1].PublicKey().Address().Bytes(),
					ids.Empty,
					math.MaxInt32)
				if err != nil {
					t.Fatal(err)
				}
				for _, utxoID := range utxoIDs {
					target.state.DeleteUTXO(utxoID)
				}
				target.state.SetHeight(dummyHeight)
				if err := target.state.Commit(); err != nil {
					t.Fatal(err)
				}
			},
			AP3Time:     defaultGenesisTime,
			shouldErr:   true,
			description: "tx fee paying key has no funds",
		},
		{
			stakeAmount:   dummyH.config.MinDelegatorStake,
			startTime:     newValidatorStartTime, // same start time as for primary network
			endTime:       newValidatorEndTime,   // same end time as for primary network
			nodeID:        newValidatorID,
			rewardAddress: rewardAddress,
			feeKeys:       []*crypto.PrivateKeySECP256K1R{preFundedKeys[0]},
			setup:         addMaxStakeValidator,
			AP3Time:       defaultValidateEndTime,
			shouldErr:     false,
			description:   "over delegation before AP3",
		},
		{
			stakeAmount:   dummyH.config.MinDelegatorStake,
			startTime:     newValidatorStartTime, // same start time as for primary network
			endTime:       newValidatorEndTime,   // same end time as for primary network
			nodeID:        newValidatorID,
			rewardAddress: rewardAddress,
			feeKeys:       []*crypto.PrivateKeySECP256K1R{preFundedKeys[0]},
			setup:         addMaxStakeValidator,
			AP3Time:       defaultGenesisTime,
			shouldErr:     true,
			description:   "over delegation after AP3",
		},
	}

	for _, tt := range tests {
		t.Run(tt.description, func(t *testing.T) {
			freshTH := newEnvironment()
			freshTH.config.ApricotPhase3Time = tt.AP3Time
			defer func() {
				if err := shutdownEnvironment(freshTH); err != nil {
					t.Fatal(err)
				}
			}()

			tx, err := freshTH.txBuilder.NewAddDelegatorTx(
				tt.stakeAmount,
				tt.startTime,
				tt.endTime,
				tt.nodeID,
				tt.rewardAddress,
				tt.feeKeys,
				ids.ShortEmpty,
			)
			if err != nil {
				t.Fatalf("couldn't build tx: %s", err)
			}
			if tt.setup != nil {
				tt.setup(freshTH)
			}

			executor := ProposalTxExecutor{
				Backend:  &freshTH.backend,
				ParentID: lastAcceptedID,
				Tx:       tx,
			}
			err = tx.Unsigned.Visit(&executor)
			if err != nil && !tt.shouldErr {
				t.Fatalf("shouldn't have errored but got %s", err)
			} else if err == nil && tt.shouldErr {
				t.Fatalf("expected test to error but got none")
			}
		})
	}
}

func TestAddSubnetValidatorTxExecute(t *testing.T) {
	env := newEnvironment()
	env.ctx.Lock.Lock()
	defer func() {
		if err := shutdownEnvironment(env); err != nil {
			t.Fatal(err)
		}
	}()

	nodeID := preFundedKeys[0].PublicKey().Address()

	{
		// Case: Proposed validator currently validating primary network
		// but stops validating subnet after stops validating primary network
		// (note that keys[0] is a genesis validator)
		tx, err := env.txBuilder.NewAddSubnetValidatorTx(
			defaultWeight,
			uint64(defaultValidateStartTime.Unix()),
			uint64(defaultValidateEndTime.Unix())+1,
			ids.NodeID(nodeID),
			testSubnet1.ID(),
			[]*crypto.PrivateKeySECP256K1R{testSubnet1ControlKeys[0], testSubnet1ControlKeys[1]},
			ids.ShortEmpty, // change addr
		)
		if err != nil {
			t.Fatal(err)
		}

		executor := ProposalTxExecutor{
			Backend:  &env.backend,
			ParentID: lastAcceptedID,
			Tx:       tx,
		}
		err = tx.Unsigned.Visit(&executor)
		if err == nil {
			t.Fatal("should have failed because validator stops validating primary network earlier than subnet")
		}
	}

	{
		// Case: Proposed validator currently validating primary network
		// and proposed subnet validation period is subset of
		// primary network validation period
		// (note that keys[0] is a genesis validator)
		tx, err := env.txBuilder.NewAddSubnetValidatorTx(
			defaultWeight,
			uint64(defaultValidateStartTime.Unix()+1),
			uint64(defaultValidateEndTime.Unix()),
			ids.NodeID(nodeID),
			testSubnet1.ID(),
			[]*crypto.PrivateKeySECP256K1R{testSubnet1ControlKeys[0], testSubnet1ControlKeys[1]},
			ids.ShortEmpty, // change addr
		)
		if err != nil {
			t.Fatal(err)
		}

		executor := ProposalTxExecutor{
			Backend:  &env.backend,
			ParentID: lastAcceptedID,
			Tx:       tx,
		}
		err = tx.Unsigned.Visit(&executor)
		if err != nil {
			t.Fatal(err)
		}
	}

	// Add a validator to pending validator set of primary network
	key, err := testKeyfactory.NewPrivateKey()
	if err != nil {
		t.Fatal(err)
	}
	pendingDSValidatorID := ids.NodeID(key.PublicKey().Address())

	// starts validating primary network 10 seconds after genesis
	DSStartTime := defaultGenesisTime.Add(10 * time.Second)
	DSEndTime := DSStartTime.Add(5 * defaultMinStakingDuration)

	addDSTx, err := env.txBuilder.NewAddValidatorTx(
		env.config.MinValidatorStake, // stake amount
		uint64(DSStartTime.Unix()),   // start time
		uint64(DSEndTime.Unix()),     // end time
		pendingDSValidatorID,         // node ID
		nodeID,                       // reward address
		reward.PercentDenominator,    // shares
		[]*crypto.PrivateKeySECP256K1R{preFundedKeys[0]},
		ids.ShortEmpty,
	)
	if err != nil {
		t.Fatal(err)
	}

	{
		// Case: Proposed validator isn't in pending or current validator sets
		tx, err := env.txBuilder.NewAddSubnetValidatorTx(
			defaultWeight,
			uint64(DSStartTime.Unix()), // start validating subnet before primary network
			uint64(DSEndTime.Unix()),
			pendingDSValidatorID,
			testSubnet1.ID(),
			[]*crypto.PrivateKeySECP256K1R{testSubnet1ControlKeys[0], testSubnet1ControlKeys[1]},
			ids.ShortEmpty, // change addr
		)
		if err != nil {
			t.Fatal(err)
		}

		executor := ProposalTxExecutor{
			Backend:  &env.backend,
			ParentID: lastAcceptedID,
			Tx:       tx,
		}
		err = tx.Unsigned.Visit(&executor)
		if err == nil {
			t.Fatal("should have failed because validator not in the current or pending validator sets of the primary network")
		}
	}

	staker := state.NewPrimaryNetworkStaker(
		addDSTx.ID(),
		&addDSTx.Unsigned.(*txs.AddValidatorTx).Validator,
	)
	staker.PotentialReward = 0
	staker.NextTime = staker.EndTime
	staker.Priority = state.PrimaryNetworkValidatorCurrentPriority

	env.state.PutCurrentValidator(staker)
	env.state.AddTx(addDSTx, status.Committed)
	dummyHeight := uint64(1)
	env.state.SetHeight(dummyHeight)
	if err := env.state.Commit(); err != nil {
		t.Fatal(err)
	}
	if err := env.state.Load(); err != nil {
		t.Fatal(err)
	}

	// Node with ID key.PublicKey().Address() now a pending validator for primary network

	{
		// Case: Proposed validator is pending validator of primary network
		// but starts validating subnet before primary network
		tx, err := env.txBuilder.NewAddSubnetValidatorTx(
			defaultWeight,
			uint64(DSStartTime.Unix())-1, // start validating subnet before primary network
			uint64(DSEndTime.Unix()),
			pendingDSValidatorID,
			testSubnet1.ID(),
			[]*crypto.PrivateKeySECP256K1R{testSubnet1ControlKeys[0], testSubnet1ControlKeys[1]},
			ids.ShortEmpty, // change addr
		)
		if err != nil {
			t.Fatal(err)
		}

		executor := ProposalTxExecutor{
			Backend:  &env.backend,
			ParentID: lastAcceptedID,
			Tx:       tx,
		}
		err = tx.Unsigned.Visit(&executor)
		if err == nil {
			t.Fatal("should have failed because validator starts validating primary network before starting to validate primary network")
		}
	}

	{
		// Case: Proposed validator is pending validator of primary network
		// but stops validating subnet after primary network
		tx, err := env.txBuilder.NewAddSubnetValidatorTx(
			defaultWeight,
			uint64(DSStartTime.Unix()),
			uint64(DSEndTime.Unix())+1, // stop validating subnet after stopping validating primary network
			pendingDSValidatorID,
			testSubnet1.ID(),
			[]*crypto.PrivateKeySECP256K1R{testSubnet1ControlKeys[0], testSubnet1ControlKeys[1]},
			ids.ShortEmpty, // change addr
		)
		if err != nil {
			t.Fatal(err)
		}

		executor := ProposalTxExecutor{
			Backend:  &env.backend,
			ParentID: lastAcceptedID,
			Tx:       tx,
		}
		err = tx.Unsigned.Visit(&executor)
		if err == nil {
			t.Fatal("should have failed because validator stops validating primary network after stops validating primary network")
		}
	}

	{
		// Case: Proposed validator is pending validator of primary network and
		// period validating subnet is subset of time validating primary network
		tx, err := env.txBuilder.NewAddSubnetValidatorTx(
			defaultWeight,
			uint64(DSStartTime.Unix()), // same start time as for primary network
			uint64(DSEndTime.Unix()),   // same end time as for primary network
			pendingDSValidatorID,
			testSubnet1.ID(),
			[]*crypto.PrivateKeySECP256K1R{testSubnet1ControlKeys[0], testSubnet1ControlKeys[1]},
			ids.ShortEmpty, // change addr
		)
		if err != nil {
			t.Fatal(err)
		}

		executor := ProposalTxExecutor{
			Backend:  &env.backend,
			ParentID: lastAcceptedID,
			Tx:       tx,
		}
		err = tx.Unsigned.Visit(&executor)
		if err != nil {
			t.Fatal(err)
		}
	}

	// Case: Proposed validator start validating at/before current timestamp
	// First, advance the timestamp
	newTimestamp := defaultGenesisTime.Add(2 * time.Second)
	env.state.SetTimestamp(newTimestamp)

	{
		tx, err := env.txBuilder.NewAddSubnetValidatorTx(
			defaultWeight,               // weight
			uint64(newTimestamp.Unix()), // start time
			uint64(newTimestamp.Add(defaultMinStakingDuration).Unix()), // end time
			ids.NodeID(nodeID), // node ID
			testSubnet1.ID(),   // subnet ID
			[]*crypto.PrivateKeySECP256K1R{testSubnet1ControlKeys[0], testSubnet1ControlKeys[1]},
			ids.ShortEmpty, // change addr
		)
		if err != nil {
			t.Fatal(err)
		}

		executor := ProposalTxExecutor{
			Backend:  &env.backend,
			ParentID: lastAcceptedID,
			Tx:       tx,
		}
		err = tx.Unsigned.Visit(&executor)
		if err == nil {
			t.Fatal("should have failed verification because starts validating at current timestamp")
		}
	}

	// reset the timestamp
	env.state.SetTimestamp(defaultGenesisTime)

	// Case: Proposed validator already validating the subnet
	// First, add validator as validator of subnet
	subnetTx, err := env.txBuilder.NewAddSubnetValidatorTx(
		defaultWeight,                           // weight
		uint64(defaultValidateStartTime.Unix()), // start time
		uint64(defaultValidateEndTime.Unix()),   // end time
		ids.NodeID(nodeID),                      // node ID
		testSubnet1.ID(),                        // subnet ID
		[]*crypto.PrivateKeySECP256K1R{testSubnet1ControlKeys[0], testSubnet1ControlKeys[1]},
		ids.ShortEmpty,
	)
	if err != nil {
		t.Fatal(err)
	}

	staker = state.NewSubnetStaker(
		subnetTx.ID(),
		&subnetTx.Unsigned.(*txs.AddSubnetValidatorTx).Validator,
	)
	staker.NextTime = staker.EndTime
	staker.Priority = state.SubnetValidatorCurrentPriority

	env.state.PutCurrentValidator(staker)
	env.state.AddTx(subnetTx, status.Committed)
	env.state.SetHeight(dummyHeight)
	if err := env.state.Commit(); err != nil {
		t.Fatal(err)
	}
	if err := env.state.Load(); err != nil {
		t.Fatal(err)
	}

	{
		// Node with ID nodeIDKey.PublicKey().Address() now validating subnet with ID testSubnet1.ID
		duplicateSubnetTx, err := env.txBuilder.NewAddSubnetValidatorTx(
			defaultWeight,                           // weight
			uint64(defaultValidateStartTime.Unix()), // start time
			uint64(defaultValidateEndTime.Unix()),   // end time
			ids.NodeID(nodeID),                      // node ID
			testSubnet1.ID(),                        // subnet ID
			[]*crypto.PrivateKeySECP256K1R{testSubnet1ControlKeys[0], testSubnet1ControlKeys[1]},
			ids.ShortEmpty, // change addr
		)
		if err != nil {
			t.Fatal(err)
		}

		executor := ProposalTxExecutor{
			Backend:  &env.backend,
			ParentID: lastAcceptedID,
			Tx:       duplicateSubnetTx,
		}
		err = duplicateSubnetTx.Unsigned.Visit(&executor)
		if err == nil {
			t.Fatal("should have failed verification because validator already validating the specified subnet")
		}
	}

<<<<<<< HEAD
	env.state.DeleteCurrentStaker(subnetTx)
	env.state.SetHeight(dummyHeight)
	if err := env.state.Commit(); err != nil {
=======
	env.state.DeleteCurrentValidator(staker)
	if err := env.state.Write(dummyHeight); err != nil {
>>>>>>> fc111900
		t.Fatal(err)
	}
	if err := env.state.Load(); err != nil {
		t.Fatal(err)
	}

	{
		// Case: Too many signatures
		tx, err := env.txBuilder.NewAddSubnetValidatorTx(
			defaultWeight,                     // weight
			uint64(defaultGenesisTime.Unix()), // start time
			uint64(defaultGenesisTime.Add(defaultMinStakingDuration).Unix())+1, // end time
			ids.NodeID(nodeID), // node ID
			testSubnet1.ID(),   // subnet ID
			[]*crypto.PrivateKeySECP256K1R{testSubnet1ControlKeys[0], testSubnet1ControlKeys[1], testSubnet1ControlKeys[2]},
			ids.ShortEmpty, // change addr
		)
		if err != nil {
			t.Fatal(err)
		}

		executor := ProposalTxExecutor{
			Backend:  &env.backend,
			ParentID: lastAcceptedID,
			Tx:       tx,
		}
		err = tx.Unsigned.Visit(&executor)
		if err == nil {
			t.Fatal("should have failed verification because tx has 3 signatures but only 2 needed")
		}
	}

	{
		// Case: Too few signatures
		tx, err := env.txBuilder.NewAddSubnetValidatorTx(
			defaultWeight,                     // weight
			uint64(defaultGenesisTime.Unix()), // start time
			uint64(defaultGenesisTime.Add(defaultMinStakingDuration).Unix()), // end time
			ids.NodeID(nodeID), // node ID
			testSubnet1.ID(),   // subnet ID
			[]*crypto.PrivateKeySECP256K1R{testSubnet1ControlKeys[0], testSubnet1ControlKeys[2]},
			ids.ShortEmpty, // change addr
		)
		if err != nil {
			t.Fatal(err)
		}

		// Remove a signature
		addSubnetValidatorTx := tx.Unsigned.(*txs.AddSubnetValidatorTx)
		input := addSubnetValidatorTx.SubnetAuth.(*secp256k1fx.Input)
		input.SigIndices = input.SigIndices[1:]
		// This tx was syntactically verified when it was created...pretend it wasn't so we don't use cache
		addSubnetValidatorTx.SyntacticallyVerified = false

		executor := ProposalTxExecutor{
			Backend:  &env.backend,
			ParentID: lastAcceptedID,
			Tx:       tx,
		}
		err = tx.Unsigned.Visit(&executor)
		if err == nil {
			t.Fatal("should have failed verification because not enough control sigs")
		}
	}

	{
		// Case: Control Signature from invalid key (keys[3] is not a control key)
		tx, err := env.txBuilder.NewAddSubnetValidatorTx(
			defaultWeight,                     // weight
			uint64(defaultGenesisTime.Unix()), // start time
			uint64(defaultGenesisTime.Add(defaultMinStakingDuration).Unix()), // end time
			ids.NodeID(nodeID), // node ID
			testSubnet1.ID(),   // subnet ID
			[]*crypto.PrivateKeySECP256K1R{testSubnet1ControlKeys[0], preFundedKeys[1]},
			ids.ShortEmpty, // change addr
		)
		if err != nil {
			t.Fatal(err)
		}
		// Replace a valid signature with one from keys[3]
		sig, err := preFundedKeys[3].SignHash(hashing.ComputeHash256(tx.Unsigned.Bytes()))
		if err != nil {
			t.Fatal(err)
		}
		copy(tx.Creds[0].(*secp256k1fx.Credential).Sigs[0][:], sig)

		executor := ProposalTxExecutor{
			Backend:  &env.backend,
			ParentID: lastAcceptedID,
			Tx:       tx,
		}
		err = tx.Unsigned.Visit(&executor)
		if err == nil {
			t.Fatal("should have failed verification because a control sig is invalid")
		}
	}

	{
		// Case: Proposed validator in pending validator set for subnet
		// First, add validator to pending validator set of subnet
		tx, err := env.txBuilder.NewAddSubnetValidatorTx(
			defaultWeight,                       // weight
			uint64(defaultGenesisTime.Unix())+1, // start time
			uint64(defaultGenesisTime.Add(defaultMinStakingDuration).Unix())+1, // end time
			ids.NodeID(nodeID), // node ID
			testSubnet1.ID(),   // subnet ID
			[]*crypto.PrivateKeySECP256K1R{testSubnet1ControlKeys[0], testSubnet1ControlKeys[1]},
			ids.ShortEmpty, // change addr
		)
		if err != nil {
			t.Fatal(err)
		}

		staker = state.NewSubnetStaker(
			subnetTx.ID(),
			&subnetTx.Unsigned.(*txs.AddSubnetValidatorTx).Validator,
		)
		staker.NextTime = staker.EndTime
		staker.Priority = state.SubnetValidatorCurrentPriority

		env.state.PutCurrentValidator(staker)
		env.state.AddTx(tx, status.Committed)
		env.state.SetHeight(dummyHeight)
		if err := env.state.Commit(); err != nil {
			t.Fatal(err)
		}
		if err := env.state.Load(); err != nil {
			t.Fatal(err)
		}

		executor := ProposalTxExecutor{
			Backend:  &env.backend,
			ParentID: lastAcceptedID,
			Tx:       tx,
		}
		err = tx.Unsigned.Visit(&executor)
		if err == nil {
			t.Fatal("should have failed verification because validator already in pending validator set of the specified subnet")
		}
	}
}

func TestAddValidatorTxExecute(t *testing.T) {
	env := newEnvironment()
	env.ctx.Lock.Lock()
	defer func() {
		if err := shutdownEnvironment(env); err != nil {
			t.Fatal(err)
		}
	}()

	factory := crypto.FactorySECP256K1R{}
	key, err := factory.NewPrivateKey()
	if err != nil {
		t.Fatal(err)
	}
	nodeID := key.PublicKey().Address()

	{
		// Case: Validator's start time too early
		tx, err := env.txBuilder.NewAddValidatorTx(
			env.config.MinValidatorStake,
			uint64(defaultValidateStartTime.Unix())-1,
			uint64(defaultValidateEndTime.Unix()),
			ids.NodeID(nodeID),
			nodeID,
			reward.PercentDenominator,
			[]*crypto.PrivateKeySECP256K1R{preFundedKeys[0]},
			ids.ShortEmpty, // change addr
		)
		if err != nil {
			t.Fatal(err)
		}

		executor := ProposalTxExecutor{
			Backend:  &env.backend,
			ParentID: lastAcceptedID,
			Tx:       tx,
		}
		err = tx.Unsigned.Visit(&executor)
		if err == nil {
			t.Fatal("should've errored because start time too early")
		}
	}

	{
		// Case: Validator's start time too far in the future
		tx, err := env.txBuilder.NewAddValidatorTx(
			env.config.MinValidatorStake,
			uint64(defaultValidateStartTime.Add(MaxFutureStartTime).Unix()+1),
			uint64(defaultValidateStartTime.Add(MaxFutureStartTime).Add(defaultMinStakingDuration).Unix()+1),
			ids.NodeID(nodeID),
			nodeID,
			reward.PercentDenominator,
			[]*crypto.PrivateKeySECP256K1R{preFundedKeys[0]},
			ids.ShortEmpty, // change addr
		)
		if err != nil {
			t.Fatal(err)
		}

		executor := ProposalTxExecutor{
			Backend:  &env.backend,
			ParentID: lastAcceptedID,
			Tx:       tx,
		}
		err = tx.Unsigned.Visit(&executor)
		if err == nil {
			t.Fatal("should've errored because start time too far in the future")
		}
	}

	{
		// Case: Validator already validating primary network
		tx, err := env.txBuilder.NewAddValidatorTx(
			env.config.MinValidatorStake,
			uint64(defaultValidateStartTime.Unix()),
			uint64(defaultValidateEndTime.Unix()),
			ids.NodeID(nodeID), // node ID
			nodeID,             // reward address
			reward.PercentDenominator,
			[]*crypto.PrivateKeySECP256K1R{preFundedKeys[0]},
			ids.ShortEmpty, // change addr
		)
		if err != nil {
			t.Fatal(err)
		}

		executor := ProposalTxExecutor{
			Backend:  &env.backend,
			ParentID: lastAcceptedID,
			Tx:       tx,
		}
		err = tx.Unsigned.Visit(&executor)
		if err == nil {
			t.Fatal("should've errored because validator already validating")
		}
	}

	{
		// Case: Validator in pending validator set of primary network
		key2, err := testKeyfactory.NewPrivateKey()
		if err != nil {
			t.Fatal(err)
		}
		startTime := defaultGenesisTime.Add(1 * time.Second)
		tx, err := env.txBuilder.NewAddValidatorTx(
			env.config.MinValidatorStake,                            // stake amount
			uint64(startTime.Unix()),                                // start time
			uint64(startTime.Add(defaultMinStakingDuration).Unix()), // end time
			ids.NodeID(nodeID),                                      // node ID
			key2.PublicKey().Address(),                              // reward address
			reward.PercentDenominator,                               // shares
			[]*crypto.PrivateKeySECP256K1R{preFundedKeys[0]},
			ids.ShortEmpty, // change addr // key
		)
		if err != nil {
			t.Fatal(err)
		}

		staker := state.NewPrimaryNetworkStaker(
			tx.ID(),
			&tx.Unsigned.(*txs.AddValidatorTx).Validator,
		)
		staker.PotentialReward = 0
		staker.NextTime = staker.EndTime
		staker.Priority = state.PrimaryNetworkValidatorCurrentPriority

		env.state.PutCurrentValidator(staker)
		env.state.AddTx(tx, status.Committed)
		dummyHeight := uint64(1)
		env.state.SetHeight(dummyHeight)
		if err := env.state.Commit(); err != nil {
			t.Fatal(err)
		}
		if err := env.state.Load(); err != nil {
			t.Fatal(err)
		}

		executor := ProposalTxExecutor{
			Backend:  &env.backend,
			ParentID: lastAcceptedID,
			Tx:       tx,
		}
		err = tx.Unsigned.Visit(&executor)
		if err == nil {
			t.Fatal("should have failed because validator in pending validator set")
		}
	}

	{
		// Case: Validator doesn't have enough tokens to cover stake amount
		tx, err := env.txBuilder.NewAddValidatorTx( // create the tx
			env.config.MinValidatorStake,
			uint64(defaultValidateStartTime.Unix()),
			uint64(defaultValidateEndTime.Unix()),
			ids.NodeID(nodeID),
			nodeID,
			reward.PercentDenominator,
			[]*crypto.PrivateKeySECP256K1R{preFundedKeys[0]},
			ids.ShortEmpty, // change addr
		)
		if err != nil {
			t.Fatal(err)
		}

		// Remove all UTXOs owned by preFundedKeys[0]
		utxoIDs, err := env.state.UTXOIDs(preFundedKeys[0].PublicKey().Address().Bytes(), ids.Empty, math.MaxInt32)
		if err != nil {
			t.Fatal(err)
		}
		for _, utxoID := range utxoIDs {
			env.state.DeleteUTXO(utxoID)
		}

		executor := ProposalTxExecutor{
			Backend:  &env.backend,
			ParentID: lastAcceptedID,
			Tx:       tx,
		}
		err = tx.Unsigned.Visit(&executor)
		if err == nil {
			t.Fatal("should have failed because tx fee paying key has no funds")
		}
	}
}<|MERGE_RESOLUTION|>--- conflicted
+++ resolved
@@ -626,14 +626,9 @@
 		}
 	}
 
-<<<<<<< HEAD
-	env.state.DeleteCurrentStaker(subnetTx)
+	env.state.DeleteCurrentValidator(staker)
 	env.state.SetHeight(dummyHeight)
 	if err := env.state.Commit(); err != nil {
-=======
-	env.state.DeleteCurrentValidator(staker)
-	if err := env.state.Write(dummyHeight); err != nil {
->>>>>>> fc111900
 		t.Fatal(err)
 	}
 	if err := env.state.Load(); err != nil {
