--- conflicted
+++ resolved
@@ -46,16 +46,9 @@
 	toRemove := toRemoveTx.Unsigned.(*txs.AddValidatorTx)
 	toRemoveTxID := toRemoveTx.ID()
 
-<<<<<<< HEAD
-	// Case 1: Chain timestamp is wrong
-	if tx, err := vm.txBuilder.NewRewardValidatorTx(toRemoveTxID); err != nil {
-		t.Fatal(err)
-	} else if _, _, err := toRemove.Execute(vm, vm.internalState, tx); err == nil {
-		t.Fatalf("should have failed because validator end time doesn't match chain timestamp")
-=======
 	{
 		// Case 1: Chain timestamp is wrong
-		tx, err := vm.newRewardValidatorTx(toRemoveTxID)
+		tx, err := vm.txBuilder.NewRewardValidatorTx(toRemoveTxID)
 		if err != nil {
 			t.Fatal(err)
 		}
@@ -69,22 +62,14 @@
 		if err == nil {
 			t.Fatalf("should have failed because validator end time doesn't match chain timestamp")
 		}
->>>>>>> 149c5473
 	}
 
 	// Advance chain timestamp to time that next validator leaves
 	vm.internalState.SetTimestamp(toRemove.EndTime())
 
-<<<<<<< HEAD
-	// Case 2: Wrong validator
-	if tx, err := vm.txBuilder.NewRewardValidatorTx(ids.GenerateTestID()); err != nil {
-		t.Fatal(err)
-	} else if _, _, err := toRemove.Execute(vm, vm.internalState, tx); err == nil {
-		t.Fatalf("should have failed because validator ID is wrong")
-=======
 	{
 		// Case 2: Wrong validator
-		tx, err := vm.newRewardValidatorTx(ids.GenerateTestID())
+		tx, err := vm.txBuilder.NewRewardValidatorTx(ids.GenerateTestID())
 		if err != nil {
 			t.Fatal(err)
 		}
@@ -98,7 +83,6 @@
 		if err == nil {
 			t.Fatalf("should have failed because validator ID is wrong")
 		}
->>>>>>> 149c5473
 	}
 
 	// Case 3: Happy path
@@ -169,18 +153,9 @@
 	toRemoveTxID := toRemoveTx.ID()
 	toRemove := toRemoveTx.Unsigned.(*txs.AddValidatorTx)
 
-<<<<<<< HEAD
-	// Case 1: Chain timestamp is wrong
-	if tx, err := vm.txBuilder.NewRewardValidatorTx(toRemoveTxID); err != nil {
-		t.Fatal(err)
-	} else if statefulTx, err := MakeStatefulTx(tx); err != nil {
-		t.Fatalf("couldn't make stateful tx: %s", err)
-	} else if _, _, err := statefulTx.(StatefulProposalTx).Execute(vm, vm.internalState, tx); err == nil {
-		t.Fatalf("should have failed because validator end time doesn't match chain timestamp")
-=======
 	{
 		// Case 1: Chain timestamp is wrong
-		tx, err := vm.newRewardValidatorTx(toRemoveTxID)
+		tx, err := vm.txBuilder.NewRewardValidatorTx(toRemoveTxID)
 		if err != nil {
 			t.Fatal(err)
 		}
@@ -194,30 +169,14 @@
 		if err == nil {
 			t.Fatalf("should have failed because validator end time doesn't match chain timestamp")
 		}
->>>>>>> 149c5473
 	}
 
 	// Advance chain timestamp to time that next validator leaves
 	vm.internalState.SetTimestamp(toRemove.EndTime())
 
-<<<<<<< HEAD
-	// Case 2: Wrong validator
-	if tx, err := vm.txBuilder.NewRewardValidatorTx(ids.GenerateTestID()); err != nil {
-		t.Fatal(err)
-	} else if statefulTx, err := MakeStatefulTx(tx); err != nil {
-		t.Fatalf("couldn't make stateful tx: %s", err)
-	} else if _, _, err := statefulTx.(StatefulProposalTx).Execute(vm, vm.internalState, tx); err == nil {
-		t.Fatalf("should have failed because validator ID is wrong")
-	}
-
-	// Case 3: Happy path
-	tx, err := vm.txBuilder.NewRewardValidatorTx(toRemoveTxID)
-	if err != nil {
-		t.Fatal(err)
-=======
 	{
 		// Case 2: Wrong validator
-		tx, err := vm.newRewardValidatorTx(ids.GenerateTestID())
+		tx, err := vm.txBuilder.NewRewardValidatorTx(ids.GenerateTestID())
 		if err != nil {
 			t.Fatal(err)
 		}
@@ -231,7 +190,6 @@
 		if err == nil {
 			t.Fatalf("should have failed because validator ID is wrong")
 		}
->>>>>>> 149c5473
 	}
 
 	{
