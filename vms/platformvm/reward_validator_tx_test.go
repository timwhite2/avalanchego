--- conflicted
+++ resolved
@@ -151,11 +151,7 @@
 		t.Fatal(err)
 	}
 
-<<<<<<< HEAD
-	_, txStatus, err = secondVM.state.GetTx(block.Tx.ID())
-=======
 	_, txStatus, err = secondVM.state.GetTx(txID)
->>>>>>> 644f9949
 	if err != nil {
 		t.Fatal(err)
 	}
@@ -221,11 +217,7 @@
 		t.Fatal(err)
 	}
 
-<<<<<<< HEAD
-	_, txStatus, err = secondVM.state.GetTx(block.Tx.ID())
-=======
 	_, txStatus, err = secondVM.state.GetTx(txID)
->>>>>>> 644f9949
 	if err != nil {
 		t.Fatal(err)
 	}
