--- conflicted
+++ resolved
@@ -402,13 +402,6 @@
 
 func GenesisVMWithArgs(t *testing.T, args *api.BuildGenesisArgs) ([]byte, chan common.Message, *VM, *atomic.Memory) {
 	require := require.New(t)
-<<<<<<< HEAD
-	var (
-		genesisBytes []byte
-		err          error
-	)
-=======
->>>>>>> b66e25ee
 
 	var genesisBytes []byte
 	if args != nil {
@@ -1334,12 +1327,7 @@
 				},
 			},
 		},
-<<<<<<< HEAD
-	},
-	))
-=======
 	}))
->>>>>>> b66e25ee
 
 	tx, err := vm.txBuilder.NewImportTx(
 		vm.ctx.XChainID,
@@ -2330,445 +2318,6 @@
 	require.ErrorIs(err, database.ErrNotFound)
 }
 
-<<<<<<< HEAD
-func TestVM_GetValidatorSet(t *testing.T) {
-	ctrl := gomock.NewController(t)
-	defer ctrl.Finish()
-
-	// Setup VM
-	_, genesisBytes := defaultGenesis()
-	db := manager.NewMemDB(version.Semantic1_0_0)
-
-	vdrManager := validators.NewManager()
-	primaryVdrs := validators.NewSet()
-	_ = vdrManager.Add(constants.PrimaryNetworkID, primaryVdrs)
-
-	vm := &VM{Config: config.Config{
-		Chains:                 chains.TestManager,
-		UptimePercentage:       .2,
-		RewardConfig:           defaultRewardConfig,
-		Validators:             vdrManager,
-		UptimeLockedCalculator: uptime.NewLockedCalculator(),
-		BanffTime:              mockable.MaxTime,
-	}}
-
-	ctx := defaultContext()
-	ctx.Lock.Lock()
-
-	msgChan := make(chan common.Message, 1)
-	appSender := &common.SenderTest{T: t}
-	require.NoError(t, vm.Initialize(context.Background(), ctx, db, genesisBytes, nil, nil, msgChan, nil, appSender))
-	defer func() {
-		require.NoError(t, vm.Shutdown(context.Background()))
-		ctx.Lock.Unlock()
-	}()
-
-	vm.clock.Set(defaultGenesisTime)
-	vm.uptimeManager.(uptime.TestManager).SetTime(defaultGenesisTime)
-
-	require.NoError(t, vm.SetState(context.Background(), snow.Bootstrapping))
-	require.NoError(t, vm.SetState(context.Background(), snow.NormalOp))
-
-	var (
-		oldVdrs       = vm.Validators
-		oldState      = vm.state
-		numVdrs       = 4
-		vdrBaseWeight = uint64(1_000)
-		vdrs          []*validators.Validator
-	)
-	// Populate the validator set to use below
-	for i := 0; i < numVdrs; i++ {
-		sk, err := bls.NewSecretKey()
-		require.NoError(t, err)
-
-		vdrs = append(vdrs, &validators.Validator{
-			NodeID:    ids.GenerateTestNodeID(),
-			PublicKey: bls.PublicFromSecretKey(sk),
-			Weight:    vdrBaseWeight + uint64(i),
-		})
-	}
-
-	type test struct {
-		name string
-		// Height we're getting the diff at
-		height             uint64
-		lastAcceptedHeight uint64
-		subnetID           ids.ID
-		// Validator sets at tip
-		currentPrimaryNetworkValidators []*validators.Validator
-		currentSubnetValidators         []*validators.Validator
-		// Diff at tip, block before tip, etc.
-		// This must have [height] - [lastAcceptedHeight] elements
-		weightDiffs []map[ids.NodeID]*state.ValidatorWeightDiff
-		// Diff at tip, block before tip, etc.
-		// This must have [height] - [lastAcceptedHeight] elements
-		pkDiffs        []map[ids.NodeID]*bls.PublicKey
-		expectedVdrSet map[ids.NodeID]*validators.GetValidatorOutput
-		expectedErr    error
-	}
-
-	tests := []test{
-		{
-			name:               "after tip",
-			height:             1,
-			lastAcceptedHeight: 0,
-			expectedVdrSet:     map[ids.NodeID]*validators.GetValidatorOutput{},
-			expectedErr:        database.ErrNotFound,
-		},
-		{
-			name:               "at tip",
-			height:             1,
-			lastAcceptedHeight: 1,
-			currentPrimaryNetworkValidators: []*validators.Validator{
-				copyPrimaryValidator(vdrs[0]),
-			},
-			currentSubnetValidators: []*validators.Validator{
-				copySubnetValidator(vdrs[0]),
-			},
-			expectedVdrSet: map[ids.NodeID]*validators.GetValidatorOutput{
-				vdrs[0].NodeID: {
-					NodeID:    vdrs[0].NodeID,
-					PublicKey: vdrs[0].PublicKey,
-					Weight:    vdrs[0].Weight,
-				},
-			},
-			expectedErr: nil,
-		},
-		{
-			name:               "1 before tip",
-			height:             2,
-			lastAcceptedHeight: 3,
-			currentPrimaryNetworkValidators: []*validators.Validator{
-				copyPrimaryValidator(vdrs[0]),
-				copyPrimaryValidator(vdrs[1]),
-			},
-			currentSubnetValidators: []*validators.Validator{
-				// At tip we have these 2 validators
-				copySubnetValidator(vdrs[0]),
-				copySubnetValidator(vdrs[1]),
-			},
-			weightDiffs: []map[ids.NodeID]*state.ValidatorWeightDiff{
-				{
-					// At the tip block vdrs[0] lost weight, vdrs[1] gained weight,
-					// and vdrs[2] left
-					vdrs[0].NodeID: {
-						Decrease: true,
-						Amount:   1,
-					},
-					vdrs[1].NodeID: {
-						Decrease: false,
-						Amount:   1,
-					},
-					vdrs[2].NodeID: {
-						Decrease: true,
-						Amount:   vdrs[2].Weight,
-					},
-				},
-			},
-			pkDiffs: []map[ids.NodeID]*bls.PublicKey{
-				{
-					vdrs[2].NodeID: vdrs[2].PublicKey,
-				},
-			},
-			expectedVdrSet: map[ids.NodeID]*validators.GetValidatorOutput{
-				vdrs[0].NodeID: {
-					NodeID:    vdrs[0].NodeID,
-					PublicKey: vdrs[0].PublicKey,
-					Weight:    vdrs[0].Weight + 1,
-				},
-				vdrs[1].NodeID: {
-					NodeID:    vdrs[1].NodeID,
-					PublicKey: vdrs[1].PublicKey,
-					Weight:    vdrs[1].Weight - 1,
-				},
-				vdrs[2].NodeID: {
-					NodeID:    vdrs[2].NodeID,
-					PublicKey: vdrs[2].PublicKey,
-					Weight:    vdrs[2].Weight,
-				},
-			},
-			expectedErr: nil,
-		},
-		{
-			name:               "2 before tip",
-			height:             3,
-			lastAcceptedHeight: 5,
-			currentPrimaryNetworkValidators: []*validators.Validator{
-				copyPrimaryValidator(vdrs[0]),
-				copyPrimaryValidator(vdrs[1]),
-			},
-			currentSubnetValidators: []*validators.Validator{
-				// At tip we have these 2 validators
-				copySubnetValidator(vdrs[0]),
-				copySubnetValidator(vdrs[1]),
-			},
-			weightDiffs: []map[ids.NodeID]*state.ValidatorWeightDiff{
-				{
-					// At the tip block vdrs[0] lost weight, vdrs[1] gained weight,
-					// and vdrs[2] left
-					vdrs[0].NodeID: {
-						Decrease: true,
-						Amount:   1,
-					},
-					vdrs[1].NodeID: {
-						Decrease: false,
-						Amount:   1,
-					},
-					vdrs[2].NodeID: {
-						Decrease: true,
-						Amount:   vdrs[2].Weight,
-					},
-				},
-				{
-					// At the block before tip vdrs[0] lost weight, vdrs[1] gained weight,
-					// vdrs[2] joined
-					vdrs[0].NodeID: {
-						Decrease: true,
-						Amount:   1,
-					},
-					vdrs[1].NodeID: {
-						Decrease: false,
-						Amount:   1,
-					},
-					vdrs[2].NodeID: {
-						Decrease: false,
-						Amount:   vdrs[2].Weight,
-					},
-				},
-			},
-			pkDiffs: []map[ids.NodeID]*bls.PublicKey{
-				{
-					vdrs[2].NodeID: vdrs[2].PublicKey,
-				},
-				{},
-			},
-			expectedVdrSet: map[ids.NodeID]*validators.GetValidatorOutput{
-				vdrs[0].NodeID: {
-					NodeID:    vdrs[0].NodeID,
-					PublicKey: vdrs[0].PublicKey,
-					Weight:    vdrs[0].Weight + 2,
-				},
-				vdrs[1].NodeID: {
-					NodeID:    vdrs[1].NodeID,
-					PublicKey: vdrs[1].PublicKey,
-					Weight:    vdrs[1].Weight - 2,
-				},
-			},
-			expectedErr: nil,
-		},
-		{
-			name:               "1 before tip; nil public key",
-			height:             4,
-			lastAcceptedHeight: 5,
-			currentPrimaryNetworkValidators: []*validators.Validator{
-				copyPrimaryValidator(vdrs[0]),
-				copyPrimaryValidator(vdrs[1]),
-			},
-			currentSubnetValidators: []*validators.Validator{
-				// At tip we have these 2 validators
-				copySubnetValidator(vdrs[0]),
-				copySubnetValidator(vdrs[1]),
-			},
-			weightDiffs: []map[ids.NodeID]*state.ValidatorWeightDiff{
-				{
-					// At the tip block vdrs[0] lost weight, vdrs[1] gained weight,
-					// and vdrs[2] left
-					vdrs[0].NodeID: {
-						Decrease: true,
-						Amount:   1,
-					},
-					vdrs[1].NodeID: {
-						Decrease: false,
-						Amount:   1,
-					},
-					vdrs[2].NodeID: {
-						Decrease: true,
-						Amount:   vdrs[2].Weight,
-					},
-				},
-			},
-			pkDiffs: []map[ids.NodeID]*bls.PublicKey{
-				{},
-			},
-			expectedVdrSet: map[ids.NodeID]*validators.GetValidatorOutput{
-				vdrs[0].NodeID: {
-					NodeID:    vdrs[0].NodeID,
-					PublicKey: vdrs[0].PublicKey,
-					Weight:    vdrs[0].Weight + 1,
-				},
-				vdrs[1].NodeID: {
-					NodeID:    vdrs[1].NodeID,
-					PublicKey: vdrs[1].PublicKey,
-					Weight:    vdrs[1].Weight - 1,
-				},
-				vdrs[2].NodeID: {
-					NodeID: vdrs[2].NodeID,
-					Weight: vdrs[2].Weight,
-				},
-			},
-			expectedErr: nil,
-		},
-		{
-			name:               "1 before tip; subnet",
-			height:             5,
-			lastAcceptedHeight: 6,
-			subnetID:           ids.GenerateTestID(),
-			currentPrimaryNetworkValidators: []*validators.Validator{
-				copyPrimaryValidator(vdrs[0]),
-				copyPrimaryValidator(vdrs[1]),
-				copyPrimaryValidator(vdrs[3]),
-			},
-			currentSubnetValidators: []*validators.Validator{
-				// At tip we have these 2 validators
-				copySubnetValidator(vdrs[0]),
-				copySubnetValidator(vdrs[1]),
-			},
-			weightDiffs: []map[ids.NodeID]*state.ValidatorWeightDiff{
-				{
-					// At the tip block vdrs[0] lost weight, vdrs[1] gained weight,
-					// and vdrs[2] left
-					vdrs[0].NodeID: {
-						Decrease: true,
-						Amount:   1,
-					},
-					vdrs[1].NodeID: {
-						Decrease: false,
-						Amount:   1,
-					},
-					vdrs[2].NodeID: {
-						Decrease: true,
-						Amount:   vdrs[2].Weight,
-					},
-				},
-			},
-			pkDiffs: []map[ids.NodeID]*bls.PublicKey{
-				{},
-			},
-			expectedVdrSet: map[ids.NodeID]*validators.GetValidatorOutput{
-				vdrs[0].NodeID: {
-					NodeID:    vdrs[0].NodeID,
-					PublicKey: vdrs[0].PublicKey,
-					Weight:    vdrs[0].Weight + 1,
-				},
-				vdrs[1].NodeID: {
-					NodeID:    vdrs[1].NodeID,
-					PublicKey: vdrs[1].PublicKey,
-					Weight:    vdrs[1].Weight - 1,
-				},
-				vdrs[2].NodeID: {
-					NodeID: vdrs[2].NodeID,
-					Weight: vdrs[2].Weight,
-				},
-			},
-			expectedErr: nil,
-		},
-		{
-			name:               "unrelated primary network key removal on subnet lookup",
-			height:             4,
-			lastAcceptedHeight: 5,
-			subnetID:           ids.GenerateTestID(),
-			currentPrimaryNetworkValidators: []*validators.Validator{
-				copyPrimaryValidator(vdrs[0]),
-			},
-			currentSubnetValidators: []*validators.Validator{
-				copySubnetValidator(vdrs[0]),
-			},
-			weightDiffs: []map[ids.NodeID]*state.ValidatorWeightDiff{
-				{},
-			},
-			pkDiffs: []map[ids.NodeID]*bls.PublicKey{
-				{
-					vdrs[1].NodeID: vdrs[1].PublicKey,
-				},
-			},
-			expectedVdrSet: map[ids.NodeID]*validators.GetValidatorOutput{
-				vdrs[0].NodeID: {
-					NodeID:    vdrs[0].NodeID,
-					PublicKey: vdrs[0].PublicKey,
-					Weight:    vdrs[0].Weight,
-				},
-			},
-			expectedErr: nil,
-		},
-	}
-
-	for _, tt := range tests {
-		t.Run(tt.name, func(t *testing.T) {
-			require := require.New(t)
-
-			// Mock the VM's validators
-			vdrs := validators.NewMockManager(ctrl)
-			vm.Validators = vdrs
-			mockSubnetVdrSet := validators.NewMockSet(ctrl)
-			mockSubnetVdrSet.EXPECT().List().Return(tt.currentSubnetValidators).AnyTimes()
-			vdrs.EXPECT().Get(tt.subnetID).Return(mockSubnetVdrSet, true).AnyTimes()
-
-			mockPrimaryVdrSet := mockSubnetVdrSet
-			if tt.subnetID != constants.PrimaryNetworkID {
-				mockPrimaryVdrSet = validators.NewMockSet(ctrl)
-				vdrs.EXPECT().Get(constants.PrimaryNetworkID).Return(mockPrimaryVdrSet, true).AnyTimes()
-			}
-			for _, vdr := range tt.currentPrimaryNetworkValidators {
-				mockPrimaryVdrSet.EXPECT().Get(vdr.NodeID).Return(vdr, true).AnyTimes()
-			}
-
-			// Mock the block manager
-			mockManager := blockexecutor.NewMockManager(ctrl)
-			vm.manager = mockManager
-
-			// Mock the VM's state
-			mockState := state.NewMockState(ctrl)
-			vm.state = mockState
-
-			// Tell state what diffs to report
-			for _, weightDiff := range tt.weightDiffs {
-				mockState.EXPECT().GetValidatorWeightDiffs(gomock.Any(), gomock.Any()).Return(weightDiff, nil)
-			}
-
-			for _, pkDiff := range tt.pkDiffs {
-				mockState.EXPECT().GetValidatorPublicKeyDiffs(gomock.Any()).Return(pkDiff, nil)
-			}
-
-			// Tell state last accepted block to report
-			mockTip := smcon.NewMockBlock(ctrl)
-			mockTip.EXPECT().Height().Return(tt.lastAcceptedHeight)
-			mockTipID := ids.GenerateTestID()
-			mockState.EXPECT().GetLastAccepted().Return(mockTipID)
-			mockManager.EXPECT().GetBlock(mockTipID).Return(mockTip, nil)
-
-			// Compute validator set at previous height
-			gotVdrSet, err := vm.GetValidatorSet(context.Background(), tt.height, tt.subnetID)
-			require.ErrorIs(err, tt.expectedErr)
-			if tt.expectedErr != nil {
-				return
-			}
-			require.Len(gotVdrSet, len(tt.expectedVdrSet))
-			for nodeID, vdr := range tt.expectedVdrSet {
-				otherVdr, ok := gotVdrSet[nodeID]
-				require.True(ok)
-				require.Equal(vdr, otherVdr)
-			}
-		})
-	}
-
-	// Put these back so we don't need to mock calls made on Shutdown
-	vm.Validators = oldVdrs
-	vm.state = oldState
-}
-
-func copyPrimaryValidator(vdr *validators.Validator) *validators.Validator {
-	newVdr := *vdr
-	return &newVdr
-}
-
-func copySubnetValidator(vdr *validators.Validator) *validators.Validator {
-	newVdr := *vdr
-	newVdr.PublicKey = nil
-	return &newVdr
-}
-
-=======
->>>>>>> b66e25ee
 func TestRemovePermissionedValidatorDuringAddPending(t *testing.T) {
 	require := require.New(t)
 
