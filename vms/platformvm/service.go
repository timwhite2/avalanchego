--- conflicted
+++ resolved
@@ -2090,28 +2090,10 @@
 // Returns:
 // 1) The total amount staked by addresses in [addrs]
 // 2) The staked outputs
-<<<<<<< HEAD
-func (service *Service) getStakeHelper(tx *txs.Tx, addrs set.Set[ids.ShortID]) (uint64, []avax.TransferableOutput, error) {
-	var outs []*avax.TransferableOutput
-	switch staker := tx.Unsigned.(type) {
-	case *txs.AddDelegatorTx:
-		outs = staker.Stake
-	case *txs.AddValidatorTx:
-		outs = staker.Stake
-	case *txs.AddSubnetValidatorTx:
-		return 0, nil, nil
-	default:
-		err := fmt.Errorf("expected *txs.AddDelegatorTx, *txs.AddValidatorTx or *txs.AddSubnetValidatorTx but got %T", tx.Unsigned)
-		service.vm.ctx.Log.Error("invalid tx type provided from validator set",
-			zap.Error(err),
-		)
-		return 0, nil, err
-=======
-func (service *Service) getStakeHelper(tx *txs.Tx, addrs ids.ShortSet, totalAmountStaked map[ids.ID]uint64) []avax.TransferableOutput {
+func (service *Service) getStakeHelper(tx *txs.Tx, addrs set.Set[ids.ShortID], totalAmountStaked map[ids.ID]uint64) []avax.TransferableOutput {
 	staker, ok := tx.Unsigned.(txs.PermissionlessStaker)
 	if !ok {
 		return nil
->>>>>>> 4377b112
 	}
 
 	stake := staker.Stake()
