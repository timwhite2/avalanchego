// Copyright (C) 2019-2021, Ava Labs, Inc. All rights reserved.
// See the file LICENSE for licensing terms.

package platformvm

import (
	"fmt"
	"testing"
	"time"

	"github.com/stretchr/testify/assert"

	"github.com/ava-labs/avalanchego/ids"
	"github.com/ava-labs/avalanchego/utils/constants"
	"github.com/ava-labs/avalanchego/utils/crypto"
	"github.com/ava-labs/avalanchego/vms/platformvm/reward"
	"github.com/ava-labs/avalanchego/vms/platformvm/status"
	"github.com/ava-labs/avalanchego/vms/platformvm/txs"
)

// Ensure semantic verification fails when proposed timestamp is at or before current timestamp
func TestAdvanceTimeTxTimestampTooEarly(t *testing.T) {
	vm, _, _ := defaultVM()
	vm.ctx.Lock.Lock()
	defer func() {
		if err := vm.Shutdown(); err != nil {
			t.Fatal(err)
		}
		vm.ctx.Lock.Unlock()
	}()

<<<<<<< HEAD
	if tx, err := vm.txBuilder.NewAdvanceTimeTx(defaultGenesisTime); err != nil {
=======
	tx, err := vm.newAdvanceTimeTx(defaultGenesisTime)
	if err != nil {
>>>>>>> 149c5473
		t.Fatal(err)
	}

	executor := proposalTxExecutor{
		vm:          vm,
		parentState: vm.internalState,
		tx:          tx,
	}
	err = tx.Unsigned.Visit(&executor)
	if err == nil {
		t.Fatal("should've failed verification because proposed timestamp same as current timestamp")
	}
}

// Ensure semantic verification fails when proposed timestamp is after next validator set change time
func TestAdvanceTimeTxTimestampTooLate(t *testing.T) {
	vm, _, _ := defaultVM()
	vm.ctx.Lock.Lock()

	// Case: Timestamp is after next validator start time
	// Add a pending validator
	pendingValidatorStartTime := defaultGenesisTime.Add(1 * time.Second)
	pendingValidatorEndTime := pendingValidatorStartTime.Add(defaultMinStakingDuration)
	nodeIDKey, _ := testKeyfactory.NewPrivateKey()
	nodeID := ids.NodeID(nodeIDKey.PublicKey().Address())
	_, err := addPendingValidator(vm, pendingValidatorStartTime, pendingValidatorEndTime, nodeID, []*crypto.PrivateKeySECP256K1R{keys[0]})
	assert.NoError(t, err)

<<<<<<< HEAD
	tx, err := vm.txBuilder.NewAdvanceTimeTx(pendingValidatorStartTime.Add(1 * time.Second))
	if err != nil {
		t.Fatal(err)
	} else if statefulTx, err := MakeStatefulTx(tx); err != nil {
		t.Fatalf("couldn't make stateful tx: %s", err)
	} else if _, _, err = statefulTx.(StatefulProposalTx).Execute(vm, vm.internalState, tx); err == nil {
		t.Fatal("should've failed verification because proposed timestamp is after pending validator start time")
=======
	{
		tx, err := vm.newAdvanceTimeTx(pendingValidatorStartTime.Add(1 * time.Second))
		if err != nil {
			t.Fatal(err)
		}

		executor := proposalTxExecutor{
			vm:          vm,
			parentState: vm.internalState,
			tx:          tx,
		}
		err = tx.Unsigned.Visit(&executor)
		if err == nil {
			t.Fatal("should've failed verification because proposed timestamp is after pending validator start time")
		}
>>>>>>> 149c5473
	}
	if err := vm.Shutdown(); err != nil {
		t.Fatal(err)
	}
	vm.ctx.Lock.Unlock()

	// Case: Timestamp is after next validator end time
	vm, _, _ = defaultVM()
	vm.ctx.Lock.Lock()
	defer func() {
		if err := vm.Shutdown(); err != nil {
			t.Fatal(err)
		}
		vm.ctx.Lock.Unlock()
	}()

	// fast forward clock to 10 seconds before genesis validators stop validating
	vm.clock.Set(defaultValidateEndTime.Add(-10 * time.Second))

<<<<<<< HEAD
	// Proposes advancing timestamp to 1 second after genesis validators stop validating
	if tx, err := vm.txBuilder.NewAdvanceTimeTx(defaultValidateEndTime.Add(1 * time.Second)); err != nil {
		t.Fatal(err)
	} else if statefulTx, err := MakeStatefulTx(tx); err != nil {
		t.Fatalf("couldn't make stateful tx: %s", err)
	} else if _, _, err = statefulTx.(StatefulProposalTx).Execute(vm, vm.internalState, tx); err == nil {
		t.Fatal("should've failed verification because proposed timestamp is after pending validator start time")
=======
	{
		// Proposes advancing timestamp to 1 second after genesis validators stop validating
		tx, err := vm.newAdvanceTimeTx(defaultValidateEndTime.Add(1 * time.Second))
		if err != nil {
			t.Fatal(err)
		}

		executor := proposalTxExecutor{
			vm:          vm,
			parentState: vm.internalState,
			tx:          tx,
		}
		err = tx.Unsigned.Visit(&executor)
		if err == nil {
			t.Fatal("should've failed verification because proposed timestamp is after pending validator start time")
		}
>>>>>>> 149c5473
	}
}

// Ensure semantic verification updates the current and pending staker set
// for the primary network
func TestAdvanceTimeTxUpdatePrimaryNetworkStakers(t *testing.T) {
	vm, _, _ := defaultVM()
	vm.ctx.Lock.Lock()
	defer func() {
		if err := vm.Shutdown(); err != nil {
			t.Fatal(err)
		}
		vm.ctx.Lock.Unlock()
	}()

	// Case: Timestamp is after next validator start time
	// Add a pending validator
	pendingValidatorStartTime := defaultGenesisTime.Add(1 * time.Second)
	pendingValidatorEndTime := pendingValidatorStartTime.Add(defaultMinStakingDuration)
	nodeIDKey, _ := testKeyfactory.NewPrivateKey()
	nodeID := ids.NodeID(nodeIDKey.PublicKey().Address())
	addPendingValidatorTx, err := addPendingValidator(vm, pendingValidatorStartTime, pendingValidatorEndTime, nodeID, []*crypto.PrivateKeySECP256K1R{keys[0]})
	assert.NoError(t, err)

	tx, err := vm.txBuilder.NewAdvanceTimeTx(pendingValidatorStartTime)
	if err != nil {
		t.Fatal(err)
	}

	executor := proposalTxExecutor{
		vm:          vm,
		parentState: vm.internalState,
		tx:          tx,
	}
	err = tx.Unsigned.Visit(&executor)
	if err != nil {
		t.Fatal(err)
	}

	onCommitCurrentStakers := executor.onCommit.CurrentStakerChainState()
	validator, err := onCommitCurrentStakers.GetValidator(nodeID)
	if err != nil {
		t.Fatal(err)
	}

	_, vdrTxID := validator.AddValidatorTx()
	if vdrTxID != addPendingValidatorTx.ID() {
		t.Fatalf("Added the wrong tx to the validator set")
	}

	onCommitPendingStakers := executor.onCommit.PendingStakerChainState()
	if _, _, err := onCommitPendingStakers.GetValidatorTx(nodeID); err == nil {
		t.Fatalf("Should have removed the validator from the pending validator set")
	}

	_, reward, err := onCommitCurrentStakers.GetNextStaker()
	if err != nil {
		t.Fatal(err)
	}
	if reward != 1370 { // See rewards tests
		t.Fatalf("Expected reward of %d but was %d", 1370, reward)
	}

	onAbortCurrentStakers := executor.onAbort.CurrentStakerChainState()
	if _, err := onAbortCurrentStakers.GetValidator(nodeID); err == nil {
		t.Fatalf("Shouldn't have added the validator to the validator set")
	}

	onAbortPendingStakers := executor.onAbort.PendingStakerChainState()
	_, retrievedTxID, err := onAbortPendingStakers.GetValidatorTx(nodeID)
	if err != nil {
		t.Fatal(err)
	}
	if retrievedTxID != addPendingValidatorTx.ID() {
		t.Fatalf("Added the wrong tx to the pending validator set")
	}

	// Test VM validators
	executor.onCommit.Apply(vm.internalState)
	assert.NoError(t, vm.internalState.Commit())
	assert.True(t, vm.Validators.Contains(constants.PrimaryNetworkID, nodeID))
}

// Ensure semantic verification updates the current and pending staker sets correctly.
// Namely, it should add pending stakers whose start time is at or before the timestamp.
// It will not remove primary network stakers; that happens in rewardTxs.
func TestAdvanceTimeTxUpdateStakers(t *testing.T) {
	type stakerStatus uint
	const (
		pending stakerStatus = iota
		current
	)

	type staker struct {
		nodeID             ids.NodeID
		startTime, endTime time.Time
	}
	type test struct {
		description           string
		stakers               []staker
		subnetStakers         []staker
		advanceTimeTo         []time.Time
		expectedStakers       map[ids.NodeID]stakerStatus
		expectedSubnetStakers map[ids.NodeID]stakerStatus
	}

	// Chronological order: staker1 start, staker2 start, staker3 start and staker 4 start,
	//  staker3 and staker4 end, staker2 end and staker5 start, staker1 end
	staker1 := staker{
		nodeID:    ids.GenerateTestNodeID(),
		startTime: defaultGenesisTime.Add(1 * time.Minute),
		endTime:   defaultGenesisTime.Add(10 * defaultMinStakingDuration).Add(1 * time.Minute),
	}
	staker2 := staker{
		nodeID:    ids.GenerateTestNodeID(),
		startTime: staker1.startTime.Add(1 * time.Minute),
		endTime:   staker1.startTime.Add(1 * time.Minute).Add(defaultMinStakingDuration),
	}
	staker3 := staker{
		nodeID:    ids.GenerateTestNodeID(),
		startTime: staker2.startTime.Add(1 * time.Minute),
		endTime:   staker2.endTime.Add(1 * time.Minute),
	}
	staker3Sub := staker{
		nodeID:    staker3.nodeID,
		startTime: staker3.startTime.Add(1 * time.Minute),
		endTime:   staker3.endTime.Add(-1 * time.Minute),
	}
	staker4 := staker{
		nodeID:    ids.GenerateTestNodeID(),
		startTime: staker3.startTime,
		endTime:   staker3.endTime,
	}
	staker5 := staker{
		nodeID:    ids.GenerateTestNodeID(),
		startTime: staker2.endTime,
		endTime:   staker2.endTime.Add(defaultMinStakingDuration),
	}

	tests := []test{
		{
			description:   "advance time to before staker1 start with subnet",
			stakers:       []staker{staker1, staker2, staker3, staker4, staker5},
			subnetStakers: []staker{staker1, staker2, staker3, staker4, staker5},
			advanceTimeTo: []time.Time{staker1.startTime.Add(-1 * time.Second)},
			expectedStakers: map[ids.NodeID]stakerStatus{
				staker1.nodeID: pending, staker2.nodeID: pending, staker3.nodeID: pending, staker4.nodeID: pending, staker5.nodeID: pending,
			},
			expectedSubnetStakers: map[ids.NodeID]stakerStatus{
				staker1.nodeID: pending, staker2.nodeID: pending, staker3.nodeID: pending, staker4.nodeID: pending, staker5.nodeID: pending,
			},
		},
		{
			description:   "advance time to staker 1 start with subnet",
			stakers:       []staker{staker1, staker2, staker3, staker4, staker5},
			subnetStakers: []staker{staker1},
			advanceTimeTo: []time.Time{staker1.startTime},
			expectedStakers: map[ids.NodeID]stakerStatus{
				staker2.nodeID: pending, staker3.nodeID: pending, staker4.nodeID: pending, staker5.nodeID: pending,
				staker1.nodeID: current,
			},
			expectedSubnetStakers: map[ids.NodeID]stakerStatus{
				staker2.nodeID: pending, staker3.nodeID: pending, staker4.nodeID: pending, staker5.nodeID: pending,
				staker1.nodeID: current,
			},
		},
		{
			description:   "advance time to the staker2 start",
			stakers:       []staker{staker1, staker2, staker3, staker4, staker5},
			advanceTimeTo: []time.Time{staker1.startTime, staker2.startTime},
			expectedStakers: map[ids.NodeID]stakerStatus{
				staker3.nodeID: pending, staker4.nodeID: pending, staker5.nodeID: pending,
				staker1.nodeID: current, staker2.nodeID: current,
			},
		},
		{
			description:   "staker3 should validate only primary network",
			stakers:       []staker{staker1, staker2, staker3, staker4, staker5},
			subnetStakers: []staker{staker1, staker2, staker3Sub, staker4, staker5},
			advanceTimeTo: []time.Time{staker1.startTime, staker2.startTime, staker3.startTime},
			expectedStakers: map[ids.NodeID]stakerStatus{
				staker5.nodeID: pending,
				staker1.nodeID: current, staker2.nodeID: current, staker3.nodeID: current, staker4.nodeID: current,
			},
			expectedSubnetStakers: map[ids.NodeID]stakerStatus{
				staker5.nodeID: pending, staker3Sub.nodeID: pending,
				staker1.nodeID: current, staker2.nodeID: current, staker4.nodeID: current,
			},
		},
		{
			description:   "advance time to staker3 start with subnet",
			stakers:       []staker{staker1, staker2, staker3, staker4, staker5},
			subnetStakers: []staker{staker1, staker2, staker3Sub, staker4, staker5},
			advanceTimeTo: []time.Time{staker1.startTime, staker2.startTime, staker3.startTime, staker3Sub.startTime},
			expectedStakers: map[ids.NodeID]stakerStatus{
				staker5.nodeID: pending,
				staker1.nodeID: current, staker2.nodeID: current, staker3.nodeID: current, staker4.nodeID: current,
			},
			expectedSubnetStakers: map[ids.NodeID]stakerStatus{
				staker5.nodeID: pending,
				staker1.nodeID: current, staker2.nodeID: current, staker3.nodeID: current, staker4.nodeID: current,
			},
		},
		{
			description:   "advance time to staker5 end",
			stakers:       []staker{staker1, staker2, staker3, staker4, staker5},
			advanceTimeTo: []time.Time{staker1.startTime, staker2.startTime, staker3.startTime, staker5.startTime},
			expectedStakers: map[ids.NodeID]stakerStatus{
				staker1.nodeID: current, staker2.nodeID: current, staker3.nodeID: current, staker4.nodeID: current, staker5.nodeID: current,
			},
		},
	}

	for _, test := range tests {
		t.Run(test.description, func(ts *testing.T) {
			assert := assert.New(ts)
			vm, _, _ := defaultVM()
			vm.ctx.Lock.Lock()
			defer func() {
				if err := vm.Shutdown(); err != nil {
					t.Fatal(err)
				}
				vm.ctx.Lock.Unlock()
			}()
			vm.WhitelistedSubnets.Add(testSubnet1.ID())

			for _, staker := range test.stakers {
				_, err := addPendingValidator(vm, staker.startTime, staker.endTime, staker.nodeID, []*crypto.PrivateKeySECP256K1R{keys[0]})
				assert.NoError(err)
			}

			for _, staker := range test.subnetStakers {
				tx, err := vm.txBuilder.NewAddSubnetValidatorTx(
					10, // Weight
					uint64(staker.startTime.Unix()),
					uint64(staker.endTime.Unix()),
					staker.nodeID,    // validator ID
					testSubnet1.ID(), // Subnet ID
					[]*crypto.PrivateKeySECP256K1R{keys[0], keys[1]}, // Keys
					ids.ShortEmpty, // reward address
				)
				assert.NoError(err)
				vm.internalState.AddPendingStaker(tx)
				vm.internalState.AddTx(tx, status.Committed)
			}
			if err := vm.internalState.Commit(); err != nil {
				t.Fatal(err)
			}
			if err := vm.internalState.(*internalStateImpl).Load(); err != nil {
				t.Fatal(err)
			}

			for _, newTime := range test.advanceTimeTo {
				vm.clock.Set(newTime)
				tx, err := vm.txBuilder.NewAdvanceTimeTx(newTime)
				if err != nil {
					t.Fatal(err)
				}

				executor := proposalTxExecutor{
					vm:          vm,
					parentState: vm.internalState,
					tx:          tx,
				}
				err = tx.Unsigned.Visit(&executor)
				if err != nil {
					t.Fatal(err)
				}

				assert.NoError(err)
				executor.onCommit.Apply(vm.internalState)
			}

			assert.NoError(vm.internalState.Commit())

			// Check that the validators we expect to be in the current staker set are there
			currentStakers := vm.internalState.CurrentStakerChainState()
			// Check that the validators we expect to be in the pending staker set are there
			pendingStakers := vm.internalState.PendingStakerChainState()
			for stakerNodeID, status := range test.expectedStakers {
				switch status {
				case pending:
					_, _, err := pendingStakers.GetValidatorTx(stakerNodeID)
					assert.NoError(err)
					assert.False(vm.Validators.Contains(constants.PrimaryNetworkID, stakerNodeID))
				case current:
					_, err := currentStakers.GetValidator(stakerNodeID)
					assert.NoError(err)
					assert.True(vm.Validators.Contains(constants.PrimaryNetworkID, stakerNodeID))
				}
			}

			for stakerNodeID, status := range test.expectedSubnetStakers {
				switch status {
				case pending:
					assert.False(vm.Validators.Contains(testSubnet1.ID(), stakerNodeID))
				case current:
					assert.True(vm.Validators.Contains(testSubnet1.ID(), stakerNodeID))
				}
			}
		})
	}
}

// Regression test for https://github.com/ava-labs/avalanchego/pull/584
// that ensures it fixes a bug where subnet validators are not removed
// when timestamp is advanced and there is a pending staker whose start time
// is after the new timestamp
func TestAdvanceTimeTxRemoveSubnetValidator(t *testing.T) {
	vm, _, _ := defaultVM()
	vm.ctx.Lock.Lock()
	defer func() {
		if err := vm.Shutdown(); err != nil {
			t.Fatal(err)
		}
		vm.ctx.Lock.Unlock()
	}()
	vm.WhitelistedSubnets.Add(testSubnet1.ID())
	// Add a subnet validator to the staker set
	subnetValidatorNodeID := keys[0].PublicKey().Address()
	// Starts after the corre
	subnetVdr1StartTime := defaultValidateStartTime
	subnetVdr1EndTime := defaultValidateStartTime.Add(defaultMinStakingDuration)
	tx, err := vm.txBuilder.NewAddSubnetValidatorTx(
		1,                                  // Weight
		uint64(subnetVdr1StartTime.Unix()), // Start time
		uint64(subnetVdr1EndTime.Unix()),   // end time
		ids.NodeID(subnetValidatorNodeID),  // Node ID
		testSubnet1.ID(),                   // Subnet ID
		[]*crypto.PrivateKeySECP256K1R{keys[0], keys[1]}, // Keys
		ids.ShortEmpty, // reward address
	)
	if err != nil {
		t.Fatal(err)
	}

	vm.internalState.AddCurrentStaker(tx, 0)
	vm.internalState.AddTx(tx, status.Committed)
	if err := vm.internalState.Commit(); err != nil {
		t.Fatal(err)
	}
	if err := vm.internalState.(*internalStateImpl).Load(); err != nil {
		t.Fatal(err)
	}

	// The above validator is now part of the staking set

	// Queue a staker that joins the staker set after the above validator leaves
	subnetVdr2NodeID := keys[1].PublicKey().Address()
	tx, err = vm.txBuilder.NewAddSubnetValidatorTx(
		1, // Weight
		uint64(subnetVdr1EndTime.Add(time.Second).Unix()),                                // Start time
		uint64(subnetVdr1EndTime.Add(time.Second).Add(defaultMinStakingDuration).Unix()), // end time
		ids.NodeID(subnetVdr2NodeID),                                                     // Node ID
		testSubnet1.ID(),                                                                 // Subnet ID
		[]*crypto.PrivateKeySECP256K1R{keys[0], keys[1]},                                 // Keys
		ids.ShortEmpty, // reward address
	)
	if err != nil {
		t.Fatal(err)
	}

	vm.internalState.AddPendingStaker(tx)
	vm.internalState.AddTx(tx, status.Committed)
	if err := vm.internalState.Commit(); err != nil {
		t.Fatal(err)
	}
	if err := vm.internalState.(*internalStateImpl).Load(); err != nil {
		t.Fatal(err)
	}

	// The above validator is now in the pending staker set

	// Advance time to the first staker's end time.
	vm.clock.Set(subnetVdr1EndTime)
	tx, err = vm.txBuilder.NewAdvanceTimeTx(subnetVdr1EndTime)
	if err != nil {
		t.Fatal(err)
	}

	executor := proposalTxExecutor{
		vm:          vm,
		parentState: vm.internalState,
		tx:          tx,
	}
	err = tx.Unsigned.Visit(&executor)
	if err != nil {
		t.Fatal(err)
	}

	currentStakers := executor.onCommit.CurrentStakerChainState()
	vdr, err := currentStakers.GetValidator(ids.NodeID(subnetValidatorNodeID))
	if err != nil {
		t.Fatal(err)
	}
	_, exists := vdr.SubnetValidators()[testSubnet1.ID()]

	// The first staker should now be removed. Verify that is the case.
	if exists {
		t.Fatal("should have been removed from validator set")
	}
	// Check VM Validators are removed successfully
	executor.onCommit.Apply(vm.internalState)
	assert.NoError(t, vm.internalState.Commit())
	assert.False(t, vm.Validators.Contains(testSubnet1.ID(), ids.NodeID(subnetVdr2NodeID)))
	assert.False(t, vm.Validators.Contains(testSubnet1.ID(), ids.NodeID(subnetValidatorNodeID)))
}

func TestWhitelistedSubnet(t *testing.T) {
	for _, whitelist := range []bool{true, false} {
		t.Run(fmt.Sprintf("whitelisted %t", whitelist), func(ts *testing.T) {
			vm, _, _ := defaultVM()
			vm.ctx.Lock.Lock()
			defer func() {
				if err := vm.Shutdown(); err != nil {
					t.Fatal(err)
				}
				vm.ctx.Lock.Unlock()
			}()

			if whitelist {
				vm.WhitelistedSubnets.Add(testSubnet1.ID())
			}
			// Add a subnet validator to the staker set
			subnetValidatorNodeID := keys[0].PublicKey().Address()

			subnetVdr1StartTime := defaultGenesisTime.Add(1 * time.Minute)
			subnetVdr1EndTime := defaultGenesisTime.Add(10 * defaultMinStakingDuration).Add(1 * time.Minute)
			tx, err := vm.txBuilder.NewAddSubnetValidatorTx(
				1,                                  // Weight
				uint64(subnetVdr1StartTime.Unix()), // Start time
				uint64(subnetVdr1EndTime.Unix()),   // end time
				ids.NodeID(subnetValidatorNodeID),  // Node ID
				testSubnet1.ID(),                   // Subnet ID
				[]*crypto.PrivateKeySECP256K1R{keys[0], keys[1]}, // Keys
				ids.ShortEmpty, // reward address
			)
			if err != nil {
				t.Fatal(err)
			}

			vm.internalState.AddPendingStaker(tx)
			vm.internalState.AddTx(tx, status.Committed)
			if err := vm.internalState.Commit(); err != nil {
				t.Fatal(err)
			}
			if err := vm.internalState.(*internalStateImpl).Load(); err != nil {
				t.Fatal(err)
			}

			// Advance time to the staker's start time.
			vm.clock.Set(subnetVdr1StartTime)
			tx, err = vm.txBuilder.NewAdvanceTimeTx(subnetVdr1StartTime)
			if err != nil {
				t.Fatal(err)
			}

			executor := proposalTxExecutor{
				vm:          vm,
				parentState: vm.internalState,
				tx:          tx,
			}
			err = tx.Unsigned.Visit(&executor)
			if err != nil {
				t.Fatal(err)
			}

			executor.onCommit.Apply(vm.internalState)
			assert.NoError(t, vm.internalState.Commit())
			assert.Equal(t, whitelist, vm.Validators.Contains(testSubnet1.ID(), ids.NodeID(subnetValidatorNodeID)))
		})
	}
}

func TestAdvanceTimeTxDelegatorStakerWeight(t *testing.T) {
	vm, _, _ := defaultVM()
	vm.ctx.Lock.Lock()
	defer func() {
		if err := vm.Shutdown(); err != nil {
			t.Fatal(err)
		}
		vm.ctx.Lock.Unlock()
	}()

	// Case: Timestamp is after next validator start time
	// Add a pending validator
	pendingValidatorStartTime := defaultGenesisTime.Add(1 * time.Second)
	pendingValidatorEndTime := pendingValidatorStartTime.Add(defaultMaxStakingDuration)
	nodeIDKey, _ := testKeyfactory.NewPrivateKey()
	nodeID := ids.NodeID(nodeIDKey.PublicKey().Address())
	_, err := addPendingValidator(vm, pendingValidatorStartTime, pendingValidatorEndTime, nodeID, []*crypto.PrivateKeySECP256K1R{keys[0]})
	assert.NoError(t, err)

	tx, err := vm.txBuilder.NewAdvanceTimeTx(pendingValidatorStartTime)
	assert.NoError(t, err)

	executor := proposalTxExecutor{
		vm:          vm,
		parentState: vm.internalState,
		tx:          tx,
	}
	err = tx.Unsigned.Visit(&executor)
	assert.NoError(t, err)

	executor.onCommit.Apply(vm.internalState)
	assert.NoError(t, vm.internalState.Commit())

	// Test validator weight before delegation
	primarySet, ok := vm.Validators.GetValidators(constants.PrimaryNetworkID)
	assert.True(t, ok)
	vdrWeight, _ := primarySet.GetWeight(nodeID)
	assert.Equal(t, vm.MinValidatorStake, vdrWeight)

	// Add delegator
	pendingDelegatorStartTime := pendingValidatorStartTime.Add(1 * time.Second)
	pendingDelegatorEndTime := pendingDelegatorStartTime.Add(1 * time.Second)
	addDelegatorTx, err := vm.txBuilder.NewAddDelegatorTx(
		vm.MinDelegatorStake,
		uint64(pendingDelegatorStartTime.Unix()),
		uint64(pendingDelegatorEndTime.Unix()),
		nodeID,
		keys[0].PublicKey().Address(),
		[]*crypto.PrivateKeySECP256K1R{keys[0], keys[1], keys[4]},
		ids.ShortEmpty, // change addr
	)
	assert.NoError(t, err)
	vm.internalState.AddPendingStaker(addDelegatorTx)
	vm.internalState.AddTx(addDelegatorTx, status.Committed)
	assert.NoError(t, vm.internalState.Commit())
	assert.NoError(t, vm.internalState.(*internalStateImpl).Load())

	// Advance Time
	tx, err = vm.txBuilder.NewAdvanceTimeTx(pendingDelegatorStartTime)
	assert.NoError(t, err)

	executor = proposalTxExecutor{
		vm:          vm,
		parentState: vm.internalState,
		tx:          tx,
	}
	err = tx.Unsigned.Visit(&executor)
	assert.NoError(t, err)

	executor.onCommit.Apply(vm.internalState)
	assert.NoError(t, vm.internalState.Commit())

	// Test validator weight after delegation
	vdrWeight, _ = primarySet.GetWeight(nodeID)
	assert.Equal(t, vm.MinDelegatorStake+vm.MinValidatorStake, vdrWeight)
}

func TestAdvanceTimeTxDelegatorStakers(t *testing.T) {
	vm, _, _ := defaultVM()
	vm.ctx.Lock.Lock()
	defer func() {
		if err := vm.Shutdown(); err != nil {
			t.Fatal(err)
		}
		vm.ctx.Lock.Unlock()
	}()

	// Case: Timestamp is after next validator start time
	// Add a pending validator
	pendingValidatorStartTime := defaultGenesisTime.Add(1 * time.Second)
	pendingValidatorEndTime := pendingValidatorStartTime.Add(defaultMinStakingDuration)
	nodeIDKey, _ := testKeyfactory.NewPrivateKey()
	nodeID := ids.NodeID(nodeIDKey.PublicKey().Address())
	_, err := addPendingValidator(vm, pendingValidatorStartTime, pendingValidatorEndTime, nodeID, []*crypto.PrivateKeySECP256K1R{keys[0]})
	assert.NoError(t, err)

	tx, err := vm.txBuilder.NewAdvanceTimeTx(pendingValidatorStartTime)
	assert.NoError(t, err)

	executor := proposalTxExecutor{
		vm:          vm,
		parentState: vm.internalState,
		tx:          tx,
	}
	err = tx.Unsigned.Visit(&executor)
	assert.NoError(t, err)

	executor.onCommit.Apply(vm.internalState)
	assert.NoError(t, vm.internalState.Commit())

	// Test validator weight before delegation
	primarySet, ok := vm.Validators.GetValidators(constants.PrimaryNetworkID)
	assert.True(t, ok)
	vdrWeight, _ := primarySet.GetWeight(nodeID)
	assert.Equal(t, vm.MinValidatorStake, vdrWeight)

	// Add delegator
	pendingDelegatorStartTime := pendingValidatorStartTime.Add(1 * time.Second)
	pendingDelegatorEndTime := pendingDelegatorStartTime.Add(defaultMinStakingDuration)
	addDelegatorTx, err := vm.txBuilder.NewAddDelegatorTx(
		vm.MinDelegatorStake,
		uint64(pendingDelegatorStartTime.Unix()),
		uint64(pendingDelegatorEndTime.Unix()),
		nodeID,
		keys[0].PublicKey().Address(),
		[]*crypto.PrivateKeySECP256K1R{keys[0], keys[1], keys[4]},
		ids.ShortEmpty, // change addr
	)
	assert.NoError(t, err)
	vm.internalState.AddPendingStaker(addDelegatorTx)
	vm.internalState.AddTx(addDelegatorTx, status.Committed)
	assert.NoError(t, vm.internalState.Commit())
	assert.NoError(t, vm.internalState.(*internalStateImpl).Load())

	// Advance Time
	tx, err = vm.txBuilder.NewAdvanceTimeTx(pendingDelegatorStartTime)
	assert.NoError(t, err)

	executor = proposalTxExecutor{
		vm:          vm,
		parentState: vm.internalState,
		tx:          tx,
	}
	err = tx.Unsigned.Visit(&executor)
	assert.NoError(t, err)

	executor.onCommit.Apply(vm.internalState)
	assert.NoError(t, vm.internalState.Commit())

	// Test validator weight after delegation
	vdrWeight, _ = primarySet.GetWeight(nodeID)
	assert.Equal(t, vm.MinDelegatorStake+vm.MinValidatorStake, vdrWeight)
}

// Test method InitiallyPrefersCommit
func TestAdvanceTimeTxInitiallyPrefersCommit(t *testing.T) {
	vm, _, _ := defaultVM()
	vm.ctx.Lock.Lock()
	defer func() {
		if err := vm.Shutdown(); err != nil {
			t.Fatal(err)
		}
		vm.ctx.Lock.Unlock()
	}()

	vm.clock.Set(defaultGenesisTime) // VM's clock reads the genesis time

	// Proposed advancing timestamp to 1 second after sync bound
<<<<<<< HEAD
	tx, err := vm.txBuilder.NewAdvanceTimeTx(defaultGenesisTime.Add(1 * time.Second).Add(syncBound))
=======
	tx, err := vm.newAdvanceTimeTx(defaultGenesisTime.Add(syncBound))
>>>>>>> 149c5473
	if err != nil {
		t.Fatal(err)
	}

	executor := proposalTxExecutor{
		vm:          vm,
		parentState: vm.internalState,
		tx:          tx,
	}
	err = tx.Unsigned.Visit(&executor)
	assert.NoError(t, err)

	if !executor.prefersCommit {
		t.Fatal("should prefer to commit this tx because its proposed timestamp it's within sync bound")
	}
}

// Ensure marshaling/unmarshaling works
func TestAdvanceTimeTxUnmarshal(t *testing.T) {
	vm, _, _ := defaultVM()
	vm.ctx.Lock.Lock()
	defer func() {
		if err := vm.Shutdown(); err != nil {
			t.Fatal(err)
		}
		vm.ctx.Lock.Unlock()
	}()

	tx, err := vm.txBuilder.NewAdvanceTimeTx(defaultGenesisTime)
	if err != nil {
		t.Fatal(err)
	}

	bytes, err := Codec.Marshal(CodecVersion, tx)
	if err != nil {
		t.Fatal(err)
	}

	var unmarshaledTx txs.Tx
	if _, err := Codec.Unmarshal(bytes, &unmarshaledTx); err != nil {
		t.Fatal(err)
	} else if tx.Unsigned.(*txs.AdvanceTimeTx).Time != unmarshaledTx.Unsigned.(*txs.AdvanceTimeTx).Time {
		t.Fatal("should have same timestamp")
	}
}

func addPendingValidator(
	vm *VM,
	startTime, endTime time.Time,
	nodeID ids.NodeID,
	keys []*crypto.PrivateKeySECP256K1R,
<<<<<<< HEAD
) (*signed.Tx, error) {
	addPendingValidatorTx, err := vm.txBuilder.NewAddValidatorTx(
=======
) (*txs.Tx, error) {
	addPendingValidatorTx, err := vm.newAddValidatorTx(
>>>>>>> 149c5473
		vm.MinValidatorStake,
		uint64(startTime.Unix()),
		uint64(endTime.Unix()),
		nodeID,
		ids.ShortID(nodeID),
		reward.PercentDenominator,
		keys,
		ids.ShortEmpty, // change addr
	)
	if err != nil {
		return nil, err
	}

	vm.internalState.AddPendingStaker(addPendingValidatorTx)
	vm.internalState.AddTx(addPendingValidatorTx, status.Committed)
	if err := vm.internalState.Commit(); err != nil {
		return nil, err
	}
	if err := vm.internalState.(*internalStateImpl).Load(); err != nil {
		return nil, err
	}
	return addPendingValidatorTx, err
}<|MERGE_RESOLUTION|>--- conflicted
+++ resolved
@@ -29,12 +29,8 @@
 		vm.ctx.Lock.Unlock()
 	}()
 
-<<<<<<< HEAD
-	if tx, err := vm.txBuilder.NewAdvanceTimeTx(defaultGenesisTime); err != nil {
-=======
-	tx, err := vm.newAdvanceTimeTx(defaultGenesisTime)
-	if err != nil {
->>>>>>> 149c5473
+	tx, err := vm.txBuilder.NewAdvanceTimeTx(defaultGenesisTime)
+	if err != nil {
 		t.Fatal(err)
 	}
 
@@ -63,17 +59,8 @@
 	_, err := addPendingValidator(vm, pendingValidatorStartTime, pendingValidatorEndTime, nodeID, []*crypto.PrivateKeySECP256K1R{keys[0]})
 	assert.NoError(t, err)
 
-<<<<<<< HEAD
-	tx, err := vm.txBuilder.NewAdvanceTimeTx(pendingValidatorStartTime.Add(1 * time.Second))
-	if err != nil {
-		t.Fatal(err)
-	} else if statefulTx, err := MakeStatefulTx(tx); err != nil {
-		t.Fatalf("couldn't make stateful tx: %s", err)
-	} else if _, _, err = statefulTx.(StatefulProposalTx).Execute(vm, vm.internalState, tx); err == nil {
-		t.Fatal("should've failed verification because proposed timestamp is after pending validator start time")
-=======
 	{
-		tx, err := vm.newAdvanceTimeTx(pendingValidatorStartTime.Add(1 * time.Second))
+		tx, err := vm.txBuilder.NewAdvanceTimeTx(pendingValidatorStartTime.Add(1 * time.Second))
 		if err != nil {
 			t.Fatal(err)
 		}
@@ -87,7 +74,6 @@
 		if err == nil {
 			t.Fatal("should've failed verification because proposed timestamp is after pending validator start time")
 		}
->>>>>>> 149c5473
 	}
 	if err := vm.Shutdown(); err != nil {
 		t.Fatal(err)
@@ -107,18 +93,9 @@
 	// fast forward clock to 10 seconds before genesis validators stop validating
 	vm.clock.Set(defaultValidateEndTime.Add(-10 * time.Second))
 
-<<<<<<< HEAD
-	// Proposes advancing timestamp to 1 second after genesis validators stop validating
-	if tx, err := vm.txBuilder.NewAdvanceTimeTx(defaultValidateEndTime.Add(1 * time.Second)); err != nil {
-		t.Fatal(err)
-	} else if statefulTx, err := MakeStatefulTx(tx); err != nil {
-		t.Fatalf("couldn't make stateful tx: %s", err)
-	} else if _, _, err = statefulTx.(StatefulProposalTx).Execute(vm, vm.internalState, tx); err == nil {
-		t.Fatal("should've failed verification because proposed timestamp is after pending validator start time")
-=======
 	{
 		// Proposes advancing timestamp to 1 second after genesis validators stop validating
-		tx, err := vm.newAdvanceTimeTx(defaultValidateEndTime.Add(1 * time.Second))
+		tx, err := vm.txBuilder.NewAdvanceTimeTx(defaultValidateEndTime.Add(1 * time.Second))
 		if err != nil {
 			t.Fatal(err)
 		}
@@ -132,7 +109,6 @@
 		if err == nil {
 			t.Fatal("should've failed verification because proposed timestamp is after pending validator start time")
 		}
->>>>>>> 149c5473
 	}
 }
 
@@ -775,11 +751,7 @@
 	vm.clock.Set(defaultGenesisTime) // VM's clock reads the genesis time
 
 	// Proposed advancing timestamp to 1 second after sync bound
-<<<<<<< HEAD
-	tx, err := vm.txBuilder.NewAdvanceTimeTx(defaultGenesisTime.Add(1 * time.Second).Add(syncBound))
-=======
-	tx, err := vm.newAdvanceTimeTx(defaultGenesisTime.Add(syncBound))
->>>>>>> 149c5473
+	tx, err := vm.txBuilder.NewAdvanceTimeTx(defaultGenesisTime.Add(syncBound))
 	if err != nil {
 		t.Fatal(err)
 	}
@@ -831,13 +803,8 @@
 	startTime, endTime time.Time,
 	nodeID ids.NodeID,
 	keys []*crypto.PrivateKeySECP256K1R,
-<<<<<<< HEAD
-) (*signed.Tx, error) {
+) (*txs.Tx, error) {
 	addPendingValidatorTx, err := vm.txBuilder.NewAddValidatorTx(
-=======
-) (*txs.Tx, error) {
-	addPendingValidatorTx, err := vm.newAddValidatorTx(
->>>>>>> 149c5473
 		vm.MinValidatorStake,
 		uint64(startTime.Unix()),
 		uint64(endTime.Unix()),
