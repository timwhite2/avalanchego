// Copyright (C) 2019-2021, Ava Labs, Inc. All rights reserved.
// See the file LICENSE for licensing terms.

package platformvm

import (
	"errors"
	"fmt"

	"github.com/ava-labs/avalanchego/ids"
	"github.com/ava-labs/avalanchego/utils/crypto"
	"github.com/ava-labs/avalanchego/utils/math"
	"github.com/ava-labs/avalanchego/vms/components/avax"
<<<<<<< HEAD
	"github.com/ava-labs/avalanchego/vms/components/verify"
	"github.com/ava-labs/avalanchego/vms/platformvm/state"
	"github.com/ava-labs/avalanchego/vms/platformvm/transactions/signed"
	"github.com/ava-labs/avalanchego/vms/platformvm/transactions/unsigned"
	"github.com/ava-labs/avalanchego/vms/secp256k1fx"
)

var (
	_ StatefulAtomicTx = &StatefulExportTx{}

	errOverflowExport = errors.New("overflow when computing export amount + txFee")
)

// StatefulExportTx is an unsigned ExportTx
type StatefulExportTx struct {
	*unsigned.ExportTx `serialize:"true"`

	txID ids.ID // ID of signed export tx
}

// InputUTXOs returns an empty set
func (tx *StatefulExportTx) InputUTXOs() ids.Set { return nil }

// Attempts to verify this transaction with the provided state.
func (tx *StatefulExportTx) SemanticVerify(vm *VM, parentState state.Mutable, stx *signed.Tx) error {
	_, err := tx.AtomicExecute(vm, parentState, stx)
	return err
}

// Execute this transaction.
func (tx *StatefulExportTx) Execute(
	vm *VM,
	vs state.Versioned,
	stx *signed.Tx,
) (func() error, error) {
	if err := stx.SyntacticVerify(vm.ctx); err != nil {
		return nil, err
	}

	outs := make([]*avax.TransferableOutput, len(tx.Outs)+len(tx.ExportedOutputs))
	copy(outs, tx.Outs)
	copy(outs[len(tx.Outs):], tx.ExportedOutputs)

	if vm.bootstrapped.GetValue() {
		if err := verify.SameSubnet(vm.ctx, tx.DestinationChain); err != nil {
			return nil, err
		}
	}

	// Verify the flowcheck
	if err := vm.semanticVerifySpend(
		vs,
		tx.ExportTx,
		tx.Ins,
		outs,
		stx.Creds,
		vm.TxFee,
		vm.ctx.AVAXAssetID,
	); err != nil {
		return nil, fmt.Errorf("failed semanticVerifySpend: %w", err)
	}

	// Consume the UTXOS
	consumeInputs(vs, tx.Ins)
	// Produce the UTXOS
	produceOutputs(vs, tx.txID, vm.ctx.AVAXAssetID, tx.Outs)
	return nil, nil
}

// AtomicOperations returns the shared memory requests
func (tx *StatefulExportTx) AtomicOperations() (ids.ID, *atomic.Requests, error) {
	elems := make([]*atomic.Element, len(tx.ExportedOutputs))
	for i, out := range tx.ExportedOutputs {
		utxo := &avax.UTXO{
			UTXOID: avax.UTXOID{
				TxID:        tx.txID,
				OutputIndex: uint32(len(tx.Outs) + i),
			},
			Asset: avax.Asset{ID: out.AssetID()},
			Out:   out.Out,
		}

		utxoBytes, err := Codec.Marshal(CodecVersion, utxo)
		if err != nil {
			return ids.ID{}, nil, fmt.Errorf("failed to marshal UTXO: %w", err)
		}
		utxoID := utxo.InputID()
		elem := &atomic.Element{
			Key:   utxoID[:],
			Value: utxoBytes,
		}
		if out, ok := utxo.Out.(avax.Addressable); ok {
			elem.Traits = out.Addresses()
		}

		elems[i] = elem
	}
	return tx.DestinationChain, &atomic.Requests{PutRequests: elems}, nil
}

// Execute this transaction and return the versioned state.
func (tx *StatefulExportTx) AtomicExecute(
	vm *VM,
	parentState state.Mutable,
	stx *signed.Tx,
) (state.Versioned, error) {
	// Set up the state if this tx is committed
	newState := state.NewVersioned(
		parentState,
		parentState.CurrentStakerChainState(),
		parentState.PendingStakerChainState(),
	)
	_, err := tx.Execute(vm, newState, stx)
	return newState, err
}

// Accept this transaction.
func (tx *StatefulExportTx) AtomicAccept(ctx *snow.Context, batch database.Batch) error {
	chainID, requests, err := tx.AtomicOperations()
	if err != nil {
		return err
	}
	return ctx.SharedMemory.Apply(map[ids.ID]*atomic.Requests{chainID: requests}, batch)
}
=======
	"github.com/ava-labs/avalanchego/vms/platformvm/txs"
	"github.com/ava-labs/avalanchego/vms/secp256k1fx"
)

var errOverflowExport = errors.New("overflow when computing export amount + txFee")
>>>>>>> bfa16ea6

// Create a new transaction
func (vm *VM) newExportTx(
	amount uint64, // Amount of tokens to export
	chainID ids.ID, // Chain to send the UTXOs to
	to ids.ShortID, // Address of chain recipient
	keys []*crypto.PrivateKeySECP256K1R, // Pay the fee and provide the tokens
	changeAddr ids.ShortID, // Address to send change to, if there is any
) (*txs.Tx, error) {
	toBurn, err := math.Add64(amount, vm.TxFee)
	if err != nil {
		return nil, errOverflowExport
	}
	ins, outs, _, signers, err := vm.stake(keys, 0, toBurn, changeAddr)
	if err != nil {
		return nil, fmt.Errorf("couldn't generate tx inputs/outputs: %w", err)
	}

	// Create the transaction
	utx := &txs.ExportTx{
		BaseTx: txs.BaseTx{BaseTx: avax.BaseTx{
			NetworkID:    vm.ctx.NetworkID,
			BlockchainID: vm.ctx.ChainID,
			Ins:          ins,
			Outs:         outs, // Non-exported outputs
		}},
		DestinationChain: chainID,
		ExportedOutputs: []*avax.TransferableOutput{{ // Exported to X-Chain
			Asset: avax.Asset{ID: vm.ctx.AVAXAssetID},
			Out: &secp256k1fx.TransferOutput{
				Amt: amount,
				OutputOwners: secp256k1fx.OutputOwners{
					Locktime:  0,
					Threshold: 1,
					Addrs:     []ids.ShortID{to},
				},
			},
		}},
	}
	tx, err := txs.NewSigned(utx, txs.Codec, signers)
	if err != nil {
		return nil, err
	}
	return tx, tx.SyntacticVerify(vm.ctx)
}<|MERGE_RESOLUTION|>--- conflicted
+++ resolved
@@ -11,138 +11,11 @@
 	"github.com/ava-labs/avalanchego/utils/crypto"
 	"github.com/ava-labs/avalanchego/utils/math"
 	"github.com/ava-labs/avalanchego/vms/components/avax"
-<<<<<<< HEAD
-	"github.com/ava-labs/avalanchego/vms/components/verify"
-	"github.com/ava-labs/avalanchego/vms/platformvm/state"
-	"github.com/ava-labs/avalanchego/vms/platformvm/transactions/signed"
-	"github.com/ava-labs/avalanchego/vms/platformvm/transactions/unsigned"
-	"github.com/ava-labs/avalanchego/vms/secp256k1fx"
-)
-
-var (
-	_ StatefulAtomicTx = &StatefulExportTx{}
-
-	errOverflowExport = errors.New("overflow when computing export amount + txFee")
-)
-
-// StatefulExportTx is an unsigned ExportTx
-type StatefulExportTx struct {
-	*unsigned.ExportTx `serialize:"true"`
-
-	txID ids.ID // ID of signed export tx
-}
-
-// InputUTXOs returns an empty set
-func (tx *StatefulExportTx) InputUTXOs() ids.Set { return nil }
-
-// Attempts to verify this transaction with the provided state.
-func (tx *StatefulExportTx) SemanticVerify(vm *VM, parentState state.Mutable, stx *signed.Tx) error {
-	_, err := tx.AtomicExecute(vm, parentState, stx)
-	return err
-}
-
-// Execute this transaction.
-func (tx *StatefulExportTx) Execute(
-	vm *VM,
-	vs state.Versioned,
-	stx *signed.Tx,
-) (func() error, error) {
-	if err := stx.SyntacticVerify(vm.ctx); err != nil {
-		return nil, err
-	}
-
-	outs := make([]*avax.TransferableOutput, len(tx.Outs)+len(tx.ExportedOutputs))
-	copy(outs, tx.Outs)
-	copy(outs[len(tx.Outs):], tx.ExportedOutputs)
-
-	if vm.bootstrapped.GetValue() {
-		if err := verify.SameSubnet(vm.ctx, tx.DestinationChain); err != nil {
-			return nil, err
-		}
-	}
-
-	// Verify the flowcheck
-	if err := vm.semanticVerifySpend(
-		vs,
-		tx.ExportTx,
-		tx.Ins,
-		outs,
-		stx.Creds,
-		vm.TxFee,
-		vm.ctx.AVAXAssetID,
-	); err != nil {
-		return nil, fmt.Errorf("failed semanticVerifySpend: %w", err)
-	}
-
-	// Consume the UTXOS
-	consumeInputs(vs, tx.Ins)
-	// Produce the UTXOS
-	produceOutputs(vs, tx.txID, vm.ctx.AVAXAssetID, tx.Outs)
-	return nil, nil
-}
-
-// AtomicOperations returns the shared memory requests
-func (tx *StatefulExportTx) AtomicOperations() (ids.ID, *atomic.Requests, error) {
-	elems := make([]*atomic.Element, len(tx.ExportedOutputs))
-	for i, out := range tx.ExportedOutputs {
-		utxo := &avax.UTXO{
-			UTXOID: avax.UTXOID{
-				TxID:        tx.txID,
-				OutputIndex: uint32(len(tx.Outs) + i),
-			},
-			Asset: avax.Asset{ID: out.AssetID()},
-			Out:   out.Out,
-		}
-
-		utxoBytes, err := Codec.Marshal(CodecVersion, utxo)
-		if err != nil {
-			return ids.ID{}, nil, fmt.Errorf("failed to marshal UTXO: %w", err)
-		}
-		utxoID := utxo.InputID()
-		elem := &atomic.Element{
-			Key:   utxoID[:],
-			Value: utxoBytes,
-		}
-		if out, ok := utxo.Out.(avax.Addressable); ok {
-			elem.Traits = out.Addresses()
-		}
-
-		elems[i] = elem
-	}
-	return tx.DestinationChain, &atomic.Requests{PutRequests: elems}, nil
-}
-
-// Execute this transaction and return the versioned state.
-func (tx *StatefulExportTx) AtomicExecute(
-	vm *VM,
-	parentState state.Mutable,
-	stx *signed.Tx,
-) (state.Versioned, error) {
-	// Set up the state if this tx is committed
-	newState := state.NewVersioned(
-		parentState,
-		parentState.CurrentStakerChainState(),
-		parentState.PendingStakerChainState(),
-	)
-	_, err := tx.Execute(vm, newState, stx)
-	return newState, err
-}
-
-// Accept this transaction.
-func (tx *StatefulExportTx) AtomicAccept(ctx *snow.Context, batch database.Batch) error {
-	chainID, requests, err := tx.AtomicOperations()
-	if err != nil {
-		return err
-	}
-	return ctx.SharedMemory.Apply(map[ids.ID]*atomic.Requests{chainID: requests}, batch)
-}
-=======
 	"github.com/ava-labs/avalanchego/vms/platformvm/txs"
 	"github.com/ava-labs/avalanchego/vms/secp256k1fx"
 )
 
 var errOverflowExport = errors.New("overflow when computing export amount + txFee")
->>>>>>> bfa16ea6
 
 // Create a new transaction
 func (vm *VM) newExportTx(
