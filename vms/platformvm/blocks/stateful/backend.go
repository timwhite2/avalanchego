// Copyright (C) 2019-2022, Ava Labs, Inc. All rights reserved.
// See the file LICENSE for licensing terms.

package stateful

import (
	"github.com/ava-labs/avalanchego/ids"
	"github.com/ava-labs/avalanchego/snow"
	"github.com/ava-labs/avalanchego/utils"
	"github.com/ava-labs/avalanchego/vms/platformvm/state"
	"github.com/ava-labs/avalanchego/vms/platformvm/txs/mempool"
)

// TODO improve/add comments.
// Shared fields used by visitors.
type backend struct {
	mempool.Mempool
	// Keep the last accepted block in memory because when we check a
	// proposal block's status, it may be accepted but not have an accepted
	// child, in which case it's in [blkIDToState].
	lastAccepted ids.ID
	// blkIDToState is a map from a block's ID to the state of the block.
	// Blocks are put into this map when they are verified.
	// Proposal blocks are removed from this map when they are rejected
	// or when a child is accepted.
	// All other blocks are removed when they are accepted/rejected.
	blkIDToState map[ids.ID]*blockState
	state        state.State
	ctx          *snow.Context
	bootstrapped *utils.AtomicBool
}

func (b *backend) OnAccept(blkID ids.ID) state.Chain {
	blockState, ok := b.blkIDToState[blkID]
	if !ok {
		return b.state
	}
	return blockState.onAcceptState
}

<<<<<<< HEAD
// TODO do we even need this or can we just pass parent ID into getStatefulBlock?
func (b *backend) parent(blk stateless.CommonBlockIntf) (Block, error) {
	parentBlkID := blk.Parent()
	return b.GetStatefulBlock(parentBlkID)
=======
func (b *backend) free(blkID ids.ID) {
	delete(b.blkIDToState, blkID)
>>>>>>> baacf706
}<|MERGE_RESOLUTION|>--- conflicted
+++ resolved
@@ -4,9 +4,14 @@
 package stateful
 
 import (
+	"time"
+
 	"github.com/ava-labs/avalanchego/ids"
 	"github.com/ava-labs/avalanchego/snow"
+	"github.com/ava-labs/avalanchego/snow/consensus/snowman"
 	"github.com/ava-labs/avalanchego/utils"
+	"github.com/ava-labs/avalanchego/vms/platformvm/blocks/stateless"
+	"github.com/ava-labs/avalanchego/vms/platformvm/config"
 	"github.com/ava-labs/avalanchego/vms/platformvm/state"
 	"github.com/ava-labs/avalanchego/vms/platformvm/txs/mempool"
 )
@@ -27,6 +32,7 @@
 	blkIDToState map[ids.ID]*blockState
 	state        state.State
 	ctx          *snow.Context
+	cfg          *config.Config
 	bootstrapped *utils.AtomicBool
 }
 
@@ -38,13 +44,18 @@
 	return blockState.onAcceptState
 }
 
-<<<<<<< HEAD
-// TODO do we even need this or can we just pass parent ID into getStatefulBlock?
-func (b *backend) parent(blk stateless.CommonBlockIntf) (Block, error) {
-	parentBlkID := blk.Parent()
-	return b.GetStatefulBlock(parentBlkID)
-=======
+func (b *backend) ExpectedChildVersion(blk snowman.Block) uint16 {
+	return b.expectedChildVersion(blk.Timestamp())
+}
+
+func (b *backend) expectedChildVersion(blkTime time.Time) uint16 {
+	forkTime := b.cfg.BlueberryTime
+	if blkTime.Before(forkTime) {
+		return stateless.ApricotVersion
+	}
+	return stateless.BlueberryVersion
+}
+
 func (b *backend) free(blkID ids.ID) {
 	delete(b.blkIDToState, blkID)
->>>>>>> baacf706
 }