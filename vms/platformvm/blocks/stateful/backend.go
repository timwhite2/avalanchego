// Copyright (C) 2019-2022, Ava Labs, Inc. All rights reserved.
// See the file LICENSE for licensing terms.

package stateful

import (
	"time"

	"github.com/ava-labs/avalanchego/ids"
	"github.com/ava-labs/avalanchego/snow"
	"github.com/ava-labs/avalanchego/snow/consensus/snowman"
	"github.com/ava-labs/avalanchego/utils"
	"github.com/ava-labs/avalanchego/vms/platformvm/blocks/stateful/version"
	"github.com/ava-labs/avalanchego/vms/platformvm/blocks/stateless"
	"github.com/ava-labs/avalanchego/vms/platformvm/config"
	"github.com/ava-labs/avalanchego/vms/platformvm/state"
	"github.com/ava-labs/avalanchego/vms/platformvm/txs/mempool"
)

// Shared fields used by visitors.
type backend struct {
	mempool.Mempool
	// Keep the last accepted block in memory because when we check a
	// proposal block's status, it may be accepted but not have an accepted
	// child, in which case it's in [blkIDToState].
	lastAccepted ids.ID

	// TODO ABENEGIA: consider handling these differently following merge conflicts solution
	// vvvvvvvvvvvvvvvvvvvvvvvv
	// blkIDToState is a map from a block's ID to the state of the block.
	// Blocks are put into this map when they are verified.
	// Proposal blocks are removed from this map when they are rejected
	// or when a child is accepted.
	// All other blocks are removed when they are accepted/rejected.
	blkIDToState  map[ids.ID]*blockState
	state         state.State
	stateVersions state.Versions
	// ^^^^^^^^^^^^^^^^^^^^^^^^^^

	ctx          *snow.Context
	cfg          *config.Config
	bootstrapped *utils.AtomicBool
}

<<<<<<< HEAD
func (b *backend) ExpectedChildVersion(blk snowman.Block) uint16 {
	return b.expectedChildVersion(blk.Timestamp())
}

func (b *backend) expectedChildVersion(blkTime time.Time) uint16 {
	forkTime := b.cfg.BlueberryTime
	if blkTime.Before(forkTime) {
		return stateless.ApricotVersion
	}
	return version.BlueberryBlockVersion
}

=======
// Note: free may be invoked multiple time on the same block
// (e.g. twice on any option's parent). Hence it's important
// to make sure free stays idempotent.
>>>>>>> b8ee829b
func (b *backend) free(blkID ids.ID) {
	delete(b.blkIDToState, blkID)
}

func (b *backend) getStatelessBlock(blkID ids.ID) (stateless.Block, error) {
	// See if the block is in memory.
	if blk, ok := b.blkIDToState[blkID]; ok {
		return blk.statelessBlock, nil
	}
	// The block isn't in memory. Check the database.
	statelessBlk, _, err := b.state.GetStatelessBlock(blkID)
	return statelessBlk, err
}<|MERGE_RESOLUTION|>--- conflicted
+++ resolved
@@ -42,7 +42,6 @@
 	bootstrapped *utils.AtomicBool
 }
 
-<<<<<<< HEAD
 func (b *backend) ExpectedChildVersion(blk snowman.Block) uint16 {
 	return b.expectedChildVersion(blk.Timestamp())
 }
@@ -55,11 +54,9 @@
 	return version.BlueberryBlockVersion
 }
 
-=======
 // Note: free may be invoked multiple time on the same block
 // (e.g. twice on any option's parent). Hence it's important
 // to make sure free stays idempotent.
->>>>>>> b8ee829b
 func (b *backend) free(blkID ids.ID) {
 	delete(b.blkIDToState, blkID)
 }
