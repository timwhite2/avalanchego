// Copyright (C) 2019-2021, Ava Labs, Inc. All rights reserved.
// See the file LICENSE for licensing terms.

package stateful

import (
	"errors"
	"fmt"

	"github.com/ava-labs/avalanchego/chains/atomic"
	"github.com/ava-labs/avalanchego/ids"
	"github.com/ava-labs/avalanchego/snow/choices"
	"github.com/ava-labs/avalanchego/vms/platformvm/blocks/stateless"
	"github.com/ava-labs/avalanchego/vms/platformvm/status"
	"github.com/ava-labs/avalanchego/vms/platformvm/txs"
	"github.com/ava-labs/avalanchego/vms/platformvm/txs/executor"
)

var (
	ErrConflictingParentTxs = errors.New("block contains a transaction that conflicts with a transaction in a parent block")

	_ Block    = &AtomicBlock{}
	_ Decision = &AtomicBlock{}
)

// AtomicBlock being accepted results in the atomic transaction contained in the
// block to be accepted and committed to the chain.
type AtomicBlock struct {
	*stateless.AtomicBlock
	*decisionBlock

	// inputs are the atomic inputs that are consumed by this block's atomic
	// transaction
	inputs ids.Set

	atomicRequests map[ids.ID]*atomic.Requests
}

// NewAtomicBlock returns a new *AtomicBlock where the block's parent, a
// decision block, has ID [parentID].
func NewAtomicBlock(
	verifier Verifier,
	txExecutorBackend executor.Backend,
	parentID ids.ID,
	height uint64,
	tx *txs.Tx,
) (*AtomicBlock, error) {
	statelessBlk, err := stateless.NewAtomicBlock(parentID, height, tx)
	if err != nil {
		return nil, err
	}
	return toStatefulAtomicBlock(statelessBlk, verifier, txExecutorBackend, choices.Processing)
}

func toStatefulAtomicBlock(
	statelessBlk *stateless.AtomicBlock,
	verifier Verifier,
	txExecutorBackend executor.Backend,
	status choices.Status,
) (*AtomicBlock, error) {
	ab := &AtomicBlock{
		AtomicBlock: statelessBlk,
		decisionBlock: &decisionBlock{
			commonBlock: &commonBlock{
				baseBlk:           &statelessBlk.CommonBlock,
				status:            status,
				verifier:          verifier,
				txExecutorBackend: txExecutorBackend,
			},
		},
	}

	ab.Tx.Unsigned.InitCtx(ab.txExecutorBackend.Ctx)
	return ab, nil
}

// conflicts checks to see if the provided input set contains any conflicts with
// any of this block's non-accepted ancestors or itself.
func (ab *AtomicBlock) conflicts(s ids.Set) (bool, error) {
	if ab.Status() == choices.Accepted {
		return false, nil
	}
	if ab.inputs.Overlaps(s) {
		return true, nil
	}
	parent, err := ab.parentBlock()
	if err != nil {
		return false, err
	}
	return parent.conflicts(s)
}

// Verify this block performs a valid state transition.
//
// The parent block must be a decision block
//
// This function also sets onAcceptDB database if the verification passes.
func (ab *AtomicBlock) Verify() error {
	if err := ab.verify(); err != nil {
		return err
	}

	parentIntf, err := ab.parentBlock()
	if err != nil {
		return err
	}

	// AtomicBlock is not a modifier on a proposal block, so its parent must be
	// a decision.
	parent, ok := parentIntf.(Decision)
	if !ok {
		return fmt.Errorf("expected Decision block but got %T", parentIntf)
	}

	parentState := parent.OnAccept()

	cfg := ab.txExecutorBackend.Cfg
	currentTimestamp := parentState.GetTimestamp()
	enabledAP5 := !currentTimestamp.Before(cfg.ApricotPhase5Time)

	if enabledAP5 {
		return fmt.Errorf(
			"the chain timestamp (%d) is after the apricot phase 5 time (%d), hence atomic transactions should go through the standard block",
			currentTimestamp.Unix(),
			cfg.ApricotPhase5Time.Unix(),
		)
	}

	atomicExecutor := executor.AtomicTxExecutor{
		Backend:     &ab.txExecutorBackend,
		ParentState: parentState,
		Tx:          ab.Tx,
	}
	err = ab.Tx.Unsigned.Visit(&atomicExecutor)
	if err != nil {
		txID := ab.Tx.ID()
		ab.verifier.MarkDropped(txID, err.Error()) // cache tx as dropped
		return fmt.Errorf("tx %s failed semantic verification: %w", txID, err)
	}

	atomicExecutor.OnAccept.AddTx(ab.Tx, status.Committed)

	ab.onAcceptState = atomicExecutor.OnAccept
	ab.inputs = atomicExecutor.Inputs
	ab.atomicRequests = atomicExecutor.AtomicRequests
	ab.timestamp = atomicExecutor.OnAccept.GetTimestamp()

	conflicts, err := parentIntf.conflicts(ab.inputs)
	if err != nil {
		return err
	}
	if conflicts {
		return ErrConflictingParentTxs
	}

	ab.verifier.RemoveDecisionTxs([]*txs.Tx{ab.Tx})
	ab.verifier.CacheVerifiedBlock(ab)
	parentIntf.addChild(ab)
	return nil
}

func (ab *AtomicBlock) Accept() error {
	blkID := ab.ID()

	ab.txExecutorBackend.Ctx.Log.Verbo(
		"Accepting Atomic Block %s at height %d with parent %s",
		blkID,
		ab.Height(),
		ab.Parent(),
	)

	ab.accept()
	ab.verifier.AddStatelessBlock(ab.AtomicBlock, ab.Status())
	if err := ab.verifier.MarkAccepted(ab.AtomicBlock); err != nil {
		return fmt.Errorf("failed to accept atomic block %s: %w", blkID, err)
	}

	// Update the state of the chain in the database
<<<<<<< HEAD
	ab.onAcceptState.Apply(ab.verifier)
=======
	ab.onAcceptState.Apply(ab.verifier.GetState())
>>>>>>> b25a0cf9

	defer ab.verifier.Abort()
	batch, err := ab.verifier.CommitBatch()
	if err != nil {
		return fmt.Errorf(
			"failed to commit VM's database for block %s: %w",
			blkID,
			err,
		)
	}

	if err = ab.txExecutorBackend.Ctx.SharedMemory.Apply(ab.atomicRequests, batch); err != nil {
		return fmt.Errorf(
			"failed to atomically accept tx %s in block %s: %w",
			ab.AtomicBlock.Tx.ID(),
			blkID,
			err,
		)
	}

	for _, child := range ab.children {
		child.setBaseState()
	}
	if ab.onAcceptFunc != nil {
		ab.onAcceptFunc()
	}

	ab.free()
	return nil
}

func (ab *AtomicBlock) Reject() error {
	ab.txExecutorBackend.Ctx.Log.Verbo(
		"Rejecting Atomic Block %s at height %d with parent %s",
		ab.ID(),
		ab.Height(),
		ab.Parent(),
	)

	if err := ab.verifier.Add(ab.Tx); err != nil {
		ab.txExecutorBackend.Ctx.Log.Debug(
			"failed to reissue tx %q due to: %s",
			ab.Tx.ID(),
			err,
		)
	}

	defer ab.reject()
	ab.verifier.AddStatelessBlock(ab.AtomicBlock, ab.Status())
	return ab.verifier.Commit()
}<|MERGE_RESOLUTION|>--- conflicted
+++ resolved
@@ -176,11 +176,7 @@
 	}
 
 	// Update the state of the chain in the database
-<<<<<<< HEAD
 	ab.onAcceptState.Apply(ab.verifier)
-=======
-	ab.onAcceptState.Apply(ab.verifier.GetState())
->>>>>>> b25a0cf9
 
 	defer ab.verifier.Abort()
 	batch, err := ab.verifier.CommitBatch()
