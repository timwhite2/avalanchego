--- conflicted
+++ resolved
@@ -42,12 +42,8 @@
 	// Make sure the block and tx are initialized
 	require.NotNil(blk.Bytes())
 	require.NotNil(blk.Tx.Bytes())
-<<<<<<< HEAD
 	require.NotEqual(ids.Empty, blk.Tx.ID())
-=======
-
 	require.Equal(tx.Bytes(), blk.Tx.Bytes())
 	require.Equal(parentID, blk.Parent())
 	require.Equal(height, blk.Height())
->>>>>>> 6602ada1
 }