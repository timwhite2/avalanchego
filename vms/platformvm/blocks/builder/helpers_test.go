// Copyright (C) 2019-2021, Ava Labs, Inc. All rights reserved.
// See the file LICENSE for licensing terms.

package builder

import (
	"errors"
	"fmt"
	"testing"
	"time"

	"github.com/ava-labs/avalanchego/chains"
	"github.com/ava-labs/avalanchego/chains/atomic"
	"github.com/ava-labs/avalanchego/codec"
	"github.com/ava-labs/avalanchego/codec/linearcodec"
	"github.com/ava-labs/avalanchego/database"
	"github.com/ava-labs/avalanchego/database/manager"
	"github.com/ava-labs/avalanchego/database/prefixdb"
	"github.com/ava-labs/avalanchego/database/versiondb"
	"github.com/ava-labs/avalanchego/ids"
	"github.com/ava-labs/avalanchego/snow"
	"github.com/ava-labs/avalanchego/snow/engine/common"
	"github.com/ava-labs/avalanchego/snow/uptime"
	"github.com/ava-labs/avalanchego/snow/validators"
	"github.com/ava-labs/avalanchego/utils"
	"github.com/ava-labs/avalanchego/utils/constants"
	"github.com/ava-labs/avalanchego/utils/crypto"
	"github.com/ava-labs/avalanchego/utils/formatting"
	"github.com/ava-labs/avalanchego/utils/formatting/address"
	"github.com/ava-labs/avalanchego/utils/json"
	"github.com/ava-labs/avalanchego/utils/logging"
	"github.com/ava-labs/avalanchego/utils/timer/mockable"
	"github.com/ava-labs/avalanchego/utils/units"
	"github.com/ava-labs/avalanchego/utils/window"
	"github.com/ava-labs/avalanchego/utils/wrappers"
	"github.com/ava-labs/avalanchego/version"
	"github.com/ava-labs/avalanchego/vms/components/avax"
	"github.com/ava-labs/avalanchego/vms/platformvm/api"
	"github.com/ava-labs/avalanchego/vms/platformvm/config"
	"github.com/ava-labs/avalanchego/vms/platformvm/fx"
	"github.com/ava-labs/avalanchego/vms/platformvm/metrics"
	"github.com/ava-labs/avalanchego/vms/platformvm/reward"
	"github.com/ava-labs/avalanchego/vms/platformvm/state"
	"github.com/ava-labs/avalanchego/vms/platformvm/status"
	"github.com/ava-labs/avalanchego/vms/platformvm/txs"
	"github.com/ava-labs/avalanchego/vms/platformvm/txs/mempool"
	"github.com/ava-labs/avalanchego/vms/platformvm/utxo"
	"github.com/ava-labs/avalanchego/vms/secp256k1fx"
	"github.com/prometheus/client_golang/prometheus"

	blockexecutor "github.com/ava-labs/avalanchego/vms/platformvm/blocks/executor"
	p_tx_builder "github.com/ava-labs/avalanchego/vms/platformvm/txs/builder"
	txexecutor "github.com/ava-labs/avalanchego/vms/platformvm/txs/executor"
)

var (
	defaultMinStakingDuration = 24 * time.Hour
	defaultMaxStakingDuration = 365 * 24 * time.Hour
	defaultGenesisTime        = time.Date(1997, 1, 1, 0, 0, 0, 0, time.UTC)
	defaultValidateStartTime  = defaultGenesisTime
	defaultValidateEndTime    = defaultValidateStartTime.Add(10 * defaultMinStakingDuration)
	defaultMinValidatorStake  = 5 * units.MilliAvax
	defaultBalance            = 100 * defaultMinValidatorStake
	preFundedKeys             = crypto.BuildTestKeys()
	avaxAssetID               = ids.ID{'y', 'e', 'e', 't'}
	defaultTxFee              = uint64(100)
	xChainID                  = ids.Empty.Prefix(0)
	cChainID                  = ids.Empty.Prefix(1)

	testSubnet1            *txs.Tx
	testSubnet1ControlKeys = preFundedKeys[0:3]
)

const (
	testNetworkID                 = 10 // To be used in tests
	defaultWeight                 = 10000
	maxRecentlyAcceptedWindowSize = 256
	recentlyAcceptedWindowTTL     = 5 * time.Minute
)

type mutableSharedMemory struct {
	atomic.SharedMemory
}

var _ mempool.BlockTimer = &noopBlkTimer{}

type noopBlkTimer struct{}

func (*noopBlkTimer) ResetBlockTimer() {}

type environment struct {
	BlockBuilder
	blkManager blockexecutor.Manager
	mempool    mempool.Mempool
	sender     *common.SenderTest

	isBootstrapped *utils.AtomicBool
	config         *config.Config
	clk            *mockable.Clock
	baseDB         *versiondb.Database
	ctx            *snow.Context
	msm            *mutableSharedMemory
	fx             fx.Fx
	state          state.State
	atomicUTXOs    avax.AtomicUTXOManager
	uptimes        uptime.Manager
	utxosHandler   utxo.Handler
	txBuilder      p_tx_builder.Builder
	backend        txexecutor.Backend
}

// TODO snLookup currently duplicated in vm_test.go. Consider removing duplication
type snLookup struct {
	chainsToSubnet map[ids.ID]ids.ID
}

func (sn *snLookup) SubnetID(chainID ids.ID) (ids.ID, error) {
	subnetID, ok := sn.chainsToSubnet[chainID]
	if !ok {
		return ids.ID{}, errors.New("")
	}
	return subnetID, nil
}

func newEnvironment(t *testing.T, mockResetBlockTimer bool) *environment {
	var (
		res = &environment{}
		err error
	)

	res.isBootstrapped = &utils.AtomicBool{}
	res.isBootstrapped.SetValue(true)

	res.config = defaultConfig()
	res.clk = defaultClock()

	baseDBManager := manager.NewMemDB(version.Semantic1_0_0)
	res.baseDB = versiondb.New(baseDBManager.Current().Database)
	res.ctx, res.msm = defaultCtx(res.baseDB)
	res.fx = defaultFx(res.clk, res.ctx.Log, res.isBootstrapped.GetValue())

	rewardsCalc := reward.NewCalculator(res.config.RewardConfig)
	res.state = defaultState(res.config, res.ctx, res.baseDB, rewardsCalc)

	res.atomicUTXOs = avax.NewAtomicUTXOManager(res.ctx.SharedMemory, txs.Codec)
	res.uptimes = uptime.NewManager(res.state)
	res.utxosHandler = utxo.NewHandler(res.ctx, res.clk, res.state, res.fx)

	res.txBuilder = p_tx_builder.New(
		res.ctx,
		*res.config,
		res.clk,
		res.fx,
		res.state,
		res.atomicUTXOs,
		res.utxosHandler,
	)

	genesisID := res.state.GetLastAccepted()
	res.backend = txexecutor.Backend{
		Config:       res.config,
		Ctx:          res.ctx,
		Clk:          res.clk,
		Bootstrapped: res.isBootstrapped,
		Fx:           res.fx,
		FlowChecker:  res.utxosHandler,
		Uptimes:      res.uptimes,
		Rewards:      rewardsCalc,
	}

	registerer := prometheus.NewRegistry()
	window := window.New(
		window.Config{
			Clock:   res.clk,
			MaxSize: maxRecentlyAcceptedWindowSize,
			TTL:     recentlyAcceptedWindowTTL,
		},
	)
	res.sender = &common.SenderTest{T: t}

	metrics, err := metrics.New("", registerer, res.config.WhitelistedSubnets)
	if err != nil {
		panic(fmt.Errorf("failed to create metrics: %w", err))
	}

<<<<<<< HEAD
	if mockResetBlockTimer {
		dummy := &noopBlkTimer{}
		res.mempool, err = mempool.NewMempool("mempool", registerer, dummy)
	} else {
		res.mempool, err = mempool.NewMempool("mempool", registerer, res)
	}

=======
	res.mempool, err = mempool.NewMempool("mempool", registerer, res)
>>>>>>> dbcc85fc
	if err != nil {
		panic(fmt.Errorf("failed to create mempool: %w", err))
	}
	res.blkManager = blockexecutor.NewManager(
		res.mempool,
		metrics,
		res.state,
		&res.backend,
		window,
	)

	res.BlockBuilder = NewBlockBuilder(
		res.mempool,
		res.txBuilder,
		&res.backend,
		res.blkManager,
		nil, // toEngine,
		res.sender,
	)

	if err := res.BlockBuilder.SetPreference(genesisID); err != nil {
		panic(fmt.Errorf("failed setting last accepted block: %w", err))
	}

	addSubnet(res)

	return res
}

func addSubnet(
	env *environment,
) {
	// Create a subnet
	var err error
	testSubnet1, err = env.txBuilder.NewCreateSubnetTx(
		2, // threshold; 2 sigs from keys[0], keys[1], keys[2] needed to add validator to this subnet
		[]ids.ShortID{ // control keys
			preFundedKeys[0].PublicKey().Address(),
			preFundedKeys[1].PublicKey().Address(),
			preFundedKeys[2].PublicKey().Address(),
		},
		[]*crypto.PrivateKeySECP256K1R{preFundedKeys[0]},
		preFundedKeys[0].PublicKey().Address(),
	)
	if err != nil {
		panic(err)
	}

	// store it
	genesisID := env.state.GetLastAccepted()
	stateDiff, err := state.NewDiff(genesisID, env.blkManager)
	if err != nil {
		panic(err)
	}

	executor := txexecutor.StandardTxExecutor{
		Backend: &env.backend,
		State:   stateDiff,
		Tx:      testSubnet1,
	}
	err = testSubnet1.Unsigned.Visit(&executor)
	if err != nil {
		panic(err)
	}

	stateDiff.AddTx(testSubnet1, status.Committed)
	stateDiff.Apply(env.state)
}

func defaultState(
	cfg *config.Config,
	ctx *snow.Context,
	db database.Database,
	rewards reward.Calculator,
) state.State {
	genesisBytes := buildGenesisTest(ctx)
	state, err := state.New(
		db,
		genesisBytes,
		prometheus.NewRegistry(),
		cfg,
		ctx,
		metrics.Noop,
		rewards,
	)
	if err != nil {
		panic(err)
	}

	// persist and reload to init a bunch of in-memory stuff
	state.SetHeight(0)
	if err := state.Commit(); err != nil {
		panic(err)
	}
	state.SetHeight( /*height*/ 0)
	if err := state.Commit(); err != nil {
		panic(err)
	}

	return state
}

func defaultCtx(db database.Database) (*snow.Context, *mutableSharedMemory) {
	ctx := snow.DefaultContextTest()
	ctx.NetworkID = 10
	ctx.XChainID = xChainID
	ctx.AVAXAssetID = avaxAssetID

	atomicDB := prefixdb.New([]byte{1}, db)
	m := atomic.NewMemory(atomicDB)

	msm := &mutableSharedMemory{
		SharedMemory: m.NewSharedMemory(ctx.ChainID),
	}
	ctx.SharedMemory = msm

	ctx.SNLookup = &snLookup{
		chainsToSubnet: map[ids.ID]ids.ID{
			constants.PlatformChainID: constants.PrimaryNetworkID,
			xChainID:                  constants.PrimaryNetworkID,
			cChainID:                  constants.PrimaryNetworkID,
		},
	}

	return ctx, msm
}

func defaultConfig() *config.Config {
	return &config.Config{
		Chains:                 chains.MockManager{},
		UptimeLockedCalculator: uptime.NewLockedCalculator(),
		Validators:             validators.NewManager(),
		TxFee:                  defaultTxFee,
		CreateSubnetTxFee:      100 * defaultTxFee,
		CreateBlockchainTxFee:  100 * defaultTxFee,
		MinValidatorStake:      5 * units.MilliAvax,
		MaxValidatorStake:      500 * units.MilliAvax,
		MinDelegatorStake:      1 * units.MilliAvax,
		MinStakeDuration:       defaultMinStakingDuration,
		MaxStakeDuration:       defaultMaxStakingDuration,
		RewardConfig: reward.Config{
			MaxConsumptionRate: .12 * reward.PercentDenominator,
			MinConsumptionRate: .10 * reward.PercentDenominator,
			MintingPeriod:      365 * 24 * time.Hour,
			SupplyCap:          720 * units.MegaAvax,
		},
		ApricotPhase3Time: defaultValidateEndTime,
		ApricotPhase5Time: defaultValidateEndTime,
		BlueberryTime:     mockable.MaxTime,
	}
}

func defaultClock() *mockable.Clock {
	clk := mockable.Clock{}
	clk.Set(defaultGenesisTime)
	return &clk
}

type fxVMInt struct {
	registry codec.Registry
	clk      *mockable.Clock
	log      logging.Logger
}

func (fvi *fxVMInt) CodecRegistry() codec.Registry { return fvi.registry }
func (fvi *fxVMInt) Clock() *mockable.Clock        { return fvi.clk }
func (fvi *fxVMInt) Logger() logging.Logger        { return fvi.log }

func defaultFx(clk *mockable.Clock, log logging.Logger, isBootstrapped bool) fx.Fx {
	fxVMInt := &fxVMInt{
		registry: linearcodec.NewDefault(),
		clk:      clk,
		log:      log,
	}
	res := &secp256k1fx.Fx{}
	if err := res.Initialize(fxVMInt); err != nil {
		panic(err)
	}
	if isBootstrapped {
		if err := res.Bootstrapped(); err != nil {
			panic(err)
		}
	}
	return res
}

func buildGenesisTest(ctx *snow.Context) []byte {
	genesisUTXOs := make([]api.UTXO, len(preFundedKeys))
	hrp := constants.NetworkIDToHRP[testNetworkID]
	for i, key := range preFundedKeys {
		id := key.PublicKey().Address()
		addr, err := address.FormatBech32(hrp, id.Bytes())
		if err != nil {
			panic(err)
		}
		genesisUTXOs[i] = api.UTXO{
			Amount:  json.Uint64(defaultBalance),
			Address: addr,
		}
	}

	genesisValidators := make([]api.PrimaryValidator, len(preFundedKeys))
	for i, key := range preFundedKeys {
		nodeID := ids.NodeID(key.PublicKey().Address())
		addr, err := address.FormatBech32(hrp, nodeID.Bytes())
		if err != nil {
			panic(err)
		}
		genesisValidators[i] = api.PrimaryValidator{
			Staker: api.Staker{
				StartTime: json.Uint64(defaultValidateStartTime.Unix()),
				EndTime:   json.Uint64(defaultValidateEndTime.Unix()),
				NodeID:    nodeID,
			},
			RewardOwner: &api.Owner{
				Threshold: 1,
				Addresses: []string{addr},
			},
			Staked: []api.UTXO{{
				Amount:  json.Uint64(defaultWeight),
				Address: addr,
			}},
			DelegationFee: reward.PercentDenominator,
		}
	}

	buildGenesisArgs := api.BuildGenesisArgs{
		NetworkID:     json.Uint32(testNetworkID),
		AvaxAssetID:   ctx.AVAXAssetID,
		UTXOs:         genesisUTXOs,
		Validators:    genesisValidators,
		Chains:        nil,
		Time:          json.Uint64(defaultGenesisTime.Unix()),
		InitialSupply: json.Uint64(360 * units.MegaAvax),
		Encoding:      formatting.Hex,
	}

	buildGenesisResponse := api.BuildGenesisReply{}
	platformvmSS := api.StaticService{}
	if err := platformvmSS.BuildGenesis(nil, &buildGenesisArgs, &buildGenesisResponse); err != nil {
		panic(fmt.Errorf("problem while building platform chain's genesis state: %v", err))
	}

	genesisBytes, err := formatting.Decode(buildGenesisResponse.Encoding, buildGenesisResponse.Bytes)
	if err != nil {
		panic(err)
	}

	return genesisBytes
}

func shutdownEnvironment(env *environment) error {
	if env.isBootstrapped.GetValue() {
		primaryValidatorSet, exist := env.config.Validators.GetValidators(constants.PrimaryNetworkID)
		if !exist {
			return errors.New("no default subnet validators")
		}
		primaryValidators := primaryValidatorSet.List()

		validatorIDs := make([]ids.NodeID, len(primaryValidators))
		for i, vdr := range primaryValidators {
			validatorIDs[i] = vdr.ID()
		}

		if err := env.uptimes.Shutdown(validatorIDs); err != nil {
			return err
		}
		if err := env.state.Commit(); err != nil {
			return err
		}
	}

	errs := wrappers.Errs{}
	errs.Add(
		env.state.Close(),
		env.baseDB.Close(),
	)
	return errs.Err
}

func createTestDecisionTxes(count int) ([]*txs.Tx, error) {
	res := make([]*txs.Tx, 0, count)
	for i := uint32(0); i < uint32(count); i++ {
		utx := &txs.CreateChainTx{
			BaseTx: txs.BaseTx{BaseTx: avax.BaseTx{
				NetworkID:    10,
				BlockchainID: ids.Empty.Prefix(uint64(i)),
				Ins: []*avax.TransferableInput{{
					UTXOID: avax.UTXOID{
						TxID:        ids.ID{'t', 'x', 'I', 'D'},
						OutputIndex: i,
					},
					Asset: avax.Asset{ID: ids.ID{'a', 's', 's', 'e', 'r', 't'}},
					In: &secp256k1fx.TransferInput{
						Amt:   uint64(5678),
						Input: secp256k1fx.Input{SigIndices: []uint32{i}},
					},
				}},
				Outs: []*avax.TransferableOutput{{
					Asset: avax.Asset{ID: ids.ID{'a', 's', 's', 'e', 'r', 't'}},
					Out: &secp256k1fx.TransferOutput{
						Amt: uint64(1234),
						OutputOwners: secp256k1fx.OutputOwners{
							Threshold: 1,
							Addrs:     []ids.ShortID{preFundedKeys[0].PublicKey().Address()},
						},
					},
				}},
			}},
			SubnetID:    ids.GenerateTestID(),
			ChainName:   "chainName",
			VMID:        ids.GenerateTestID(),
			FxIDs:       []ids.ID{ids.GenerateTestID()},
			GenesisData: []byte{'g', 'e', 'n', 'D', 'a', 't', 'a'},
			SubnetAuth:  &secp256k1fx.Input{SigIndices: []uint32{1}},
		}

		tx, err := txs.NewSigned(utx, txs.Codec, nil)
		if err != nil {
			return nil, err
		}
		res = append(res, tx)
	}
	return res, nil
}

func createTestValidatorTx(env *environment, startTime, endTime time.Time) (*txs.Tx, error) {
	return env.txBuilder.NewAddValidatorTx(
		env.config.MinValidatorStake,
		uint64(startTime.Unix()),
		uint64(endTime.Unix()),
		env.ctx.NodeID, // node ID
		ids.ShortID{},  // reward address
		reward.PercentDenominator,
		[]*crypto.PrivateKeySECP256K1R{preFundedKeys[0]},
		preFundedKeys[0].PublicKey().Address(), // change addr
	)
}<|MERGE_RESOLUTION|>--- conflicted
+++ resolved
@@ -183,7 +183,6 @@
 		panic(fmt.Errorf("failed to create metrics: %w", err))
 	}
 
-<<<<<<< HEAD
 	if mockResetBlockTimer {
 		dummy := &noopBlkTimer{}
 		res.mempool, err = mempool.NewMempool("mempool", registerer, dummy)
@@ -191,9 +190,6 @@
 		res.mempool, err = mempool.NewMempool("mempool", registerer, res)
 	}
 
-=======
-	res.mempool, err = mempool.NewMempool("mempool", registerer, res)
->>>>>>> dbcc85fc
 	if err != nil {
 		panic(fmt.Errorf("failed to create mempool: %w", err))
 	}
