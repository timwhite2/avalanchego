--- conflicted
+++ resolved
@@ -91,11 +91,7 @@
 	defer func() {
 		require.NoError(shutdownEnvironment(env))
 	}()
-<<<<<<< HEAD
-	now := env.config.ContinuousStakingTime
-=======
-	now := env.config.CortinaTime
->>>>>>> c8eb1d38
+	now := env.config.DTime
 	env.clk.Set(now)
 
 	// setup and store parent block
@@ -619,10 +615,7 @@
 	staker, err := state.NewCurrentStaker(
 		tx.ID(),
 		addSubnetValTx,
-<<<<<<< HEAD
 		addSubnetValTx.StartTime(),
-=======
->>>>>>> c8eb1d38
 		0,
 	)
 	require.NoError(err)
