--- conflicted
+++ resolved
@@ -274,24 +274,19 @@
 		err = block.ErrHeightIndexedVMNotImplemented
 	}
 	return &vmproto.GetBlockIDAtHeightResponse{
-<<<<<<< HEAD
-		BlkID: blkID[:],
-=======
 		BlkId: blkID[:],
->>>>>>> 639a3452
 		Err:   errorToErrCode[err],
 	}, errorToRPCError(err)
 }
 
-<<<<<<< HEAD
 func (vm *VMServer) RegisterStateSyncer(ctx context.Context, req *vmproto.RegisterStateSyncerRequest) (*emptypb.Empty, error) {
 	ssVM, ok := vm.vm.(block.StateSyncableVM)
 	if !ok {
 		return nil, common.ErrStateSyncableVMNotImplemented
 	}
 
-	stateSyncers := make([]ids.ShortID, 0, len(req.NodeIDs))
-	for _, bytes := range req.NodeIDs {
+	stateSyncers := make([]ids.ShortID, 0, len(req.NodeIdS))
+	for _, bytes := range req.NodeIdS {
 		var nodeID ids.ShortID
 		copy(nodeID[:], bytes)
 		stateSyncers = append(stateSyncers, nodeID)
@@ -382,8 +377,6 @@
 	return &emptypb.Empty{}, ssVM.SetLastSummaryBlock(req.Bytes)
 }
 
-=======
->>>>>>> 639a3452
 func (vm *VMServer) SetState(_ context.Context, stateReq *vmproto.SetStateRequest) (*emptypb.Empty, error) {
 	return &emptypb.Empty{}, vm.vm.SetState(snow.State(stateReq.State))
 }
