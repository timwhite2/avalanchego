--- conflicted
+++ resolved
@@ -4,11 +4,7 @@
 package proposer
 
 import (
-<<<<<<< HEAD
-=======
 	"context"
-	"sort"
->>>>>>> 65ed31e6
 	"time"
 
 	"github.com/ava-labs/avalanchego/ids"
