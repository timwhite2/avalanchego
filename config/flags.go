--- conflicted
+++ resolved
@@ -328,14 +328,9 @@
 	fs.Duration(NetworkInitialReconnectDelayKey, time.Second, "Initial delay duration must be waited before attempting to reconnect a peer")
 	fs.Duration(NetworkMaxReconnectDelayKey, time.Hour, "Maximum delay duration must be waited before attempting to reconnect a peer")
 
-<<<<<<< HEAD
-	fs.Duration(CPUTrackerHalflifeKey, 15*time.Second, "Halflife to use for the CPU tracker. Larger halflife --> CPU usage metrics change more slowly.")
-	// Target CPU Utilization
-=======
 	// CPU management
 	fs.Duration(CPUTrackerFrequencyKey, 500*time.Millisecond, "Frequency to check the real CPU utilization of tracked processes. More frequent checks --> CPU usage metrics are more accurate, but more expensive to track")
 	fs.Duration(CPUTrackerHalflifeKey, 15*time.Second, "Halflife to use for the CPU tracker. Larger halflife --> CPU usage metrics change more slowly")
->>>>>>> 4de34ead
 	fs.Float64(CPUVdrAllocKey, float64(runtime.NumCPU())/2, "Number of CPUs allocated for use by validators. Value should be in range (0, total core count]")
 	fs.Float64(CPUAtLargeAllocKey, float64(runtime.NumCPU())/2, "Number of CPUs allocated for use by any peer. Value should be in range (0, total core count]")
 	fs.Float64(CPUNodeMaxAtLargeKey, 1.0/3.0, "A peer can take up to this portion of CPU usage from the at-large CPU allocation. Must be in [0,1]")
