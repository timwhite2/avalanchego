// (c) 2021 Ava Labs, Inc. All rights reserved.
// See the file LICENSE for licensing terms.

package config

import (
	"flag"
	"fmt"
	"log"
	"os"
	"path/filepath"
	"time"

	"github.com/kardianos/osext"

	"github.com/ava-labs/avalanchego/database/leveldb"
	"github.com/ava-labs/avalanchego/database/memdb"
	"github.com/ava-labs/avalanchego/database/rocksdb"
	"github.com/ava-labs/avalanchego/network"
	"github.com/ava-labs/avalanchego/utils/constants"
	"github.com/ava-labs/avalanchego/utils/ulimit"
	"github.com/ava-labs/avalanchego/utils/units"
)

// Results of parsing the CLI
var (
	defaultNetworkName     = constants.MainnetName
	homeDir                = os.ExpandEnv("$HOME")
	prefixedAppName        = fmt.Sprintf(".%s", constants.AppName)
	defaultDataDir         = filepath.Join(homeDir, prefixedAppName)
	defaultDBDir           = filepath.Join(defaultDataDir, "db")
	defaultProfileDir      = filepath.Join(defaultDataDir, "profiles")
	defaultStakingPath     = filepath.Join(defaultDataDir, "staking")
	defaultStakingKeyPath  = filepath.Join(defaultStakingPath, "staker.key")
	defaultStakingCertPath = filepath.Join(defaultStakingPath, "staker.crt")
	defaultConfigDir       = filepath.Join(defaultDataDir, "configs")
	defaultChainConfigDir  = filepath.Join(defaultConfigDir, "chains")
	defaultVMConfigDir     = filepath.Join(defaultConfigDir, "vms")
	defaultVMAliasFilePath = filepath.Join(defaultVMConfigDir, "aliases.json")

	// Places to look for the build directory
	defaultBuildDirs = []string{}
)

func init() {
	folderPath, err := osext.ExecutableFolder()
	if err == nil {
		defaultBuildDirs = append(defaultBuildDirs, folderPath)
		defaultBuildDirs = append(defaultBuildDirs, filepath.Dir(folderPath))
	}
	wd, err := os.Getwd()
	if err != nil {
		log.Fatal(err)
	}
	defaultBuildDirs = append(defaultBuildDirs,
		wd,
		filepath.Join("/", "usr", "local", "lib", constants.AppName),
		defaultDataDir,
	)
}

func addProcessFlags(fs *flag.FlagSet) {
	// If true, print the version and quit.
	fs.Bool(VersionKey, false, "If true, print version and quit")

	// Build directory
	fs.String(BuildDirKey, defaultBuildDirs[0], "Path to the build directory")

	// Plugin
	fs.Bool(PluginModeKey, true, "Whether the app should run as a plugin")
}

func addNodeFlags(fs *flag.FlagSet) {
	// Fetch only mode
	fs.Bool(FetchOnlyKey, false, "If true, bootstrap the current database version then stop")

	// System
	fs.Uint64(FdLimitKey, ulimit.DefaultFDLimit, "Attempts to raise the process file descriptor limit to at least this value.")

	// Config File
	fs.String(ConfigFileKey, "", "Specifies a config file")

	// Genesis Config File
	fs.String(GenesisConfigFileKey, "", "Specifies a genesis config file (ignored when running standard networks)")

	// Network ID
	fs.String(NetworkNameKey, defaultNetworkName, "Network ID this node will connect to")

	// AVAX fees
	fs.Uint64(TxFeeKey, units.MilliAvax, "Transaction fee, in nAVAX")
	fs.Uint64(CreationTxFeeKey, units.MilliAvax, "Transaction fee, in nAVAX, for transactions that create new state")

	// Database
	fs.String(DBTypeKey, leveldb.Name, fmt.Sprintf("Database type to use. Should be one of {%s, %s, %s}", leveldb.Name, rocksdb.Name, memdb.Name))
	fs.String(DBPathKey, defaultDBDir, "Path to database directory")

	// Coreth config
	fs.String(CorethConfigKey, "", "Specifies config to pass into coreth")

	// Logging
	fs.String(LogsDirKey, "", "Logging directory for Avalanche")
	fs.String(LogLevelKey, "info", "The log level. Should be one of {verbo, debug, trace, info, warn, error, fatal, off}")
	fs.String(LogDisplayLevelKey, "", "The log display level. If left blank, will inherit the value of log-level. Otherwise, should be one of {verbo, debug, info, warn, error, fatal, off}")
	fs.String(LogDisplayHighlightKey, "auto", "Whether to color/highlight display logs. Default highlights when the output is a terminal. Otherwise, should be one of {auto, plain, colors}")

	// Assertions
	fs.Bool(AssertionsEnabledKey, true, "Turn on assertion execution")

	// Signature Verification
	fs.Bool(SignatureVerificationEnabledKey, true, "Turn on signature verification")

	// Peer List Gossip
	gossipHelpMsg := fmt.Sprintf(
		"Gossip [%s] peers to [%s] peers every [%s]",
		NetworkPeerListSizeKey,
		NetworkPeerListGossipSizeKey,
		NetworkPeerListGossipFreqKey,
	)
	fs.Uint(NetworkPeerListSizeKey, 20, gossipHelpMsg)
	fs.Uint(NetworkPeerListGossipSizeKey, 50, gossipHelpMsg)
	fs.Duration(NetworkPeerListGossipFreqKey, time.Minute, gossipHelpMsg)

	// Public IP Resolution
	fs.String(PublicIPKey, "", "Public IP of this node for P2P communication. If empty, try to discover with NAT. Ignored if dynamic-public-ip is non-empty.")
	fs.Duration(DynamicUpdateDurationKey, 5*time.Minute, "Dynamic IP and NAT Traversal update duration")
	fs.String(DynamicPublicIPResolverKey, "", "'ifconfigco' (alias 'ifconfig') or 'opendns' or 'ifconfigme'. By default does not do dynamic public IP updates. If non-empty, ignores public-ip argument.")

	// Incoming Connection Throttling
	// Upgrade at most [conn-meter-max-conns] incoming connections from a given
	// IP in the last [conn-meter-reset-duration].
	fs.Duration(ConnMeterResetDurationKey, 0*time.Second,
		"Upgrade at most [conn-meter-max-conns] connections from a given IP per [conn-meter-reset-duration]. "+
			"If either is 0, incoming connections are not rate-limited.")
	// TODO: Use Uint rather than Int when negative arguments are invalid
	fs.Int(ConnMeterMaxConnsKey, 5,
		"Upgrade at most [conn-meter-max-conns] connections from a given IP per [conn-meter-reset-duration]. "+
			"If either is 0, incoming connections are not rate-limited.")
	// Outgoing Connection Throttling
	fs.Uint(OutboundConnectionThrottlingRps, 50, "Make at most this number of outgoing peer connection attempts per second.")
	fs.Duration(OutboundConnectionTimeout, 30*time.Second, "Timeout when dialing a peer.")
	// Timeouts
	fs.Duration(NetworkInitialTimeoutKey, 5*time.Second, "Initial timeout value of the adaptive timeout manager.")
	fs.Duration(NetworkMinimumTimeoutKey, 2*time.Second, "Minimum timeout value of the adaptive timeout manager.")
	fs.Duration(NetworkMaximumTimeoutKey, 10*time.Second, "Maximum timeout value of the adaptive timeout manager.")
	fs.Duration(NetworkTimeoutHalflifeKey, 5*time.Minute, "Halflife of average network response time. Higher value --> network timeout is less volatile. Can't be 0.")
	fs.Float64(NetworkTimeoutCoefficientKey, 2, "Multiplied by average network response time to get the network timeout. Must be >= 1.")
<<<<<<< HEAD
	fs.Bool(NetworkCompressionEnabledKey, true, "If true, compress Put, PushQuery, PeerList and Multiput messages sent to peers that support compression")
	fs.Uint(SendQueueSizeKey, 512, "Max number of messages waiting to be sent to a given peer.")
=======
>>>>>>> a7593521

	// Peer alias configuration
	fs.Duration(PeerAliasTimeoutKey, 10*time.Minute, "How often the node will attempt to connect "+
		"to an IP address previously associated with a peer (i.e. a peer alias).")

	// Benchlist
	fs.Int(BenchlistFailThresholdKey, 10, "Number of consecutive failed queries before benchlisting a node.")
	fs.Bool(BenchlistPeerSummaryEnabledKey, false, "Enables peer specific query latency metrics.")
	fs.Duration(BenchlistDurationKey, 30*time.Minute, "Max amount of time a peer is benchlisted after surpassing the threshold.")
	fs.Duration(BenchlistMinFailingDurationKey, 5*time.Minute, "Minimum amount of time messages to a peer must be failing before the peer is benched.")

	// Router
	fs.Duration(ConsensusGossipFrequencyKey, 10*time.Second, "Frequency of gossiping accepted frontiers.")
	fs.Duration(ConsensusShutdownTimeoutKey, 5*time.Second, "Timeout before killing an unresponsive chain.")
	fs.Uint(ConsensusGossipAcceptedFrontierSizeKey, 35, "Number of peers to gossip to when gossiping accepted frontier")
	fs.Uint(ConsensusGossipOnAcceptSizeKey, 20, "Number of peers to gossip to each accepted container to")

	// Inbound Throttling
	fs.Uint64(InboundThrottlerAtLargeAllocSizeKey, 32*units.MiB, "Size, in bytes, of at-large byte allocation in inbound message throttler.")
	fs.Uint64(InboundThrottlerVdrAllocSizeKey, 32*units.MiB, "Size, in bytes, of validator byte allocation in inbound message throttler.")
	fs.Uint64(InboundThrottlerNodeMaxAtLargeBytesKey, 2*uint64(network.DefaultMaxMessageSize), "Max number of bytes a node can take from the inbound message throttler's at-large allocation.")

	// Outbound Throttling
	fs.Uint64(OutboundThrottlerAtLargeAllocSizeKey, 32*units.MiB, "Size, in bytes, of at-large byte allocation in outbound message throttler.")
	fs.Uint64(OutboundThrottlerVdrAllocSizeKey, 32*units.MiB, "Size, in bytes, of validator byte allocation in outbound message throttler.")
	fs.Uint64(OutboundThrottlerNodeMaxAtLargeBytesKey, 2*uint64(network.DefaultMaxMessageSize), "Max number of bytes a node can take from the outbound message throttler's at-large allocation.")

	// HTTP APIs
	fs.String(HTTPHostKey, "127.0.0.1", "Address of the HTTP server")
	fs.Uint(HTTPPortKey, 9650, "Port of the HTTP server")
	fs.Bool(HTTPSEnabledKey, false, "Upgrade the HTTP server to HTTPs")
	fs.String(HTTPSKeyFileKey, "", "TLS private key file for the HTTPs server")
	fs.String(HTTPSCertFileKey, "", "TLS certificate file for the HTTPs server")
	fs.String(HTTPAllowedOrigins, "*", "Origins to allow on the HTTP port. Defaults to * which allows all origins. Example: https://*.avax.network https://*.avax-test.network")
	fs.Bool(APIAuthRequiredKey, false, "Require authorization token to call HTTP APIs")
	fs.String(APIAuthPasswordFileKey, "", "Password file used to initially create/validate API authorization tokens. Leading and trailing whitespace is removed from the password. Can be changed via API call.")
	// Enable/Disable APIs
	fs.Bool(AdminAPIEnabledKey, false, "If true, this node exposes the Admin API")
	fs.Bool(InfoAPIEnabledKey, true, "If true, this node exposes the Info API")
	fs.Bool(KeystoreAPIEnabledKey, true, "If true, this node exposes the Keystore API")
	fs.Bool(MetricsAPIEnabledKey, true, "If true, this node exposes the Metrics API")
	fs.Bool(HealthAPIEnabledKey, true, "If true, this node exposes the Health API")
	fs.Bool(IpcAPIEnabledKey, false, "If true, IPCs can be opened")

	// Health Checks
	fs.Duration(HealthCheckFreqKey, 30*time.Second, "Time between health checks")
	fs.Duration(HealthCheckAveragerHalflifeKey, 10*time.Second, "Halflife of averager when calculating a running average in a health check")
	// Network Layer Health
	fs.Duration(NetworkHealthMaxTimeSinceMsgSentKey, time.Minute, "Network layer returns unhealthy if haven't sent a message for at least this much time")
	fs.Duration(NetworkHealthMaxTimeSinceMsgReceivedKey, time.Minute, "Network layer returns unhealthy if haven't received a message for at least this much time")
	fs.Float64(NetworkHealthMaxPortionSendQueueFillKey, 0.9, "Network layer returns unhealthy if more than this portion of the pending send queue is full")
	fs.Uint(NetworkHealthMinPeersKey, 1, "Network layer returns unhealthy if connected to less than this many peers")
	fs.Float64(NetworkHealthMaxSendFailRateKey, .9, "Network layer reports unhealthy if more than this portion of attempted message sends fail")
	// Router Health
	fs.Float64(RouterHealthMaxDropRateKey, 1, "Node reports unhealthy if the router drops more than this portion of messages.")
	fs.Uint(RouterHealthMaxOutstandingRequestsKey, 1024, "Node reports unhealthy if there are more than this many outstanding consensus requests (Get, PullQuery, etc.) over all chains")
	fs.Duration(NetworkHealthMaxOutstandingDurationKey, 5*time.Minute, "Node reports unhealthy if there has been a request outstanding for this duration")

	// Staking
	fs.Uint(StakingPortKey, 9651, "Port of the consensus server")
	fs.Bool(StakingEnabledKey, true, "Enable staking. If enabled, Network TLS is required.")
	fs.Bool(StakingEphemeralCertEnabledKey, false, "If true, the node uses an ephemeral staking key and certificate, and has an ephemeral node ID.")
	fs.String(StakingKeyPathKey, defaultStakingKeyPath, "Path to the TLS private key for staking")
	fs.String(StakingCertPathKey, defaultStakingCertPath, "Path to the TLS certificate for staking")
	fs.Uint64(StakingDisabledWeightKey, 1, "Weight to provide to each peer when staking is disabled")
	// Uptime Requirement
	fs.Float64(UptimeRequirementKey, .6, "Fraction of time a validator must be online to receive rewards")
	// Minimum Stake required to validate the Primary Network
	fs.Uint64(MinValidatorStakeKey, 2*units.KiloAvax, "Minimum stake, in nAVAX, required to validate the primary network")
	// Maximum Stake that can be staked and delegated to a validator on the Primary Network
	fs.Uint64(MaxValidatorStakeKey, 3*units.MegaAvax, "Maximum stake, in nAVAX, that can be placed on a validator on the primary network")
	// Minimum Stake that can be delegated on the Primary Network
	fs.Uint64(MinDelegatorStakeKey, 25*units.Avax, "Minimum stake, in nAVAX, that can be delegated on the primary network")
	fs.Uint64(MinDelegatorFeeKey, 20000, "Minimum delegation fee, in the range [0, 1000000], that can be charged for delegation on the primary network")
	// Minimum Stake Duration
	fs.Duration(MinStakeDurationKey, 24*time.Hour, "Minimum staking duration")
	// Maximum Stake Duration
	fs.Duration(MaxStakeDurationKey, 365*24*time.Hour, "Maximum staking duration")
	// Stake Minting Period
	fs.Duration(StakeMintingPeriodKey, 365*24*time.Hour, "Consumption period of the staking function")
	// Subnets
	fs.String(WhitelistedSubnetsKey, "", "Whitelist of subnets to validate.")

	// Bootstrapping
	fs.String(BootstrapIPsKey, "", "Comma separated list of bootstrap peer ips to connect to. Example: 127.0.0.1:9630,127.0.0.1:9631")
	fs.String(BootstrapIDsKey, "", "Comma separated list of bootstrap peer ids to connect to. Example: NodeID-JR4dVmy6ffUGAKCBDkyCbeZbyHQBeDsET,NodeID-8CrVPQZ4VSqgL8zTdvL14G8HqAfrBr4z")
	fs.Bool(RetryBootstrapKey, true, "Specifies whether bootstrap should be retried")
	fs.Int(RetryBootstrapMaxAttemptsKey, 50, "Specifies how many times bootstrap should be retried")
	fs.Duration(BootstrapBeaconConnectionTimeoutKey, time.Minute, "Timeout when attempting to connect to bootstrapping beacons.")
	fs.Duration(BootstrapMaxTimeGetAncestorsKey, 50*time.Millisecond, "Max Time to spend fetching a container and its ancestors when responding to a GetAncestors")
	fs.Uint(BootstrapMultiputMaxContainersSentKey, 2000, "Max number of containers in a Multiput message sent by this node")
	fs.Uint(BootstrapMultiputMaxContainersReceivedKey, 2000, "This node reads at most this many containers from an incoming Multiput message")

	// Consensus
	fs.Int(SnowSampleSizeKey, 20, "Number of nodes to query for each network poll")
	fs.Int(SnowQuorumSizeKey, 16, "Alpha value to use for required number positive results")
	fs.Int(SnowVirtuousCommitThresholdKey, 15, "Beta value to use for virtuous transactions")
	fs.Int(SnowRogueCommitThresholdKey, 20, "Beta value to use for rogue transactions")
	fs.Int(SnowAvalancheNumParentsKey, 5, "Number of vertexes for reference from each new vertex")
	fs.Int(SnowAvalancheBatchSizeKey, 30, "Number of operations to batch in each new vertex")
	fs.Int(SnowConcurrentRepollsKey, 4, "Minimum number of concurrent polls for finalizing consensus")
	fs.Int(SnowOptimalProcessingKey, 50, "Optimal number of processing vertices in consensus")
	fs.Int(SnowMaxProcessingKey, 1024, "Maximum number of processing items to be considered healthy")
	fs.Duration(SnowMaxTimeProcessingKey, 2*time.Minute, "Maximum amount of time an item should be processing and still be healthy")
	fs.Int64(SnowEpochFirstTransition, 1607626800, "Unix timestamp of the first epoch transaction, in seconds. Defaults to 12/10/2020 @ 7:00pm (UTC)")
	fs.Duration(SnowEpochDuration, 6*time.Hour, "Duration of each epoch")

	// Metrics
	fs.Bool(MeterVMsEnabledKey, false, "Enable Meter VMs to track VM performance with more granularity")

	// IPC
	fs.String(IpcsChainIDsKey, "", "Comma separated list of chain ids to add to the IPC engine. Example: 11111111111111111111111111111111LpoYY,4R5p2RXDGLqaifZE4hHWH9owe34pfoBULn1DrQTWivjg8o4aH")
	fs.String(IpcsPathKey, "", "The directory (Unix) or named pipe name prefix (Windows) for IPC sockets")

	// Indexer
	fs.Bool(IndexEnabledKey, false, "If true, index all accepted containers and transactions and expose them via an API")
	fs.Bool(IndexAllowIncompleteKey, false, "If true, allow running the node in such a way that could cause an index to miss transactions. Ignored if index is disabled.")

	// Chain Config Dir
	fs.String(ChainConfigDirKey, defaultChainConfigDir, "Chain specific configurations parent directory. Defaults to $HOME/.avalanchego/configs/chains/")

	// Profiles
	fs.String(ProfileDirKey, defaultProfileDir, "Path to the profile directory")
	fs.Bool(ProfileContinuousEnabledKey, false, "Whether the app should continuously produce performance profiles")
	fs.Duration(ProfileContinuousFreqKey, 15*time.Minute, "How frequently to rotate performance profiles")
	fs.Int(ProfileContinuousMaxFilesKey, 5, "Maximum number of historical profiles to keep")
	fs.String(VMAliasesFileKey, defaultVMAliasFilePath, "Specifies a JSON file that maps vmIDs with custom aliases.")
}

// BuildFlagSet returns a complete set of flags for avalanchego
func BuildFlagSet() *flag.FlagSet {
	// TODO parse directly into a *pflag.FlagSet instead of into a *flag.FlagSet
	// and then putting those into a *plag.FlagSet
	fs := flag.NewFlagSet(constants.AppName, flag.ContinueOnError)
	addProcessFlags(fs)
	addNodeFlags(fs)
	return fs
}<|MERGE_RESOLUTION|>--- conflicted
+++ resolved
@@ -144,11 +144,7 @@
 	fs.Duration(NetworkMaximumTimeoutKey, 10*time.Second, "Maximum timeout value of the adaptive timeout manager.")
 	fs.Duration(NetworkTimeoutHalflifeKey, 5*time.Minute, "Halflife of average network response time. Higher value --> network timeout is less volatile. Can't be 0.")
 	fs.Float64(NetworkTimeoutCoefficientKey, 2, "Multiplied by average network response time to get the network timeout. Must be >= 1.")
-<<<<<<< HEAD
 	fs.Bool(NetworkCompressionEnabledKey, true, "If true, compress Put, PushQuery, PeerList and Multiput messages sent to peers that support compression")
-	fs.Uint(SendQueueSizeKey, 512, "Max number of messages waiting to be sent to a given peer.")
-=======
->>>>>>> a7593521
 
 	// Peer alias configuration
 	fs.Duration(PeerAliasTimeoutKey, 10*time.Minute, "How often the node will attempt to connect "+
