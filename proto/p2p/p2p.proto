--- conflicted
+++ resolved
@@ -109,12 +109,8 @@
   repeated ClaimedIpPort claimed_ip_ports = 1;
 }
 
-<<<<<<< HEAD
-// Message that contains the AddValidatorTxIDs that were used by the peer that sent this message.
-=======
 // Message that contains the AddValidatorTxIDs that were used by the peer that
 // sent this message.
->>>>>>> effb11e4
 message PeerListAck {
   repeated bytes tx_ids = 1;
 }
