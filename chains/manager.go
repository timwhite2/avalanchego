--- conflicted
+++ resolved
@@ -755,10 +755,7 @@
 
 	chainAlias := m.PrimaryAliasOrDefault(ctx.ChainID)
 
-<<<<<<< HEAD
-=======
 	// Note: this does not use [dagVM] to ensure we use the [vm]'s height index.
->>>>>>> 92bd2ec1
 	untracedVMWrappedInsideProposerVM := NewLinearizeOnInitializeVM(vm)
 
 	var vmWrappedInsideProposerVM block.ChainVM = untracedVMWrappedInsideProposerVM
