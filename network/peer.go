// (c) 2019-2020, Ava Labs, Inc. All rights reserved.
// See the file LICENSE for licensing terms.

package network

import (
	"bufio"
	"crypto/x509"
	"encoding/binary"
	"math"
	"net"
	"sync"
	"sync/atomic"
	"time"

	"github.com/ava-labs/avalanchego/ids"
	"github.com/ava-labs/avalanchego/utils"
	"github.com/ava-labs/avalanchego/utils/constants"
	"github.com/ava-labs/avalanchego/utils/formatting"
	"github.com/ava-labs/avalanchego/utils/hashing"
	"github.com/ava-labs/avalanchego/utils/timer"
	"github.com/ava-labs/avalanchego/utils/wrappers"
	"github.com/ava-labs/avalanchego/version"
)

// The signature of a peer's certificate on the byte representation
// of the peer's IP and time, and the time, in Unix seconds.
type signedPeerIP struct {
	ip        utils.IPDesc
	time      uint64
	signature []byte
}

// alias is a secondary IP address where a peer
// was reached
type alias struct {
	// ip where peer was reached
	ip utils.IPDesc

	// expiry is network time when the ip should be released
	expiry time.Time
}

type peer struct {
	net *network // network this peer is part of

	// if the version message has been received and is valid. is only modified
	// on the connection's reader routine.
	gotVersion utils.AtomicBool

	// if the gotPeerList message has been received and is valid. is only
	// modified on the connection's reader routine.
	gotPeerList utils.AtomicBool

	// only send the version to this peer on handling a getVersion message if
	// a version hasn't already been sent.
	versionSent utils.AtomicBool

	// only send the peerlist to this peer on handling a getPeerlist message if
	// a peerlist hasn't already been sent.
	peerListSent utils.AtomicBool

	// if the version message has been received and is valid and the peerlist
	// has been returned. is only modified on the connection's reader routine.
	connected utils.AtomicBool

	// if the peer is connected and the peer is able to follow the protocol. is
	// only modified on the connection's reader routine.
	compatible utils.AtomicBool

	// only close the peer once
	once sync.Once

	// if the close function has been called.
	closed utils.AtomicBool

	// number of bytes currently in the send queue.
	pendingBytes int64

	// lock to ensure that closing of the sender queue is handled safely
	senderLock sync.Mutex

	// queue of messages this connection is attempting to send the peer. Is
	// closed when the connection is closed.
	sender chan []byte

	// ip may or may not be set when the peer is first started. is only modified
	// on the connection's reader routine.
	ip utils.IPDesc

	// ipLock must be held when accessing [ip].
	ipLock sync.RWMutex

	// aliases is a list of IPs other than [ip] that we have connected to
	// this peer at.
	aliases []alias

	// aliasTimer triggers the release of expired records from [aliases].
	aliasTimer *timer.Timer

	// aliasLock must be held when accessing [aliases] or [aliasTimer].
	aliasLock sync.Mutex

	// id should be set when the peer is first created.
	id ids.ShortID

	// the connection object that is used to read/write messages from
	conn net.Conn

	// version that the peer reported during the handshake
	versionStruct, versionStr utils.AtomicInterface

	// unix time of the last message sent and received respectively
	// Must only be accessed atomically
	lastSent, lastReceived int64

	tickerCloser chan struct{}

	// ticker processes
	tickerOnce sync.Once

	// [cert] is this peer's certificate (specifically the leaf of the certificate chain they provided)
	cert *x509.Certificate

	// sigAndTime contains a struct of type sigAndTime.
	// The signature is [cert]'s signature on the peer's IP, concatenated with
	// the peer's local time when it sent a Version.
	// The time in [sigAndTime] is the one mentioned above.
	sigAndTime utils.AtomicInterface

	// Used in [handleAcceptedFrontier], [handleAccepted],
	// [handleGetAccepted], [handleChits].
	// We use this one ids.Set rather than allocating one per method call.
	// Should be cleared before use.
	// Should only be used in peer's reader goroutine.
	idSet ids.Set

	// True if we should compress messages sent to this peer
	canHandleCompressed utils.AtomicBool
}

// newPeer returns a properly initialized *peer.
func newPeer(net *network, conn net.Conn, ip utils.IPDesc) *peer {
	p := &peer{
		net:          net,
		conn:         conn,
		ip:           ip,
		tickerCloser: make(chan struct{}),
	}
	p.aliasTimer = timer.NewTimer(p.releaseExpiredAliases)

	return p
}

// assume the [stateLock] is held
func (p *peer) Start() {
	go p.ReadMessages()
	go p.WriteMessages()
}

func (p *peer) StartTicker() {
	go p.requestFinishHandshake()
	go p.sendPings()
	go p.monitorAliases()
}

func (p *peer) sendPings() {
	sendPingsTicker := time.NewTicker(p.net.pingFrequency)
	defer sendPingsTicker.Stop()

	for {
		select {
		case <-sendPingsTicker.C:
			closed := p.closed.GetValue()

			if closed {
				return
			}

			p.sendPing()
		case <-p.tickerCloser:
			return
		}
	}
}

// request missing handshake messages from the peer
func (p *peer) requestFinishHandshake() {
	finishHandshakeTicker := time.NewTicker(p.net.getVersionTimeout)
	defer finishHandshakeTicker.Stop()

	for {
		select {
		case <-finishHandshakeTicker.C:
			connected := p.connected.GetValue()
			closed := p.closed.GetValue()

			if connected || closed {
				return
			}

			if !p.gotVersion.GetValue() {
				p.sendGetVersion()
			}
			if !p.gotPeerList.GetValue() {
				p.sendGetPeerList()
			}
		case <-p.tickerCloser:
			return
		}
	}
}

// monitorAliases periodically attempts
// to release timed out alias IPs of the
// peer.
//
// monitorAliases will acquire [stateLock]
// when an alias is released.
func (p *peer) monitorAliases() {
	go func() {
		<-p.tickerCloser
		p.aliasTimer.Stop()
	}()

	p.aliasTimer.Dispatch()
}

// attempt to read messages from the peer
func (p *peer) ReadMessages() {
	defer p.Close()

	if err := p.conn.SetReadDeadline(p.net.clock.Time().Add(p.net.pingPongTimeout)); err != nil {
		p.net.log.Verbo("error on setting the connection read timeout %s", err)
		return
	}

	pendingBuffer := wrappers.Packer{}
	readBuffer := make([]byte, p.net.readBufferSize)
	reader := bufio.NewReader(p.conn)
	for {
		read, err := reader.Read(readBuffer)
		if err != nil {
			p.net.log.Debug("error on connection read to %s %s %s", p.id, p.getIP(), err)
			return
		}

		pendingBuffer.Bytes = append(pendingBuffer.Bytes, readBuffer[:read]...)

		msgBytes := pendingBuffer.UnpackBytes()
		if pendingBuffer.Errored() {
			// if reading the bytes errored, then we haven't read the full
			// message yet
			pendingBuffer.Offset = 0
			pendingBuffer.Err = nil

			if int64(len(pendingBuffer.Bytes)) > p.net.maxMessageSize+wrappers.IntLen {
				// we have read more bytes than the max message size allows for,
				// so we should terminate this connection

				p.net.log.Verbo("error reading too many bytes on %s %s", p.id, err)
				return
			}

			// we should try to read more bytes to finish the message
			continue
		}

		// we read the full message bytes

		// set the pending bytes to any extra bytes that were read
		pendingBuffer.Bytes = pendingBuffer.Bytes[pendingBuffer.Offset:]
		// set the offset back to the start of the next message
		pendingBuffer.Offset = 0

		if int64(len(msgBytes)) > p.net.maxMessageSize {
			// if this message is longer than the max message length, then we
			// should terminate this connection

			p.net.log.Verbo("error reading too many bytes on %s %s", p.id, err)
			return
		}

		p.net.log.Verbo("parsing new message from %s:%s",
			p.id,
			formatting.DumpBytes{Bytes: msgBytes},
		)
		msg, err := p.net.b.Parse(msgBytes, p.canHandleCompressed.GetValue())
		if err != nil {
			p.net.log.Debug("failed to parse new message %s from %s:\n%s\n%s",
				msg.Op(),
				p.id,
				formatting.DumpBytes{Bytes: msgBytes},
				err)
			continue
		}

		p.handle(msg)
	}
}

// attempt to write messages to the peer
func (p *peer) WriteMessages() {
	defer p.Close()

	p.sendVersion()

	writer := bufio.NewWriter(p.conn)
	for msg := range p.sender {
		p.net.log.Verbo("sending new message to %s:\n%s", p.id, formatting.DumpBytes{Bytes: msg})

		msgb := [wrappers.IntLen]byte{}
		binary.BigEndian.PutUint32(msgb[:], uint32(len(msg)))
		for _, byteSlice := range [][]byte{msgb[:], msg} {
			for len(byteSlice) > 0 {
				if err := p.conn.SetWriteDeadline(time.Now().Add(p.net.pingPongTimeout)); err != nil {
					p.net.log.Verbo("error setting write deadline to %s at %s due to: %s", p.id, p.getIP(), err)
					return
				}
				written, err := writer.Write(byteSlice)
				if err != nil {
					p.net.log.Verbo("error writing to %s at %s due to: %s", p.id, p.getIP(), err)
					return
				}

				p.tickerOnce.Do(p.StartTicker)
				byteSlice = byteSlice[written:]
			}
		}
		// Make sure the peer got the entire message
		if err := writer.Flush(); err != nil {
			p.net.log.Verbo("couldn't flush writer to %s: %s", p.id, p.getIP(), err)
			return
		}

		p.senderLock.Lock()
		atomic.AddInt64(&p.net.pendingBytes, -int64(len(msg)))
		p.pendingBytes -= int64(len(msg))
		p.senderLock.Unlock()

		now := p.net.clock.Time().Unix()
		atomic.StoreInt64(&p.lastSent, now)
		atomic.StoreInt64(&p.net.lastMsgSentTime, now)

		p.net.byteSlicePool.Put(msg)
	}
}

// send assumes that the [stateLock] is not held.
// If [canModifyMsg], [msg] may be modified by this method.
// If ![canModifyMsg], [msg] will not be modified by this method.
// [canModifyMsg] should be false if [msg] is sent in a loop, for example/.
func (p *peer) Send(msg Msg, canModifyMsg bool) bool {
	p.senderLock.Lock()
	defer p.senderLock.Unlock()

	// If the peer was closed then the sender channel was closed and we are
	// unable to send this message without panicking. So drop the message.
	if p.closed.GetValue() {
		p.net.log.Debug("dropping message to %s due to a closed connection", p.id)
		return false
	}

	// is it possible to send?
	if dropMsg := p.dropMessagePeer(); dropMsg {
		p.net.log.Debug("dropping message to %s due to a send queue with too many bytes", p.id)
		return false
	}

	msgBytes := msg.Bytes()
	msgBytesLen := int64(len(msgBytes))

	// lets assume send will be successful, we add to the network pending bytes.
	newPendingBytes := atomic.AddInt64(&p.net.pendingBytes, msgBytesLen)
	newConnPendingBytes := p.pendingBytes + msgBytesLen

	if dropMsg := p.dropMessage(newConnPendingBytes, newPendingBytes); dropMsg {
		// we never sent the message, remove from pending totals
		atomic.AddInt64(&p.net.pendingBytes, -msgBytesLen)
		p.net.log.Debug("dropping message to %s due to a send queue with too many bytes", p.id)
		return false
	}

	// If the flag says to not modify [msgBytes], copy it so that the copy,
	// not [msgBytes], will be put back into the pool after it's written.
	toSend := msgBytes
	if !canModifyMsg {
		toSend = make([]byte, msgBytesLen)
		copy(toSend, msgBytes)
	}

	select {
	case p.sender <- toSend:
		p.pendingBytes = newConnPendingBytes
		return true
	default:
		// we never sent the message, remove from pending totals
		atomic.AddInt64(&p.net.pendingBytes, -msgBytesLen)
		p.net.log.Debug("dropping message to %s due to a full send queue", p.id)
		p.net.byteSlicePool.Put(toSend)
		return false
	}
}

// assumes the [stateLock] is not held
func (p *peer) handle(msg Msg) {
	now := p.net.clock.Time()
	atomic.StoreInt64(&p.lastReceived, now.Unix())
	atomic.StoreInt64(&p.net.lastMsgReceivedTime, now.Unix())

	if err := p.conn.SetReadDeadline(now.Add(p.net.pingPongTimeout)); err != nil {
		p.net.log.Verbo("error on setting the connection read timeout %s, closing the connection", err)
		p.Close()
		return
	}

	op := msg.Op()
	msgMetrics := p.net.message(op)
	if msgMetrics == nil {
		p.net.log.Debug("dropping an unknown message from %s with op %s", p.id, op)
		return
	}
	msgMetrics.numReceived.Inc()
	msgMetrics.receivedBytes.Add(float64(len(msg.Bytes())))

	switch op {
	case Version:
		p.handleVersion(msg)
		return
	case GetVersion:
		p.handleGetVersion(msg)
		return
	case Ping:
		p.handlePing(msg)
		return
	case Pong:
		p.handlePong(msg)
		return
	case GetPeerList:
		p.handleGetPeerList(msg)
		return
	case PeerList:
		p.handlePeerList(msg)
		return
	}
	if !p.connected.GetValue() {
		p.net.log.Debug("dropping message from %s because the connection hasn't been established yet", p.id)

		// attempt to finish the handshake
		if !p.gotVersion.GetValue() {
			p.sendGetVersion()
		}
		if !p.gotPeerList.GetValue() {
			p.sendGetPeerList()
		}
		return
	}

	peerVersion := p.versionStruct.GetValue().(version.Application)
	if p.net.versionCompatibility.Compatible(peerVersion) != nil {
		p.net.log.Verbo("dropping message from un-upgraded validator %s", p.id)

		if p.compatible.GetValue() {
			p.net.stateLock.Lock()
			defer p.net.stateLock.Unlock()

			if p.compatible.GetValue() {
				p.net.router.Disconnected(p.id)
				p.compatible.SetValue(false)
			}
		}
		return
	}

	switch op {
	case GetAcceptedFrontier:
		p.handleGetAcceptedFrontier(msg)
	case AcceptedFrontier:
		p.handleAcceptedFrontier(msg)
	case GetAccepted:
		p.handleGetAccepted(msg)
	case Accepted:
		p.handleAccepted(msg)
	case Get:
		p.handleGet(msg)
	case GetAncestors:
		p.handleGetAncestors(msg)
	case Put:
		p.handlePut(msg)
	case MultiPut:
		p.handleMultiPut(msg)
	case PushQuery:
		p.handlePushQuery(msg)
	case PullQuery:
		p.handlePullQuery(msg)
	case Chits:
		p.handleChits(msg)
	default:
		p.net.log.Debug("dropping an unknown message from %s with op %s", p.id, op)
	}
}

// Assumes the peer's mutex is held
func (p *peer) dropMessagePeer() bool {
	return p.pendingBytes > p.net.maxMessageSize
}

// Assumes the peer's mutex is held
func (p *peer) dropMessage(connPendingLen, networkPendingLen int64) bool {
	return networkPendingLen > p.net.networkPendingSendBytesToRateLimit && // Check to see if we should be enforcing any rate limiting
		p.dropMessagePeer() && // this connection should have a minimum allowed bandwidth
		(networkPendingLen > p.net.maxNetworkPendingSendBytes || // Check to see if this message would put too much memory into the network
			connPendingLen > p.net.maxNetworkPendingSendBytes/20) // Check to see if this connection is using too much memory
}

// assumes the [stateLock] is not held
func (p *peer) Close() { p.once.Do(p.close) }

// assumes only `peer.Close` calls this
func (p *peer) close() {
	// If the connection is closing, we can immediately cancel the ticker
	// goroutines.
	close(p.tickerCloser)

	p.closed.SetValue(true)

	if err := p.conn.Close(); err != nil {
		p.net.log.Debug("closing peer %s resulted in an error: %s", p.id, err)
	}

	p.senderLock.Lock()
	// The locks guarantee here that the sender routine will read that the peer
	// has been closed and will therefore not attempt to write on this channel.
	close(p.sender)
	atomic.AddInt64(&p.net.pendingBytes, -p.pendingBytes)
	p.senderLock.Unlock()
	p.net.disconnected(p)
}

// assumes the [stateLock] is not held
func (p *peer) sendGetVersion() {
	msg, err := p.net.b.GetVersion(p.canHandleCompressed.GetValue())
	p.net.log.AssertNoError(err)
	lenMsg := len(msg.Bytes())
	sent := p.Send(msg, true)
	if sent {
		p.net.metrics.getVersion.numSent.Inc()
		p.net.metrics.getVersion.sentBytes.Add(float64(lenMsg))
		p.net.sendFailRateCalculator.Observe(0, p.net.clock.Time())
	} else {
		p.net.metrics.getVersion.numFailed.Inc()
		p.net.sendFailRateCalculator.Observe(1, p.net.clock.Time())
	}
}

// assumes the [stateLock] is not held
func (p *peer) sendVersion() {
	p.net.stateLock.RLock()
	myIP := p.net.ip.IP()
	myVersionTime, myVersionSig, err := p.net.getVersion(myIP)
	if err != nil {
		p.net.stateLock.RUnlock()
		return
	}
	msg, err := p.net.b.Version(
		p.net.networkID,
		p.net.nodeID,
		p.net.clock.Unix(),
		myIP,
		p.net.versionCompatibility.Version().String(),
		myVersionTime,
		myVersionSig,
		p.canHandleCompressed.GetValue(),
	)
	p.net.stateLock.RUnlock()
	p.net.log.AssertNoError(err)

	lenMsg := len(msg.Bytes())
	sent := p.Send(msg, true)
	if sent {
		p.net.metrics.version.numSent.Inc()
		p.net.metrics.version.sentBytes.Add(float64(lenMsg))
		p.net.sendFailRateCalculator.Observe(0, p.net.clock.Time())
		p.versionSent.SetValue(true)
	} else {
		p.net.metrics.version.numFailed.Inc()
		p.net.sendFailRateCalculator.Observe(1, p.net.clock.Time())
	}
}

// assumes the [stateLock] is not held
func (p *peer) sendGetPeerList() {
	msg, err := p.net.b.GetPeerList(p.canHandleCompressed.GetValue())
	p.net.log.AssertNoError(err)

	lenMsg := len(msg.Bytes())
	sent := p.Send(msg, true)
	if sent {
		p.net.getPeerlist.numSent.Inc()
		p.net.getPeerlist.sentBytes.Add(float64(lenMsg))
		p.net.sendFailRateCalculator.Observe(0, p.net.clock.Time())
	} else {
		p.net.getPeerlist.numFailed.Inc()
		p.net.sendFailRateCalculator.Observe(1, p.net.clock.Time())
	}
}

// assumes the stateLock is not held
func (p *peer) sendPeerList() {
	peers, err := p.net.validatorIPs()
	if err != nil {
		return
	}

<<<<<<< HEAD
	msg, err := p.net.b.PeerList(peers, p.canHandleCompressed)
=======
	canHandleCompressed := p.canHandleCompressed.GetValue()
	msg, err := p.net.b.PeerList(peers, canHandleCompressed, canHandleCompressed)
>>>>>>> e769e721
	if err != nil {
		p.net.log.Warn("failed to send PeerList message due to %s", err)
		return
	}

	lenMsg := len(msg.Bytes())
	sent := p.Send(msg, true)
	if sent {
		p.net.peerList.numSent.Inc()
		p.net.peerList.sentBytes.Add(float64(lenMsg))
		p.net.sendFailRateCalculator.Observe(0, p.net.clock.Time())
		p.peerListSent.SetValue(true)
	} else {
		p.net.peerList.numFailed.Inc()
		p.net.sendFailRateCalculator.Observe(1, p.net.clock.Time())
	}
}

// assumes the [stateLock] is not held
func (p *peer) sendPing() {
	msg, err := p.net.b.Ping(p.canHandleCompressed.GetValue())
	p.net.log.AssertNoError(err)
	lenMsg := len(msg.Bytes())
	sent := p.Send(msg, true)
	if sent {
		p.net.ping.numSent.Inc()
		p.net.ping.sentBytes.Add(float64(lenMsg))
		p.net.sendFailRateCalculator.Observe(0, p.net.clock.Time())
	} else {
		p.net.ping.numFailed.Inc()
		p.net.sendFailRateCalculator.Observe(1, p.net.clock.Time())
	}
}

// assumes the [stateLock] is not held
func (p *peer) sendPong() {
	msg, err := p.net.b.Pong(p.canHandleCompressed.GetValue())
	p.net.log.AssertNoError(err)
	lenMsg := len(msg.Bytes())
	sent := p.Send(msg, true)
	if sent {
		p.net.pong.numSent.Inc()
		p.net.pong.sentBytes.Add(float64(lenMsg))
		p.net.sendFailRateCalculator.Observe(0, p.net.clock.Time())
	} else {
		p.net.pong.numFailed.Inc()
		p.net.sendFailRateCalculator.Observe(1, p.net.clock.Time())
	}
}

// assumes the [stateLock] is not held
func (p *peer) handleGetVersion(_ Msg) {
	if !p.versionSent.GetValue() {
		p.sendVersion()
	}
}

// assumes the [stateLock] is not held
func (p *peer) handleVersion(msg Msg) {
	switch {
	case p.gotVersion.GetValue():
		p.net.log.Verbo("dropping duplicated version message from %s", p.id)
		return
	case msg.Get(NodeID).(uint32) == p.net.nodeID:
		p.net.log.Debug("peer's node ID is our node ID")
		p.discardMyIP()
		return
	case msg.Get(NetworkID).(uint32) != p.net.networkID:
		p.net.log.Debug("peer's network ID (%d) doesn't match our's (%d)", msg.Get(NetworkID).(uint32), p.net.networkID)
		p.discardIP()
		return
	case p.closed.GetValue():
		return
	}

	myTime := float64(p.net.clock.Unix())
	peerTime := float64(msg.Get(MyTime).(uint64))
	if math.Abs(peerTime-myTime) > p.net.maxClockDifference.Seconds() {
		if p.net.beacons.Contains(p.id) {
			p.net.log.Warn("beacon %s reports time (%d) that is too far out of sync with our's (%d)",
				p.id,
				uint64(peerTime),
				uint64(myTime))
		} else {
			p.net.log.Debug("peer %s reports time (%d) that is too far out of sync with our's (%d)",
				p.id,
				uint64(peerTime),
				uint64(myTime))
		}
		p.discardIP()
		return
	}

	peerVersionStr := msg.Get(VersionStr).(string)
	peerVersion, err := p.net.parser.Parse(peerVersionStr)
	if err != nil {
		p.net.log.Debug("peer version could not be parsed: %s", err)
		p.discardIP()
		return
	}

	if p.net.versionCompatibility.Version().Before(peerVersion) {
		if p.net.beacons.Contains(p.id) {
			p.net.log.Info("beacon %s attempting to connect with newer version %s. You may want to update your client",
				p.id,
				peerVersion)
		} else {
			p.net.log.Debug("peer %s attempting to connect with newer version %s. You may want to update your client",
				p.id,
				peerVersion)
		}
	}

	if err := p.net.versionCompatibility.Connectable(peerVersion); err != nil {
		p.net.log.Debug("peer version %s not compatible: %s", peerVersion, err)

		if !p.net.beacons.Contains(p.id) {
			p.discardIP()
			return
		}
		p.net.log.Info("allowing beacon %s to connect with a lower version %s",
			p.id,
			peerVersion)
	}

	peerIP := msg.Get(IP).(utils.IPDesc)

	versionTime := msg.Get(VersionTime).(uint64)
	p.net.stateLock.RLock()
	latestPeerIP := p.net.latestPeerIP[p.id]
	p.net.stateLock.RUnlock()
	if latestPeerIP.time > versionTime {
		p.discardIP()
		return
	}
	if float64(versionTime)-myTime > p.net.maxClockDifference.Seconds() {
		p.net.log.Debug("peer %s attempting to connect with version timestamp (%d) too far in the future",
			p.id,
			latestPeerIP.time,
		)
		p.discardIP()
		return
	}

	sig := msg.Get(SigBytes).([]byte)
	signed := ipAndTimeBytes(peerIP, versionTime)
	if err := p.cert.CheckSignature(p.cert.SignatureAlgorithm, signed, sig); err != nil {
		p.net.log.Debug("signature verification failed for peer at %s: %s", peerIP, err)
		p.discardIP()
		return
	}

	// todo marker version should be constant
	p.canHandleCompressed.SetValue(peerVersion.Compare(version.NewDefaultVersion(1, 4, 9)) >= 0)

	signedPeerIP := signedPeerIP{
		ip:        peerIP,
		time:      versionTime,
		signature: sig,
	}

	p.net.stateLock.Lock()
	p.net.latestPeerIP[p.id] = signedPeerIP
	p.net.stateLock.Unlock()

	p.sigAndTime.SetValue(signedPeerIP)

	if ip := p.getIP(); ip.IsZero() {
		addr := p.conn.RemoteAddr()
		localPeerIP, err := utils.ToIPDesc(addr.String())
		if err == nil {
			// If we have no clue what the peer's IP is, we can't perform any
			// verification
			if peerIP.IP.Equal(localPeerIP.IP) {
				// if the IPs match, add this ip:port pair to be tracked
				p.setIP(peerIP)
			}
		}
	}

	p.sendPeerList()

	p.versionStruct.SetValue(peerVersion)
	p.versionStr.SetValue(peerVersion.String())
	p.gotVersion.SetValue(true)

	p.tryMarkConnected()
}

// assumes the [stateLock] is not held
func (p *peer) handleGetPeerList(_ Msg) {
	if p.gotVersion.GetValue() && !p.peerListSent.GetValue() {
		p.sendPeerList()
	}
}

func (p *peer) trackSignedPeer(peer utils.IPCertDesc) {
	p.net.stateLock.Lock()
	defer p.net.stateLock.Unlock()

	switch {
	case peer.IPDesc.Equal(p.net.ip.IP()):
		return
	case peer.IPDesc.IsZero():
		return
	case !p.net.allowPrivateIPs && peer.IPDesc.IsPrivate():
		return
	}

	if float64(peer.Time)-float64(p.net.clock.Unix()) > p.net.maxClockDifference.Seconds() {
		p.net.log.Debug("ignoring gossiped peer with version timestamp (%d) too far in the future", peer.Time)
		return
	}

	nodeID := certToID(peer.Cert)
	if !p.net.vdrs.Contains(nodeID) {
		p.net.log.Verbo(
			"not peering to %s at %s because they are not a validator",
			nodeID.PrefixedString(constants.NodeIDPrefix),
			peer.IPDesc,
		)
		return
	}

	// Am I already peered to them? (safe because [p.net.stateLock] is held)

	if foundPeer, ok := p.net.peers.getByID(nodeID); ok && !foundPeer.closed.GetValue() {
		p.net.log.Verbo(
			"not peering to %s because we are already connected to %s",
			peer.IPDesc,
			nodeID.PrefixedString(constants.NodeIDPrefix),
		)
		return
	}

	if p.net.latestPeerIP[nodeID].time > peer.Time {
		p.net.log.Verbo(
			"not peering to %s at %s: the given timestamp (%d) < latest (%d)",
			nodeID.PrefixedString(constants.NodeIDPrefix),
			peer.IPDesc,
			peer.Time,
			p.net.latestPeerIP[nodeID].time,
		)
		return
	}

	signed := ipAndTimeBytes(peer.IPDesc, peer.Time)
	err := peer.Cert.CheckSignature(peer.Cert.SignatureAlgorithm, signed, peer.Signature)
	if err != nil {
		p.net.log.Debug(
			"signature verification failed for %s at %s: %s",
			nodeID.PrefixedString(constants.NodeIDPrefix),
			peer.IPDesc,
			err,
		)
		return
	}
	p.net.latestPeerIP[nodeID] = signedPeerIP{
		ip:   peer.IPDesc,
		time: peer.Time,
	}

	// TODO: only try to connect once
	p.net.track(peer.IPDesc, nodeID)
}

// assumes the [stateLock] is not held
func (p *peer) handlePeerList(msg Msg) {
	p.gotPeerList.SetValue(true)
	p.tryMarkConnected()

	if p.net.isFetchOnly {
		// If the node is in fetch only mode, drop all incoming peers
		return
	}

	ips := msg.Get(SignedPeers).([]utils.IPCertDesc)
	for _, ip := range ips {
		p.trackSignedPeer(ip)
	}
}

// assumes the [stateLock] is not held
func (p *peer) handlePing(_ Msg) {
	p.sendPong()
}

// assumes the [stateLock] is not held
func (p *peer) handlePong(_ Msg) {}

// assumes the [stateLock] is not held
func (p *peer) handleGetAcceptedFrontier(msg Msg) {
	chainID, err := ids.ToID(msg.Get(ChainID).([]byte))
	p.net.log.AssertNoError(err)
	requestID := msg.Get(RequestID).(uint32)
	deadline := p.net.clock.Time().Add(time.Duration(msg.Get(Deadline).(uint64)))

	p.net.router.GetAcceptedFrontier(p.id, chainID, requestID, deadline)
}

// assumes the [stateLock] is not held
func (p *peer) handleAcceptedFrontier(msg Msg) {
	chainID, err := ids.ToID(msg.Get(ChainID).([]byte))
	p.net.log.AssertNoError(err)
	requestID := msg.Get(RequestID).(uint32)

	containerIDsBytes := msg.Get(ContainerIDs).([][]byte)
	containerIDs := make([]ids.ID, len(containerIDsBytes))
	p.idSet.Clear()
	for i, containerIDBytes := range containerIDsBytes {
		containerID, err := ids.ToID(containerIDBytes)
		if err != nil {
			p.net.log.Debug("error parsing ContainerID 0x%x: %s", containerIDBytes, err)
			return
		}
		if p.idSet.Contains(containerID) {
			p.net.log.Debug("message contains duplicate of container ID %s", containerID)
			return
		}
		containerIDs[i] = containerID
		p.idSet.Add(containerID)
	}

	p.net.router.AcceptedFrontier(p.id, chainID, requestID, containerIDs)
}

// assumes the [stateLock] is not held
func (p *peer) handleGetAccepted(msg Msg) {
	chainID, err := ids.ToID(msg.Get(ChainID).([]byte))
	p.net.log.AssertNoError(err)
	requestID := msg.Get(RequestID).(uint32)
	deadline := p.net.clock.Time().Add(time.Duration(msg.Get(Deadline).(uint64)))

	containerIDsBytes := msg.Get(ContainerIDs).([][]byte)
	containerIDs := make([]ids.ID, len(containerIDsBytes))
	p.idSet.Clear()
	for i, containerIDBytes := range containerIDsBytes {
		containerID, err := ids.ToID(containerIDBytes)
		if err != nil {
			p.net.log.Debug("error parsing ContainerID 0x%x: %s", containerIDBytes, err)
			return
		}
		if p.idSet.Contains(containerID) {
			p.net.log.Debug("message contains duplicate of container ID %s", containerID)
			return
		}
		containerIDs[i] = containerID
		p.idSet.Add(containerID)
	}

	p.net.router.GetAccepted(p.id, chainID, requestID, deadline, containerIDs)
}

// assumes the [stateLock] is not held
func (p *peer) handleAccepted(msg Msg) {
	chainID, err := ids.ToID(msg.Get(ChainID).([]byte))
	p.net.log.AssertNoError(err)
	requestID := msg.Get(RequestID).(uint32)

	containerIDsBytes := msg.Get(ContainerIDs).([][]byte)
	containerIDs := make([]ids.ID, len(containerIDsBytes))
	p.idSet.Clear()
	for i, containerIDBytes := range containerIDsBytes {
		containerID, err := ids.ToID(containerIDBytes)
		if err != nil {
			p.net.log.Debug("error parsing ContainerID 0x%x: %s", containerIDBytes, err)
			return
		}
		if p.idSet.Contains(containerID) {
			p.net.log.Debug("message contains duplicate of container ID %s", containerID)
			return
		}
		containerIDs[i] = containerID
		p.idSet.Add(containerID)
	}

	p.net.router.Accepted(p.id, chainID, requestID, containerIDs)
}

// assumes the [stateLock] is not held
func (p *peer) handleGet(msg Msg) {
	chainID, err := ids.ToID(msg.Get(ChainID).([]byte))
	p.net.log.AssertNoError(err)
	requestID := msg.Get(RequestID).(uint32)
	deadline := p.net.clock.Time().Add(time.Duration(msg.Get(Deadline).(uint64)))
	containerID, err := ids.ToID(msg.Get(ContainerID).([]byte))
	p.net.log.AssertNoError(err)

	p.net.router.Get(p.id, chainID, requestID, deadline, containerID)
}

func (p *peer) handleGetAncestors(msg Msg) {
	chainID, err := ids.ToID(msg.Get(ChainID).([]byte))
	p.net.log.AssertNoError(err)
	requestID := msg.Get(RequestID).(uint32)
	deadline := p.net.clock.Time().Add(time.Duration(msg.Get(Deadline).(uint64)))
	containerID, err := ids.ToID(msg.Get(ContainerID).([]byte))
	p.net.log.AssertNoError(err)

	p.net.router.GetAncestors(p.id, chainID, requestID, deadline, containerID)
}

// assumes the [stateLock] is not held
func (p *peer) handlePut(msg Msg) {
	chainID, err := ids.ToID(msg.Get(ChainID).([]byte))
	p.net.log.AssertNoError(err)
	requestID := msg.Get(RequestID).(uint32)
	containerID, err := ids.ToID(msg.Get(ContainerID).([]byte))
	p.net.log.AssertNoError(err)
	container := msg.Get(ContainerBytes).([]byte)

	p.net.router.Put(p.id, chainID, requestID, containerID, container)
}

// assumes the [stateLock] is not held
func (p *peer) handleMultiPut(msg Msg) {
	chainID, err := ids.ToID(msg.Get(ChainID).([]byte))
	p.net.log.AssertNoError(err)
	requestID := msg.Get(RequestID).(uint32)
	containers := msg.Get(MultiContainerBytes).([][]byte)

	p.net.router.MultiPut(p.id, chainID, requestID, containers)
}

// assumes the [stateLock] is not held
func (p *peer) handlePushQuery(msg Msg) {
	chainID, err := ids.ToID(msg.Get(ChainID).([]byte))
	p.net.log.AssertNoError(err)
	requestID := msg.Get(RequestID).(uint32)
	deadline := p.net.clock.Time().Add(time.Duration(msg.Get(Deadline).(uint64)))
	containerID, err := ids.ToID(msg.Get(ContainerID).([]byte))
	p.net.log.AssertNoError(err)
	container := msg.Get(ContainerBytes).([]byte)

	p.net.router.PushQuery(p.id, chainID, requestID, deadline, containerID, container)
}

// assumes the [stateLock] is not held
func (p *peer) handlePullQuery(msg Msg) {
	chainID, err := ids.ToID(msg.Get(ChainID).([]byte))
	p.net.log.AssertNoError(err)
	requestID := msg.Get(RequestID).(uint32)
	deadline := p.net.clock.Time().Add(time.Duration(msg.Get(Deadline).(uint64)))
	containerID, err := ids.ToID(msg.Get(ContainerID).([]byte))
	p.net.log.AssertNoError(err)

	p.net.router.PullQuery(p.id, chainID, requestID, deadline, containerID)
}

// assumes the [stateLock] is not held
func (p *peer) handleChits(msg Msg) {
	chainID, err := ids.ToID(msg.Get(ChainID).([]byte))
	p.net.log.AssertNoError(err)
	requestID := msg.Get(RequestID).(uint32)

	containerIDsBytes := msg.Get(ContainerIDs).([][]byte)
	containerIDs := make([]ids.ID, len(containerIDsBytes))
	p.idSet.Clear()
	for i, containerIDBytes := range containerIDsBytes {
		containerID, err := ids.ToID(containerIDBytes)
		if err != nil {
			p.net.log.Debug("error parsing ContainerID 0x%x: %s", containerIDBytes, err)
			return
		}
		if p.idSet.Contains(containerID) {
			p.net.log.Debug("message contains duplicate of container ID %s", containerID)
			return
		}
		containerIDs[i] = containerID
		p.idSet.Add(containerID)
	}

	p.net.router.Chits(p.id, chainID, requestID, containerIDs)
}

// assumes the [stateLock] is held
func (p *peer) tryMarkConnected() {
	if !p.connected.GetValue() && // not already connected
		p.gotVersion.GetValue() && // not waiting for version
		p.gotPeerList.GetValue() && // not waiting for peerlist
		!p.closed.GetValue() { // and not already disconnected
		p.net.connected(p)
	}
}

func (p *peer) discardIP() {
	// By clearing the IP, we will not attempt to reconnect to this peer
	if ip := p.getIP(); !ip.IsZero() {
		p.setIP(utils.IPDesc{})

		p.net.stateLock.Lock()
		delete(p.net.disconnectedIPs, ip.String())
		p.net.stateLock.Unlock()
	}
	p.Close()
}

func (p *peer) discardMyIP() {
	// By clearing the IP, we will not attempt to reconnect to this peer
	if ip := p.getIP(); !ip.IsZero() {
		p.setIP(utils.IPDesc{})

		str := ip.String()

		p.net.stateLock.Lock()
		p.net.myIPs[str] = struct{}{}
		delete(p.net.disconnectedIPs, str)
		p.net.stateLock.Unlock()
	}
	p.Close()
}

func (p *peer) setIP(ip utils.IPDesc) {
	p.ipLock.Lock()
	defer p.ipLock.Unlock()
	p.ip = ip
}

func (p *peer) getIP() utils.IPDesc {
	p.ipLock.RLock()
	defer p.ipLock.RUnlock()
	return p.ip
}

// addAlias marks that we have found another
// IP that we can connect to this peer at.
//
// assumes [stateLock] is held
func (p *peer) addAlias(ip utils.IPDesc) {
	p.aliasLock.Lock()
	defer p.aliasLock.Unlock()

	p.net.peerAliasIPs[ip.String()] = struct{}{}
	p.aliases = append(p.aliases, alias{
		ip:     ip,
		expiry: p.net.clock.Time().Add(p.net.peerAliasTimeout),
	})

	// Set the [aliasTimer] if this ip is the first alias we put
	// in [aliases].
	if len(p.aliases) == 1 {
		p.aliasTimer.SetTimeoutIn(p.net.peerAliasTimeout)
	}
}

// releaseNextAlias returns the next released alias or nil if none was released.
// If none was released, then this will schedule the next time to remove an
// alias.
//
// assumes [stateLock] is held
func (p *peer) releaseNextAlias(now time.Time) *alias {
	p.aliasLock.Lock()
	defer p.aliasLock.Unlock()

	if len(p.aliases) == 0 {
		return nil
	}

	next := p.aliases[0]
	if timeUntilExpiry := next.expiry.Sub(now); timeUntilExpiry > 0 {
		p.aliasTimer.SetTimeoutIn(timeUntilExpiry)
		return nil
	}
	p.aliases = p.aliases[1:]

	p.net.log.Verbo("released alias %s for peer %s", next.ip, p.id)
	return &next
}

// releaseExpiredAliases frees expired IP aliases. If there is an IP pending
// expiration, then the expiration is scheduled.
//
// assumes [stateLock] is not held
func (p *peer) releaseExpiredAliases() {
	currentTime := p.net.clock.Time()
	for {
		next := p.releaseNextAlias(currentTime)
		if next == nil {
			return
		}

		// We should always release [aliasLock] before attempting
		// to acquire the [stateLock] to avoid deadlocking on addAlias.
		p.net.stateLock.Lock()
		delete(p.net.peerAliasIPs, next.ip.String())
		p.net.stateLock.Unlock()
	}
}

// releaseAllAliases frees all alias IPs.
//
// assumes [stateLock] is held and that [aliasTimer]
// has been stopped
func (p *peer) releaseAllAliases() {
	p.aliasLock.Lock()
	defer p.aliasLock.Unlock()

	for _, alias := range p.aliases {
		delete(p.net.peerAliasIPs, alias.ip.String())

		p.net.log.Verbo("released alias %s for peer %s", alias.ip, p.id)
	}
	p.aliases = nil
}

func ipAndTimeBytes(ip utils.IPDesc, timestamp uint64) []byte {
	p := wrappers.Packer{
		Bytes: make([]byte, wrappers.IPLen+wrappers.LongLen),
	}
	p.PackIP(ip)
	p.PackLong(timestamp)
	return p.Bytes
}

func ipAndTimeHash(ip utils.IPDesc, timestamp uint64) []byte {
	return hashing.ComputeHash256(ipAndTimeBytes(ip, timestamp))
}<|MERGE_RESOLUTION|>--- conflicted
+++ resolved
@@ -612,12 +612,8 @@
 		return
 	}
 
-<<<<<<< HEAD
-	msg, err := p.net.b.PeerList(peers, p.canHandleCompressed)
-=======
 	canHandleCompressed := p.canHandleCompressed.GetValue()
 	msg, err := p.net.b.PeerList(peers, canHandleCompressed, canHandleCompressed)
->>>>>>> e769e721
 	if err != nil {
 		p.net.log.Warn("failed to send PeerList message due to %s", err)
 		return
